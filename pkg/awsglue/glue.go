--- conflicted
+++ resolved
@@ -212,13 +212,5 @@
 }
 
 func standardizeS3Prefix(s3Prefix, tableName string) string {
-<<<<<<< HEAD
-	s3Prefix += "/" + tableName
-	if s3Prefix[len(s3Prefix)-1] != '/' { // ensure last char is '/'
-		s3Prefix += "/"
-	}
-	return s3Prefix
-=======
 	return s3Prefix + "/" + tableName + "/" // ensure last char is '/'
->>>>>>> 29be1f26
 }