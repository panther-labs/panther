--- conflicted
+++ resolved
@@ -56,8 +56,6 @@
 	require.Equal(t, expectedResult, *rows[1].Data[0].VarCharValue)
 }
 
-<<<<<<< HEAD
-=======
 func TestIntegrationAthenaQueryBadSQLParse(t *testing.T) {
 	if !integrationTest {
 		t.Skip()
@@ -76,7 +74,6 @@
 	require.Error(t, err)
 }
 
->>>>>>> fa6de85f
 func TestIntegrationAthenaQueryStop(t *testing.T) {
 	if !integrationTest {
 		t.Skip()
