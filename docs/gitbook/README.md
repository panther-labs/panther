# What is Panther?

#### Panther is an open source platform for detecting threats, improving cloud security posture, and powering investigations.

![Architecture](.gitbook/assets/readme-overview.png)

**Benefits**

- Analyze TBs of data per day
- Write flexible, Python-based, real-time detections
- Bootstrap your security data lake
- Simply deploy with infrastructure as code
- Secure, least-privilege, and encrypted infrastructure

**Components**

* [Log Analysis](log-analysis/README.md) for parsing, normalizing, and analyzing security data
* [Cloud Security](cloud-security/README.md) for identifying misconfigurations in AWS accounts
* [Data Analytics](enterprise/data-analytics/README.md) for queries on collected log data, generated alerts, and normalized fields

**Use Cases**

|         Use Case         | Description                                                                               |
| :----------------------: | ----------------------------------------------------------------------------------------- |
|  Continuous Monitoring   | Analyze logs in real-time with Python to identify suspicious activity   |
|       Alert Triage       | Respond to alerts to get the full context         |
|      Searching IOCs      | Quickly search for matches on IOCs against all collected data                    |
| Securing Cloud Resources | Achieve compliance and model security best practices in code |

## Getting Started!

Follow the [quick start](quick-start.md) guide to deploy Panther Community. 

### Premium

<<<<<<< HEAD
Panther provides additional features in its [Enterprise](enterprise/README.md) edition for advanced teams:
=======
Panther [Enterprise](enterprise) offers additional features for advanced teams, such as:
>>>>>>> 053dee9b
- Data Explorer: Search your collected data, generated alerts, and threat hunt with SQL
- SaaS Log Collection: Automatically load popular SaaS logs into Panther such as Okta, G Suite, and more.
- Role-based Access Control: Assign roles to your Panther users
- Single Sign-on: Integrate solutions such as Okta to streamline and manage identities.

To receive a trial of Panther Enterprise, [sign up here](https://runpanther.io/request-a-demo/)!<|MERGE_RESOLUTION|>--- conflicted
+++ resolved
@@ -33,11 +33,7 @@
 
 ### Premium
 
-<<<<<<< HEAD
-Panther provides additional features in its [Enterprise](enterprise/README.md) edition for advanced teams:
-=======
-Panther [Enterprise](enterprise) offers additional features for advanced teams, such as:
->>>>>>> 053dee9b
+Panther [Enterprise](enterprise/README.md) offers additional features for advanced teams, such as:
 - Data Explorer: Search your collected data, generated alerts, and threat hunt with SQL
 - SaaS Log Collection: Automatically load popular SaaS logs into Panther such as Okta, G Suite, and more.
 - Role-based Access Control: Assign roles to your Panther users
