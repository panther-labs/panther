--- conflicted
+++ resolved
@@ -14,34 +14,7 @@
 ## Setup
 
 Enabling automatic remediation for a Cloud Security source is simple. The only requirement is to check the `AWS Automatic Remediations` checkbox while onboarding the Cloud Security source, and the prerequisite role will be deployed as part of the onboarding stack.
-<<<<<<< HEAD
 
 ![enable remediations checkbox](../../.gitbook/assets/enableRemediations.png)
 
-
-To enable automatic remediation on an existing source, go to your sources list and edit the existing source for which you wish to enable automatic remediation. This will bring you to the same setup wizard as above, with instructions on how to deploy the updated stack template.
-=======
->>>>>>> 35e1ff78
-
-![enable remediations checkbox](../../.gitbook/assets/enableRemediations.png)
-
-<<<<<<< HEAD
-Using automatic remediation requires you to configure an automatic remediation on a policy. By default, Panther ships with no automatic remediations configured to be as safe as possible when onboarding new accounts. To configure an automatic remediation for a given policy, perform the following steps.
-
-First, navigate to `Cloud Security` > `Policies` and click the policy for which you intend to enable an automatic remediation. This will bring you to the `Policy details` page, from here click the `Edit` button to get to the `Policy edit` page.
-
-Navigate to the bottom of this page to find the automatic remediation configuration options.
-
-![automatic remediation dropdown](../../.gitbook/assets/automaticRemediationOptions.png)
-
-From the `Remediation` dropdown, select the remediation you wish to enable for this policy. Some remediations may support or require configurations to be set. On the following pages, you will find more detailed descriptions of each available remediation and their configuration settings. Once you have selected and configured the appropriate remediation, click the `Update` button.
-
-Now, all future failures of the policy will automatically be re-mediated with the selected remediation. In order to apply the remediation to already detected failures, you can select the `Remediate` button on a failing resource when viewing the resources for the policy.
-
-![remediate button](../../.gitbook/assets/remediateButton.png)
-
-In order to apply the remediation to all currently failing resources, simply disable the policy then re-enable the policy to re-evaluate all resources immediately with the automatic remediation in place. Panther doesn't do this automatically for safety reasons. This way you are able to enable an automatic remediation, test it out on a few resources to make sure everything is working as intended, then apply it to all failing resources (if desired) with the confidence that the exact policy and remediation configurations you intend to carry out are working as intended.
-=======
-
-To enable automatic remediation on an existing source, go to your sources list and edit the existing source for which you wish to enable automatic remediation. This will bring you to the same setup wizard as above, with instructions on how to deploy the updated stack template.
->>>>>>> 35e1ff78
+To enable automatic remediation on an existing source, go to your sources list and edit the existing source for which you wish to enable automatic remediation. This will bring you to the same setup wizard as above, with instructions on how to deploy the updated stack template.