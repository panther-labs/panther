--- conflicted
+++ resolved
@@ -34,10 +34,6 @@
 
 ### Setup the Development Environment
 
-<<<<<<< HEAD
-1. Install [Go](https://golang.org/doc/install#install) 1.13+, [Node](https://nodejs.org/en/download/) 11.7+, [Python](https://www.python.org/downloads/) 3.7+, and [Docker](https://docs.docker.com/install/) 17+
-   - For MacOS w/ homebrew: `brew install go node python3 docker`
-=======
 Start by cloning the repo:
 
 ```
@@ -65,7 +61,6 @@
 
 1. Install [Go](https://golang.org/doc/install#install) 1.13+, [Node](https://nodejs.org/en/download/) 10+, [Python](https://www.python.org/downloads/) 3.7+
    - For MacOS w/ homebrew: `brew install go node python3`
->>>>>>> a6ca46a6
 2. Install the [AWS CLI](https://docs.aws.amazon.com/cli/latest/userguide/install-cliv1.html) and [configure](https://docs.aws.amazon.com/cli/latest/userguide/cli-chap-configure.html) your credentials
    - `pip3 install awscli --upgrade --user && aws configure`
 3. Configure your environment
