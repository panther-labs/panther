--- conflicted
+++ resolved
@@ -149,7 +149,6 @@
 SELECT count(1) AS c FROM panther_logs.public.aws_cloudtrail ;
 ```
 
- 
 ## Update Permissions and Test Panther User Interface with Snowflake
 
 Update the Panther Snowflake user with grants to read tables from the following databases:
@@ -159,41 +158,9 @@
 
 You may want to allow more tables so that you can join data to the Panther data from the Panther [Data Explorer](./data-analytics/data-explorer.md).
 
-<<<<<<< HEAD
 We need to configure the permissions for the Panther AWS secret. Go to the console and select the secret you created
 above. On the overview screen click on the `Edit Permissions` button.
-=======
-Create a secret in the [AWS Secrets Manager](https://aws.amazon.com/secrets-manager/). Ideally this should be created
-in the same AWS region as the Panther deployment but this is optional. This secret will be used
-by Panther to read database tables. It will be configured to only allow access from a single lambda function
-in the Panther account.
 
-First, access the AWS Secrets Manager via the console and select `Store a New Secret` button on the page.
-
-Second, you will be presented with a page titled `Store a new secret`. Select `Other type of secrets` from the
-list of types. Specify the following key/value pairs:
-* account (NOTE: this can be found by clicking on the snowflake console on your login name)
-* user
-* password
-* host (NOTE: this is usually: <account>.<region>.snowflakecomputing.com)
-* port (NOTE: use 443 unless you have configured differently)
-
-Then click `Next`.
-
-![Load](../.gitbook/assets/enterprise/snowflake-secrets-page1.png)
-
-You will be presented with a screen asking for the name and description of the secret. Fill these in and click `Next`.
-
-![Load](../.gitbook/assets/enterprise/snowflake-secrets-page2.png)
-
-The next screen concerns autorotation, just click the `Next` button.
-
-![Load](../.gitbook/assets/enterprise/snowflake-secrets-page3.png)
-
-Finally you will be presented with an overview screen. Scroll to the bottom and click the `Store` button.
-
-After storing the secret we need to configure the permissions. On the overview screen click on the `Edit Permissions` button.
->>>>>>> 4d446ada
 Copy the below policy JSON, substituting the `<snowflake api lambda role>` at the top of the 
 generated `./out/snowflake/snowpipe.sql` file from above, and `<secret ARN>` for the ARN of the secret just created.
 ```json
