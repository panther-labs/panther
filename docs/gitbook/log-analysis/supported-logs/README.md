--- conflicted
+++ resolved
@@ -54,12 +54,9 @@
 
 | Log Type          | Reference                                              |
 | ----------------- | ------------------------------------------------------ |
-<<<<<<< HEAD
+| `Syslog.RFC3164`  | https://tools.ietf.org/html/rfc3164                    |
 | `Syslog.RFC5424`  | https://tools.ietf.org/html/rfc5424                    |
-=======
-| `Syslog.RFC3164`  | https://tools.ietf.org/html/rfc3164                    |
 
->>>>>>> 41d51cb2
 
 ## Built-in Rule Packs
 
