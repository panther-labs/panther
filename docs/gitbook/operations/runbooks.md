--- conflicted
+++ resolved
@@ -93,7 +93,7 @@
  * The Panther user interface could be impacted.
 
 ## panther-analysis-api
-The `panther-analysis-api` API Gateway calles the `panther-analysis-api` lambda.
+The `panther-analysis-api` API Gateway calls the `panther-analysis-api` lambda.
 
 ## panther-analysis-api
 This lambda implements the analysis API which is responsible for
@@ -102,12 +102,6 @@
  Failure Impact
  * Failure of this lambda will prevent policies/rules from being created, updated, deleted. Additionally, policies and rules will stop being evaluated by the policy/rules engines.
 
-<<<<<<< HEAD
-## panther-analysis-api
-The `panther-analysis-api` API Gateway calls the `panther-analysis-api` lambda.
-
-=======
->>>>>>> 759923be
 ## panther-auditlog-processing
 The panther-auditlog-processing topic is used to send s3 notifications to log processing
  for log sources internal to the Panther account.
