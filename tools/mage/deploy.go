--- conflicted
+++ resolved
@@ -107,43 +107,11 @@
 	bucketOutputs := deployTemplate(awsSession, bucketTemplate, "", bucketStack, bucketParams)
 	bucket := bucketOutputs["SourceBucketName"]
 
-<<<<<<< HEAD
-	backendTemplate, err := cfnPackage(backendTemplate, bucket, backendStack)
-	if err != nil {
-		return err
-	}
-
-	backendDeployParams, err := getBackendDeployParams(awsSession, &config, bucket)
-	if err != nil {
-		return err
-	}
-
-	if err = deployTemplate(awsSession, backendTemplate, backendStack, backendDeployParams); err != nil {
-		return err
-	}
-
-	backendOutputs, err := getStackOutputs(awsSession, backendStack)
-	if err != nil {
-		return err
-	}
-
-	if err := generateDotEnvFromCfnOutputs(awsSession, backendOutputs, "out/.env.aws"); err != nil {
-		return err
-	}
-
-	// Athena views are created via API call because CF is not well supported. Workgroup "primary" is default.
-	if err := awsathena.WorkgroupAssociateS3(awsSession, "primary", backendOutputs["AthenaResultsBucket"]); err != nil {
-		return err
-	}
-	if err := athenaviews.CreateOrReplaceViews(backendOutputs["AthenaResultsBucket"]); err != nil {
-		return err
-=======
 	// Deploy main application stack
 	params := getBackendDeployParams(awsSession, &config, bucket)
 	backendOutputs := deployTemplate(awsSession, backendTemplate, bucket, backendStack, params)
 	if err := postDeploySetup(awsSession, backendOutputs, &config); err != nil {
 		logger.Fatal(err)
->>>>>>> 813e5607
 	}
 
 	// Deploy frontend stack
