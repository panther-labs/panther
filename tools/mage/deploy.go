--- conflicted
+++ resolved
@@ -124,11 +124,7 @@
 		return err
 	}
 
-<<<<<<< HEAD
 	if err = buildAndPushImageFromSource(awsSession, outputs["WebApplicationImage"]); err != nil {
-=======
-	if err := setupOrganization(awsSession, outputs["UserPoolId"], outputs["RemediationLambdaArn"]); err != nil {
->>>>>>> d69e0f15
 		return err
 	}
 
@@ -151,9 +147,9 @@
 			return err
 		}
 
-		if err := inviteFirstUser(awsSession, outputs["WebApplicationUserPoolId"]); err != nil {
-			return err
-		}
+		if err := setupOrganization(awsSession, outputs["UserPoolId"], outputs["RemediationLambdaArn"]); err != nil {
+            return err
+        }
 
 		if err := initializeAnalysisSets(awsSession, outputs["AnalysisApiEndpoint"], &config); err != nil {
 			return err
