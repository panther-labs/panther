--- conflicted
+++ resolved
@@ -136,7 +136,6 @@
 	// ***** Step 1: bootstrap stacks and build artifacts
 	outputs := bootstrap(awsSession, settings)
 
-<<<<<<< HEAD
 	// ***** Step 2: deploy remaining stacks in parallel
 	deployMainStacks(awsSession, settings, accountID, outputs)
 
@@ -146,44 +145,6 @@
 	}
 	if err := inviteFirstUser(awsSession); err != nil {
 		logger.Fatal(err)
-=======
-	// Deploy prerequisite sourceBucket stack
-	bucketParams := map[string]string{
-		"S3AccessLogsBucket": settings.BucketsParameterValues.S3AccessLogsBucket, // optional user override
-	}
-	bucketOutputs := deployTemplate(awsSession, bucketTemplate, "", bucketStack, bucketParams)
-	sourceBucket := bucketOutputs["SourceBucketName"]
-
-	// Deploy main application stack
-	params := getBackendDeployParams(awsSession, settings, bucketOutputs)
-	backendOutputs := deployTemplate(awsSession, backendTemplate, sourceBucket, backendStack, params)
-	if err := postDeploySetup(awsSession, backendOutputs, settings); err != nil {
-		logger.Fatal(err)
-	}
-
-	// the below can all be done in parallel to speed deployment
-	var wg sync.WaitGroup
-	runDeploy := func(deployFunc func()) {
-		wg.Add(1)
-		go func() {
-			deployFunc()
-			wg.Done()
-		}()
-	}
-
-	// Creates Glue/Athena related resources
-	runDeploy(func() { deployDatabases(awsSession, sourceBucket, backendOutputs) })
-
-	// Deploy frontend stack
-	runDeploy(func() { deployFrontend(awsSession, sourceBucket, backendOutputs, settings) })
-
-	// Deploy monitoring
-	runDeploy(func() { deployMonitoring(awsSession, sourceBucket, backendOutputs, settings) })
-
-	// Onboard Panther account to Panther
-	if settings.OnboardParameterValues.OnboardSelf {
-		runDeploy(func() { deployOnboard(awsSession, settings, bucketOutputs, backendOutputs) })
->>>>>>> 68d98bdc
 	}
 
 	logger.Infof("deploy: finished successfully in %s", time.Since(start))
@@ -225,7 +186,6 @@
 
 // Deploy bootstrap stacks and build deployment artifacts.
 //
-<<<<<<< HEAD
 // Returns combined outputs from bootstrap stacks.
 func bootstrap(awsSession *session.Session, settings *config.PantherConfig) map[string]string {
 	var outputs map[string]string
@@ -235,7 +195,7 @@
 	// Deploy first bootstrap stack
 	go func() {
 		params := map[string]string{
-			"AccessLogsBucket":           settings.Monitoring.AccessLogsBucketName,
+			"AccessLogsBucket":           settings.Monitoring.S3AccessLogsBucket,
 			"CloudWatchLogRetentionDays": strconv.Itoa(settings.Monitoring.CloudWatchLogRetentionDays),
 			"CustomDomain":               settings.Web.CustomDomain,
 			"TracingMode":                settings.Monitoring.TracingMode,
@@ -286,38 +246,6 @@
 	sourceBucket := outputs["SourceBucket"]
 	params := map[string]string{
 		"TracingEnabled": strconv.FormatBool(settings.Monitoring.TracingMode != ""),
-=======
-// This will create a Python layer, pass down the name of the log database,
-// pass down user supplied alarm SNS topic and a self-signed cert if necessary.
-func getBackendDeployParams(
-	awsSession *session.Session, settings *config.PantherConfig, bucketOutputs map[string]string) map[string]string {
-
-	s3AccessLogsBucket := settings.BucketsParameterValues.S3AccessLogsBucket
-	if s3AccessLogsBucket == "" {
-		s3AccessLogsBucket = bucketOutputs["AuditLogsBucket"]
-	}
-
-	v := settings.BackendParameterValues
-	result := map[string]string{
-		"AuditLogsBucket":              bucketOutputs["AuditLogsBucket"],
-		"CloudWatchLogRetentionDays":   strconv.Itoa(v.CloudWatchLogRetentionDays),
-		"CustomDomain":                 v.CustomDomain,
-		"Debug":                        strconv.FormatBool(v.Debug),
-		"LayerVersionArns":             v.LayerVersionArns,
-		"LogProcessorLambdaMemorySize": strconv.Itoa(v.LogProcessorLambdaMemorySize),
-		"PythonLayerVersionArn":        v.PythonLayerVersionArn,
-		"S3AccessLogsBucket":           s3AccessLogsBucket,
-		"S3BucketSource":               bucketOutputs["SourceBucketName"],
-		"TracingMode":                  v.TracingMode,
-		"WebApplicationCertificateArn": v.WebApplicationCertificateArn,
-	}
-
-	// If no custom Python layer is defined, then we need to build the default one.
-	if result["PythonLayerVersionArn"] == "" {
-		result["PythonLayerKey"] = layerS3ObjectKey
-		result["PythonLayerObjectVersion"] = uploadLayer(awsSession, settings.PipLayer,
-			bucketOutputs["SourceBucketName"], layerS3ObjectKey)
->>>>>>> 68d98bdc
 	}
 
 	if settings.Infra.PythonLayerVersionArn == "" {
@@ -438,9 +366,6 @@
 			"Debug":                      strconv.FormatBool(settings.Monitoring.Debug),
 			"LayerVersionArns":           settings.Infra.BaseLayerVersionArns,
 			"TracingMode":                settings.Monitoring.TracingMode,
-
-			"AuditRoleName":       auditRole,
-			"RemediationRoleName": remediationRole,
 		})
 		result <- cloudsecStack
 	}(finishedStacks)
@@ -520,7 +445,7 @@
 	// Onboard Panther to scan itself
 	go func(result chan string) {
 		if settings.Setup.OnboardSelf {
-			deployOnboard(awsSession, accountID, sourceBucket)
+			deployOnboard(awsSession, settings, accountID, outputs)
 		}
 		result <- onboardStack
 	}(finishedStacks)
