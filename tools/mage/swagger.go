package mage

/**
 * Panther is a scalable, powerful, cloud-native SIEM written in Golang/React.
 * Copyright (C) 2020 Panther Labs Inc
 *
 * This program is free software: you can redistribute it and/or modify
 * it under the terms of the GNU Affero General Public License as
 * published by the Free Software Foundation, either version 3 of the
 * License, or (at your option) any later version.
 *
 * This program is distributed in the hope that it will be useful,
 * but WITHOUT ANY WARRANTY; without even the implied warranty of
 * MERCHANTABILITY or FITNESS FOR A PARTICULAR PURPOSE.  See the
 * GNU Affero General Public License for more details.
 *
 * You should have received a copy of the GNU Affero General Public License
 * along with this program.  If not, see <https://www.gnu.org/licenses/>.
 */

import (
	"fmt"
	"os"
	"path/filepath"
	"regexp"
	"strconv"
	"strings"

	"gopkg.in/yaml.v2"

	"github.com/panther-labs/panther/tools/config"
)

const (
	apiTemplate = "deployments/api_gateway.yml"
	apiEmbeddedTemplate = "out/deployments/embedded.api_gateway.yml"

	pantherLambdaKey = "x-panther-lambda-cfn-resource" // top-level key in Swagger file
	space8           = "        "
)

// Match "DefinitionBody: api/myspec.yml  # possible comment"
var swaggerPattern = regexp.MustCompile(`\n {6}DefinitionBody:[ \t]*[\w./]+\.yml[ \t]*(#.+)?`)

<<<<<<< HEAD
// Embed swagger specs into the API gateway template, saving it to out/deployments.
func embedAPISpec() {
	cfn := readFile(apiTemplate)
=======
// Embed swagger specs into all CloudFormation templates, saving them to out/deployments.
func embedAPISpecs() {
	var templates []string
	walk("deployments", func(path string, info os.FileInfo) {
		if strings.HasSuffix(path, ".yml") && path != config.Filepath {
			templates = append(templates, path)
		}
	})

	for _, template := range templates {
		cfn := readFile(template)
>>>>>>> 76ac2b9b

	newCfn, err := embedAPIs(cfn)
	if err != nil {
		logger.Fatal(err)
	}

	// Save the new file
	if err := os.MkdirAll(filepath.Dir(apiEmbeddedTemplate), 0755); err != nil {
		logger.Fatalf("failed to create directory %s: %v", filepath.Dir(apiEmbeddedTemplate), err)
	}

	logger.Debugf("deploy: transformed %s => %s with embedded APIs", apiTemplate, apiEmbeddedTemplate)
	writeFile(apiEmbeddedTemplate, newCfn)
}

// Transform a single CloudFormation template by embedding Swagger definitions.
func embedAPIs(cfn []byte) ([]byte, error) {
	var err error

	cfn = swaggerPattern.ReplaceAllFunc(cfn, func(match []byte) []byte {
		strMatch := strings.TrimSpace(string(match))
		apiFilename := strings.Split(strMatch, " ")[1]

		var body *string
		body, err = loadSwagger(apiFilename)
		if err != nil {
			return nil // stop here and the top-level err will be returned
		}

		return []byte("\n      DefinitionBody:\n" + *body)
	})

	return cfn, err
}

// Load and transform a Swagger api.yml file for embedding in CloudFormation.
//
// This is required so we can interpolate the Region and AccountID - API gateway needs to know
// the ARN of the Lambda function being invoked for each endpoint. The interpolation does not work
// if we just reference a swagger file in S3 - the api spec must be embedded into the CloudFormation itself.
func loadSwagger(filename string) (*string, error) {
	var apiBody map[string]interface{}
	if err := yaml.Unmarshal(readFile(filename), &apiBody); err != nil {
		return nil, fmt.Errorf("failed to parse file %s: %v", filename, err)
	}

	// Allow AWS_IAM authorization (i.e. AWS SIGv4 signatures).
	apiBody["securityDefinitions"] = map[string]interface{}{
		"sigv4": map[string]string{
			"type":                         "apiKey",
			"name":                         "Authorization",
			"in":                           "header",
			"x-amazon-apigateway-authtype": "awsSigv4",
		},
	}

	// API Gateway will validate all requests to the maximum possible extent.
	apiBody["x-amazon-apigateway-request-validators"] = map[string]interface{}{
		"validate-all": map[string]bool{
			"validateRequestParameters": true,
			"validateRequestBody":       true,
		},
	}

	functionResource := apiBody[pantherLambdaKey].(string)
	if functionResource == "" {
		return nil, fmt.Errorf("%s must be defined in swagger file %s", pantherLambdaKey, filename)
	}
	delete(apiBody, pantherLambdaKey)

	// Every method requires the same boilerplate settings: validation, sigv4, lambda integration
	for _, endpoints := range apiBody["paths"].(map[interface{}]interface{}) {
		for _, definition := range endpoints.(map[interface{}]interface{}) {
			def := definition.(map[interface{}]interface{})
			def["x-amazon-apigateway-integration"] = map[string]interface{}{
				"httpMethod":          "POST",
				"passthroughBehavior": "never",
				"type":                "aws_proxy",
				"uri": map[string]interface{}{
					"Fn::Sub": strings.Join([]string{
						"arn:aws:apigateway:${AWS::Region}:lambda:path",
						"2015-03-31",
						"functions",
						"arn:aws:lambda:${AWS::Region}:${AWS::AccountId}:function:${" + functionResource + "}",
						"invocations",
					}, "/"),
				},
			}
			def["x-amazon-apigateway-request-validator"] = "validate-all"
			def["security"] = []map[string]interface{}{
				{"sigv4": []string{}},
			}

			// Replace integer response codes with strings (cfn doesn't support non-string keys).
			responses := def["responses"].(map[interface{}]interface{})
			for code, val := range responses {
				if intcode, ok := code.(int); ok {
					responses[strconv.Itoa(intcode)] = val
					delete(responses, code)
				}
			}
		}
	}

	newBody, err := yaml.Marshal(apiBody)
	if err != nil {
		return nil, fmt.Errorf("failed to marshal swagger-embedded yaml: %v", err)
	}

	// Add spaces for the correct indentation when embedding.
	result := space8 + strings.ReplaceAll(strings.TrimSpace(string(newBody)), "\n", "\n"+space8)
	return &result, nil
}<|MERGE_RESOLUTION|>--- conflicted
+++ resolved
@@ -27,12 +27,10 @@
 	"strings"
 
 	"gopkg.in/yaml.v2"
-
-	"github.com/panther-labs/panther/tools/config"
 )
 
 const (
-	apiTemplate = "deployments/api_gateway.yml"
+	apiTemplate         = "deployments/api_gateway.yml"
 	apiEmbeddedTemplate = "out/deployments/embedded.api_gateway.yml"
 
 	pantherLambdaKey = "x-panther-lambda-cfn-resource" // top-level key in Swagger file
@@ -42,23 +40,9 @@
 // Match "DefinitionBody: api/myspec.yml  # possible comment"
 var swaggerPattern = regexp.MustCompile(`\n {6}DefinitionBody:[ \t]*[\w./]+\.yml[ \t]*(#.+)?`)
 
-<<<<<<< HEAD
 // Embed swagger specs into the API gateway template, saving it to out/deployments.
 func embedAPISpec() {
 	cfn := readFile(apiTemplate)
-=======
-// Embed swagger specs into all CloudFormation templates, saving them to out/deployments.
-func embedAPISpecs() {
-	var templates []string
-	walk("deployments", func(path string, info os.FileInfo) {
-		if strings.HasSuffix(path, ".yml") && path != config.Filepath {
-			templates = append(templates, path)
-		}
-	})
-
-	for _, template := range templates {
-		cfn := readFile(template)
->>>>>>> 76ac2b9b
 
 	newCfn, err := embedAPIs(cfn)
 	if err != nil {
