package mage

/**
 * Panther is a scalable, powerful, cloud-native SIEM written in Golang/React.
 * Copyright (C) 2020 Panther Labs Inc
 *
 * This program is free software: you can redistribute it and/or modify
 * it under the terms of the GNU Affero General Public License as
 * published by the Free Software Foundation, either version 3 of the
 * License, or (at your option) any later version.
 *
 * This program is distributed in the hope that it will be useful,
 * but WITHOUT ANY WARRANTY; without even the implied warranty of
 * MERCHANTABILITY or FITNESS FOR A PARTICULAR PURPOSE.  See the
 * GNU Affero General Public License for more details.
 *
 * You should have received a copy of the GNU Affero General Public License
 * along with this program.  If not, see <https://www.gnu.org/licenses/>.
 */

import (
	"fmt"
	"os"
	"path/filepath"

	"github.com/panther-labs/panther/internal/log_analysis/log_processor/registry"
<<<<<<< HEAD
	"github.com/panther-labs/panther/tools/cfndoc"
=======
>>>>>>> 29be1f26
	"github.com/panther-labs/panther/tools/cfngen"
	"github.com/panther-labs/panther/tools/cfngen/cloudwatchcf"
	"github.com/panther-labs/panther/tools/cfngen/gluecf"
	"github.com/panther-labs/panther/tools/dashboards"
)

var (
	// These are the CF dirs under "deployments" that we want to analyze to generate metrics and alarms
	// NOTE: keep these up to date!
	cfDirs = []string{
		"deployments/compliance",
		"deployments/core",
		"deployments/log_analysis",
		"deployments/web",
	}
)

// Generate Glue tables for log processor output as CloudFormation
func generateGlueTables() error {
	outDir := filepath.Join("out", "deployments", "log_analysis")
	if err := os.MkdirAll(outDir, 0755); err != nil {
		return fmt.Errorf("failed to create directory %s: %v", outDir, err)
	}
	glueCfFileName := filepath.Join(outDir, "gluetables.json")

	glueCfFile, err := os.Create(glueCfFileName)
	if err != nil {
		return fmt.Errorf("failed to create file %s: %v", glueCfFileName, err)
	}
	defer glueCfFile.Close()

	tableResources := registry.AvailableTables()
	logger.Debugf("deploy: cfngen: loaded %d glue tables", len(tableResources))
	cf, err := gluecf.GenerateTables(tableResources)
	if err != nil {
		return fmt.Errorf("failed to generate Glue Data Catalog CloudFormation template: %v", err)
	}

	if _, err = glueCfFile.Write(cf); err != nil {
		return fmt.Errorf("failed to write file %s: %v", glueCfFileName, err)
	}
	return nil
}

// Generate CloudWatch dashboards as CloudFormation
func generateDashboards(awsRegion string) error {
	outDir := filepath.Join("out", "deployments", "cloudwatch")
	if err := os.MkdirAll(outDir, 0755); err != nil {
		return fmt.Errorf("failed to create directory %s: %v", outDir, err)
	}
	dashboardsCfFileName := filepath.Join(outDir, "dashboards.json")

	dashboardsCfFile, err := os.Create(dashboardsCfFileName)
	if err != nil {
		return fmt.Errorf("failed to create file %s: %v", dashboardsCfFileName, err)
	}
	defer dashboardsCfFile.Close()

	dashboardResources := dashboards.Dashboards(awsRegion)
	logger.Debugf("deploy: cfngen: loaded %d dashboards", len(dashboardResources))
	cf, err := cloudwatchcf.GenerateDashboards(dashboardResources)
	if err != nil {
		return fmt.Errorf("failed to generate dashboard CloudFormation template: %v", err)
	}

	if _, err = dashboardsCfFile.Write(cf); err != nil {
		return fmt.Errorf("failed to write file %s: %v", dashboardsCfFileName, err)
	}
	return nil
}

// generate nested stacks to avoid 200 resource / stack CF limit
const alarmStackTemplate = `
AWSTemplateFormatVersion: 2010-09-09
Description: Template to aggregate generated alarm stacks

Resources:
  ##### Nested Stacks: CloudWatch Alarms #####
`
const alarmStackResourceTemplate = `
 %s:
    Type: AWS::CloudFormation::Stack
    Properties:
      TemplateURL: ./%s
`

// Generate CloudWatch alarms as CloudFormation
func generateAlarms(snsTopicArn string, stackOutputs map[string]string) error {
<<<<<<< HEAD
	var alarms []*cloudwatchcf.Alarm

=======
>>>>>>> 29be1f26
	outDir := filepath.Join("out", "deployments", "cloudwatch")
	if err := os.MkdirAll(outDir, 0755); err != nil {
		return fmt.Errorf("failed to create directory %s: %v", outDir, err)
	}

	// write master template that refers to the alarm stack templates generated
	masterAlarmsCfFileName := filepath.Join(outDir, "alarms.json")
	masterAlarmsCfFile, err := os.Create(masterAlarmsCfFileName)
	if err != nil {
		return fmt.Errorf("failed to create file %s: %v", masterAlarmsCfFileName, err)
	}
	defer masterAlarmsCfFile.Close()
	_, err = masterAlarmsCfFile.WriteString(alarmStackTemplate)
	if err != nil {
		return fmt.Errorf("failed to write file %s: %v", masterAlarmsCfFileName, err)
	}

	// loop over deployment CF dirs generating alarms for each
	for _, cfDir := range cfDirs {
		logger.Debugf("generating alarm cloudformation for %s", cfDir)
		alarmsCfBasename := filepath.Base(cfDir) + "_alarms.json"
		alarmsCfFilePath := filepath.Join(outDir, alarmsCfBasename) // where we will write
		// add to master template
		_, err = masterAlarmsCfFile.WriteString(fmt.Sprintf(alarmStackResourceTemplate,
			cfngen.SanitizeResourceName(filepath.Base(cfDir)), alarmsCfBasename))
		if err != nil {
			return fmt.Errorf("failed to write file %s: %v", masterAlarmsCfFileName, err)
		}
		// generate alarms
<<<<<<< HEAD
		fileAlarms, cf, err := cloudwatchcf.GenerateAlarms(snsTopicArn, stackOutputs, cfDir)
		if err != nil {
			return fmt.Errorf("failed to generate alarms CloudFormation template %s: %v", alarmsCfFilePath, err)
		}
		alarms = append(alarms, fileAlarms...) // save for validation
=======
		cf, err := cloudwatchcf.GenerateAlarms(snsTopicArn, stackOutputs, cfDir)
		if err != nil {
			return fmt.Errorf("failed to generate alarms CloudFormation template %s: %v", alarmsCfFilePath, err)
		}
>>>>>>> 29be1f26
		// write cf to file referenced in master template
		alarmsCfFile, err := os.Create(alarmsCfFilePath)
		if err != nil {
			return fmt.Errorf("failed to create file %s: %v", alarmsCfFilePath, err)
		}
		if _, err = alarmsCfFile.Write(cf); err != nil {
			return fmt.Errorf("failed to write file %s: %v", alarmsCfFilePath, err)
		}
		alarmsCfFile.Close()
	}

<<<<<<< HEAD
	// confirm all alarms generated are documented by cfndoc tags
	resourceLookup := resourceDocumentation()
	failedValidation := false
	for _, alarm := range alarms {
		if _, found := resourceLookup[alarm.Resource]; !found {
			logger.Errorf("resource %s is missing cfndoc for alarm %s", alarm.Resource, alarm.Properties.AlarmName)
			failedValidation = true
		}
	}
	if failedValidation {
		logger.Fatal("all alarms must be documented")
	}

	return nil
}

// return a map to look up if a resource has associated cfndoc documentation
func resourceDocumentation() (resourceLookup map[string]struct{}) {
	docs, err := cfndoc.ReadDirs(cfDirs...)
	if err != nil {
		logger.Fatalf("failed to generate operational documentation: %v", err)
	}
	resourceLookup = make(map[string]struct{})
	for _, doc := range docs {
		resourceLookup[doc.Resource] = struct{}{}
	}
	return resourceLookup
}

=======
	return nil
}

>>>>>>> 29be1f26
// Generate CloudWatch metrics as CloudFormation
func generateMetrics() error {
	outDir := filepath.Join("out", "deployments", "cloudwatch")
	if err := os.MkdirAll(outDir, 0755); err != nil {
		return fmt.Errorf("failed to create directory %s: %v", outDir, err)
	}
	metricsCfFileName := filepath.Join(outDir, "metrics.json")

	metricsCfFile, err := os.Create(metricsCfFileName)
	if err != nil {
		return fmt.Errorf("failed to create file %s: %v", metricsCfFileName, err)
	}
	defer metricsCfFile.Close()

	cf, err := cloudwatchcf.GenerateMetrics(cfDirs...)
	if err != nil {
		return fmt.Errorf("failed to generate alarms CloudFormation template: %v", err)
	}

	if _, err = metricsCfFile.Write(cf); err != nil {
		return fmt.Errorf("failed to write file %s: %v", metricsCfFileName, err)
	}
	return nil
}<|MERGE_RESOLUTION|>--- conflicted
+++ resolved
@@ -24,10 +24,7 @@
 	"path/filepath"
 
 	"github.com/panther-labs/panther/internal/log_analysis/log_processor/registry"
-<<<<<<< HEAD
 	"github.com/panther-labs/panther/tools/cfndoc"
-=======
->>>>>>> 29be1f26
 	"github.com/panther-labs/panther/tools/cfngen"
 	"github.com/panther-labs/panther/tools/cfngen/cloudwatchcf"
 	"github.com/panther-labs/panther/tools/cfngen/gluecf"
@@ -116,11 +113,8 @@
 
 // Generate CloudWatch alarms as CloudFormation
 func generateAlarms(snsTopicArn string, stackOutputs map[string]string) error {
-<<<<<<< HEAD
 	var alarms []*cloudwatchcf.Alarm
 
-=======
->>>>>>> 29be1f26
 	outDir := filepath.Join("out", "deployments", "cloudwatch")
 	if err := os.MkdirAll(outDir, 0755); err != nil {
 		return fmt.Errorf("failed to create directory %s: %v", outDir, err)
@@ -150,18 +144,12 @@
 			return fmt.Errorf("failed to write file %s: %v", masterAlarmsCfFileName, err)
 		}
 		// generate alarms
-<<<<<<< HEAD
 		fileAlarms, cf, err := cloudwatchcf.GenerateAlarms(snsTopicArn, stackOutputs, cfDir)
 		if err != nil {
 			return fmt.Errorf("failed to generate alarms CloudFormation template %s: %v", alarmsCfFilePath, err)
 		}
 		alarms = append(alarms, fileAlarms...) // save for validation
-=======
-		cf, err := cloudwatchcf.GenerateAlarms(snsTopicArn, stackOutputs, cfDir)
-		if err != nil {
-			return fmt.Errorf("failed to generate alarms CloudFormation template %s: %v", alarmsCfFilePath, err)
-		}
->>>>>>> 29be1f26
+
 		// write cf to file referenced in master template
 		alarmsCfFile, err := os.Create(alarmsCfFilePath)
 		if err != nil {
@@ -173,7 +161,6 @@
 		alarmsCfFile.Close()
 	}
 
-<<<<<<< HEAD
 	// confirm all alarms generated are documented by cfndoc tags
 	resourceLookup := resourceDocumentation()
 	failedValidation := false
@@ -203,11 +190,6 @@
 	return resourceLookup
 }
 
-=======
-	return nil
-}
-
->>>>>>> 29be1f26
 // Generate CloudWatch metrics as CloudFormation
 func generateMetrics() error {
 	outDir := filepath.Join("out", "deployments", "cloudwatch")
