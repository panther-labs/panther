--- conflicted
+++ resolved
@@ -59,11 +59,7 @@
 		return nil, fmt.Errorf("failed to write ENV variables to file %s: %v", awsEnvFile, err)
 	}
 
-<<<<<<< HEAD
-	dockerImage, err := buildAndPushImageFromSource(awsSession, bootstrapOutputs["ImageRegistryUri"])
-=======
-	dockerImage, err := buildAndPushImageFromSource(awsSession, bootstrapOutputs["ImageRegistry"], "")
->>>>>>> d8be2a9f
+	dockerImage, err := buildAndPushImageFromSource(awsSession, bootstrapOutputs["ImageRegistryUri"], "")
 	if err != nil {
 		return nil, err
 	}
