--- conflicted
+++ resolved
@@ -42,12 +42,8 @@
 	awsSession *session.Session,
 	accountID, bucket string,
 	bootstrapOutputs map[string]string,
-<<<<<<< HEAD
+	settings *config.PantherConfig,
 ) (map[string]string, error) {
-=======
-	settings *config.PantherConfig,
-) map[string]string {
->>>>>>> c711698d
 
 	// Save .env file
 	if err := godotenv.Write(
