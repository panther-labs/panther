package mage

/**
 * Panther is a Cloud-Native SIEM for the Modern Security Team.
 * Copyright (C) 2020 Panther Labs Inc
 *
 * This program is free software: you can redistribute it and/or modify
 * it under the terms of the GNU Affero General Public License as
 * published by the Free Software Foundation, either version 3 of the
 * License, or (at your option) any later version.
 *
 * This program is distributed in the hope that it will be useful,
 * but WITHOUT ANY WARRANTY; without even the implied warranty of
 * MERCHANTABILITY or FITNESS FOR A PARTICULAR PURPOSE.  See the
 * GNU Affero General Public License for more details.
 *
 * You should have received a copy of the GNU Affero General Public License
 * along with this program.  If not, see <https://www.gnu.org/licenses/>.
 */

import (
	"fmt"
	"os"
	"path/filepath"
	"runtime"
	"strings"
	"time"

	"github.com/magefile/mage/mg"
	"github.com/magefile/mage/sh"

	"github.com/panther-labs/panther/tools/config"
)

const swaggerGlob = "api/gateway/*/api.yml"

// Build contains targets for compiling source code.
type Build mg.Namespace

// API Generate API source files from GraphQL + Swagger
func (b Build) API() {
	specs, err := filepath.Glob(swaggerGlob)
	if err != nil {
		logger.Fatalf("failed to glob %s: %v", swaggerGlob, err)
	}

	logger.Infof("build:api: generating Go SDK for %d APIs (%s)", len(specs), swaggerGlob)

	cmd := filepath.Join(setupDirectory, "swagger")
	if _, err = os.Stat(cmd); err != nil {
		logger.Fatalf("%s not found (%v): run 'mage setup'", cmd, err)
	}

	for _, spec := range specs {
		dir := filepath.Dir(spec)
		client, models := filepath.Join(dir, "client"), filepath.Join(dir, "models")
		start := time.Now().UTC()

		args := []string{"generate", "client", "-q", "-f", spec, "-c", client, "-m", models}
		if err := sh.Run(cmd, args...); err != nil {
			logger.Fatalf("%s %s failed: %v", cmd, strings.Join(args, " "), err)
		}

		// If an API model is removed, "swagger generate" will leave the Go file in place.
		// So we walk the generated directories and remove anything swagger didn't just write.
		handler := func(path string, info os.FileInfo) {
			if !info.IsDir() && info.ModTime().Before(start) {
				logger.Debugf("%s unmodified by swagger: removing", path)
				if err := os.Remove(path); err != nil {
					logger.Warnf("failed to remove deleted model %s: %v", path, err)
				}
			}
		}
		walk(client, handler)
		walk(models, handler)

		// Format generated files with our license header and import ordering.
		// "swagger generate client" can embed the header, but it's simpler to keep the whole repo
		// formatted the exact same way.
		fmtLicense(client, models)
		if err := gofmt(client, models); err != nil {
			logger.Warnf("gofmt %s %s failed: %v", client, models, err)
		}
	}

	logger.Info("build:api: generating web typescript from graphql")
	if err := sh.Run("npm", "run", "graphql-codegen"); err != nil {
		logger.Fatalf("graphql generation failed: %v", err)
	}
	fmtLicense("web/__generated__")
	if err := prettier("web/__generated__/*"); err != nil {
		logger.Warnf("prettier web/__generated__/ failed: %v", err)
	}
}

// Lambda Compile Go Lambda function source
func (b Build) Lambda() {
	if err := b.lambda(); err != nil {
		logger.Fatal(err)
	}
}

// "go build" in parallel for each Lambda function.
//
// If you don't already have all go modules downloaded, this may fail because each goroutine will
// automatically modify the go.mod/go.sum files which will cause conflicts with itself.
//
// Run "go mod download" or "mage setup" before building to download the go modules.
// If you're adding a new module, run "go get ./..." before building to fetch the new module.
func (b Build) lambda() error {
	var packages []string
	walk("internal", func(path string, info os.FileInfo) {
		if info.IsDir() && strings.HasSuffix(path, "main") {
			packages = append(packages, path)
		}
	})

	logger.Infof("build:lambda: compiling %d Go Lambda functions (internal/.../main) using %s",
		len(packages), runtime.Version())

	// Start worker goroutines
	compile := func(pkgs chan string, errs chan error) {
		for pkg := <-pkgs; pkg != ""; pkg = <-pkgs {
			errs <- buildLambdaPackage(pkg)
		}
	}

	pkgs := make(chan string, len(packages)+maxWorkers)
	errs := make(chan error, len(packages))
	for i := 0; i < maxWorkers; i++ {
		go compile(pkgs, errs)
	}

	// Send work units
	for _, pkg := range packages {
		pkgs <- pkg
	}
	for i := 0; i < maxWorkers; i++ {
		pkgs <- "" // poison pill to stop each worker
	}

	// Read results
	for range packages {
		if err := <-errs; err != nil {
			return err
		}
	}

	return nil
}

// Tools Compile devtools and opstools
func (b Build) Tools() {
	if err := b.tools(); err != nil {
		logger.Fatal(err)
	}
}

func (b Build) tools() error {
	// cross compile so tools can be copied to other machines easily
	buildEnvs := []map[string]string{
		// darwin:arm is not compatible
		{"GOOS": "darwin", "GOARCH": "amd64"},
		{"GOOS": "linux", "GOARCH": "amd64"},
		{"GOOS": "linux", "GOARCH": "arm"},
		{"GOOS": "windows", "GOARCH": "amd64"},
		{"GOOS": "windows", "GOARCH": "arm"},
	}

	// Define worker goroutine
	type buildInput struct {
		env  map[string]string
		path string
	}

	compile := func(inputs chan *buildInput, results chan error) {
		for input := <-inputs; input != nil; input = <-inputs {
			outDir := filepath.Join("out", "bin", filepath.Dir(input.path),
				input.env["GOOS"], input.env["GOARCH"], filepath.Base(filepath.Dir(input.path)))
			results <- sh.RunWith(input.env, "go", "build", "-ldflags", "-s -w", "-o", outDir, "./"+input.path)
		}
	}

	// Start worker goroutines (channel buffers are large enough for all input)
	inputs := make(chan *buildInput, 100)
	results := make(chan error, 100)
	for i := 0; i < maxWorkers; i++ {
		go compile(inputs, results)
	}

	count := 0
	err := filepath.Walk("cmd", func(path string, info os.FileInfo, err error) error {
		if err != nil {
			return err
		}

		if info.IsDir() || filepath.Base(path) != "main.go" {
			return nil
		}

		// Build each os/arch combination in parallel
		logger.Infof("build:tools: compiling %s for %d os/arch combinations", path, len(buildEnvs))
		for _, env := range buildEnvs {
			count++
<<<<<<< HEAD
			go func(env map[string]string, path string, results chan error) {
				outDir := filepath.Join("out", "bin", filepath.Base(filepath.Dir(path)),
					env["GOOS"], env["GOARCH"], filepath.Base(filepath.Dir(path)))
				results <- sh.RunWith(env, "go", "build", "-ldflags", "-s -w", "-o", outDir, "./"+path)
			}(env, path, results)
=======
			inputs <- &buildInput{env: env, path: path}
>>>>>>> b0608f6f
		}

		return nil
	})

	if err != nil {
		return err
	}

	// Wait for results
	for i := 0; i < maxWorkers; i++ {
		results <- nil // send poison pill to stop each worker
	}

	for i := 0; i < count; i++ {
		if err = <-results; err != nil {
			return err
		}
	}

	return nil
}

func buildLambdaPackage(pkg string) error {
	targetDir := filepath.Join("out", "bin", pkg)
	binary := filepath.Join(targetDir, "main")
	oldInfo, statErr := os.Stat(binary)
	oldHash, hashErr := fileMD5(binary)
	var buildEnv = map[string]string{"GOARCH": "amd64", "GOOS": "linux"}

	if err := os.MkdirAll(targetDir, 0755); err != nil {
		return fmt.Errorf("failed to create %s directory: %v", targetDir, err)
	}
	if err := sh.RunWith(buildEnv, "go", "build", "-ldflags", "-s -w", "-o", targetDir, "./"+pkg); err != nil {
		return fmt.Errorf("go build %s failed: %v", binary, err)
	}

	if statErr == nil && hashErr == nil {
		if hash, err := fileMD5(binary); err == nil && hash == oldHash {
			// Optimization - if the binary contents haven't changed, reset the last modified time.
			// "aws cloudformation package" re-uploads any binary whose modification time has changed,
			// even if the contents are identical. So this lets us skip any unmodified binaries, which can
			// significantly reduce the total deployment time if only one or two functions changed.
			//
			// With 5 unmodified Lambda functions, deploy:app went from 146s => 109s with this fix.
			logger.Debugf("%s binary unchanged, reverting timestamp", binary)
			modTime := oldInfo.ModTime()
			if err = os.Chtimes(binary, modTime, modTime); err != nil {
				// Non-critical error - the build process can continue
				logger.Warnf("failed optimization: can't revert timestamp for %s: %v", binary, err)
			}
		}
	}

	return nil
}

// Generate CloudFormation templates in out/deployments folder
func (b Build) Cfn() {
	if err := b.cfn(); err != nil {
		logger.Fatal(err)
	}
}

func (b Build) cfn() error {
	if err := embedAPISpec(); err != nil {
		return err
	}

	if err := generateGlueTables(); err != nil {
		return err
	}

	settings, err := config.Settings()
	if err != nil {
		return err
	}

	if err := generateAlarms(settings); err != nil {
		return err
	}
	if err := generateDashboards(); err != nil {
		return err
	}
	if err := generateMetrics(); err != nil {
		return err
	}

	return nil
}<|MERGE_RESOLUTION|>--- conflicted
+++ resolved
@@ -175,7 +175,7 @@
 
 	compile := func(inputs chan *buildInput, results chan error) {
 		for input := <-inputs; input != nil; input = <-inputs {
-			outDir := filepath.Join("out", "bin", filepath.Dir(input.path),
+			outDir := filepath.Join("out", "bin", filepath.Base(filepath.Dir(input.path)),
 				input.env["GOOS"], input.env["GOARCH"], filepath.Base(filepath.Dir(input.path)))
 			results <- sh.RunWith(input.env, "go", "build", "-ldflags", "-s -w", "-o", outDir, "./"+input.path)
 		}
@@ -202,15 +202,7 @@
 		logger.Infof("build:tools: compiling %s for %d os/arch combinations", path, len(buildEnvs))
 		for _, env := range buildEnvs {
 			count++
-<<<<<<< HEAD
-			go func(env map[string]string, path string, results chan error) {
-				outDir := filepath.Join("out", "bin", filepath.Base(filepath.Dir(path)),
-					env["GOOS"], env["GOARCH"], filepath.Base(filepath.Dir(path)))
-				results <- sh.RunWith(env, "go", "build", "-ldflags", "-s -w", "-o", outDir, "./"+path)
-			}(env, path, results)
-=======
 			inputs <- &buildInput{env: env, path: path}
->>>>>>> b0608f6f
 		}
 
 		return nil
