package mage

/**
 * Panther is a scalable, powerful, cloud-native SIEM written in Golang/React.
 * Copyright (C) 2020 Panther Labs Inc
 *
 * This program is free software: you can redistribute it and/or modify
 * it under the terms of the GNU Affero General Public License as
 * published by the Free Software Foundation, either version 3 of the
 * License, or (at your option) any later version.
 *
 * This program is distributed in the hope that it will be useful,
 * but WITHOUT ANY WARRANTY; without even the implied warranty of
 * MERCHANTABILITY or FITNESS FOR A PARTICULAR PURPOSE.  See the
 * GNU Affero General Public License for more details.
 *
 * You should have received a copy of the GNU Affero General Public License
 * along with this program.  If not, see <https://www.gnu.org/licenses/>.
 */

import (
	"strconv"
	"strings"

	"github.com/aws/aws-sdk-go/aws"
	"github.com/aws/aws-sdk-go/aws/awserr"
	"github.com/aws/aws-sdk-go/aws/session"
	"github.com/aws/aws-sdk-go/service/cloudformation"
	"github.com/aws/aws-sdk-go/service/guardduty"
	"github.com/aws/aws-sdk-go/service/s3"

	"github.com/panther-labs/panther/api/lambda/source/models"
	"github.com/panther-labs/panther/tools/config"
)

const (
	onboardStack    = "panther-app-onboard"
	onboardTemplate = "deployments/onboard.yml"

	// CloudSec IAM Roles, DO NOT CHANGE! panther-compliance-iam.yml CF depends on these names
	auditRole       = "PantherAuditRole"
	remediationRole = "PantherRemediationRole"

	realTimeEventStackSetURL             = "https://s3-us-west-2.amazonaws.com/panther-public-cloudformation-templates/panther-cloudwatch-events/latest/template.yml" // nolint:lll
	realTimeEventsStackSet               = "panther-real-time-events"
	realTimeEventsExecutionRoleName      = "PantherCloudFormationStackSetExecutionRole"
	realTimeEventsAdministrationRoleName = "PantherCloudFormationStackSetAdminRole"
	realTimeEventsQueueName              = "panther-aws-events-queue" // needs to match what is in aws_events_processor.yml
)

// onboard Panther to monitor Panther account
func deployOnboard(awsSession *session.Session, settings *config.PantherConfig, bucketOutputs, backendOutputs map[string]string) {
	deployOnboardTemplate(awsSession, settings, bucketOutputs)
	registerPantherAccount(awsSession, backendOutputs["AWSAccountId"]) // this MUST follow the CloudSec roles being deployed
	deployRealTimeStackSet(awsSession, backendOutputs["AWSAccountId"])
}

func deployOnboardTemplate(awsSession *session.Session, settings *config.PantherConfig, bucketOutputs map[string]string) {
	if settings.OnboardParameterValues.EnableCloudTrail {
		logger.Info("deploy: enabling CloudTrail in Panther account (see panther_config.yml)")
	}
	if settings.OnboardParameterValues.EnableGuardDuty {
		logger.Info("deploy: enabling Guard Duty in Panther account (see panther_config.yml)")
	}


	// GD is account wide, not regional. Test if some other region has already enabled GD.
	if guardDutyEnabledOutsidePanther(awsSession, settings) {
		logger.Info("deploy: Guard Duty is already enabled for this account (not by Panther)")
		settings.OnboardParameterValues.EnableGuardDuty = false
	}

	params := map[string]string{
		"AuditLogsBucket":  bucketOutputs["AuditLogsBucket"],
		"EnableCloudTrail": strconv.FormatBool(settings.OnboardParameterValues.EnableCloudTrail),
		"EnableGuardDuty":  strconv.FormatBool(settings.OnboardParameterValues.EnableGuardDuty),
	}
	onboardOutputs := deployTemplate(awsSession, onboardTemplate, bucketOutputs["SourceBucketName"], onboardStack, params)
	configureLogProcessingUsingAPIs(awsSession, settings, bucketOutputs, onboardOutputs)
}

func registerPantherAccount(awsSession *session.Session, pantherAccountID string) {
<<<<<<< HEAD
	logger.Infof("deploy: registering account %s with Panther for monitoring", pantherAccountID)

	// cloud sec
	var apiInput = struct {
		PutIntegration *models.PutIntegrationInput
	}{
		&models.PutIntegrationInput{
			Integrations: []*models.PutIntegrationSettings{
				{
					AWSAccountID:     aws.String(pantherAccountID),
					IntegrationLabel: aws.String("Panther Cloud Security"),
					IntegrationType:  aws.String(models.IntegrationTypeAWSScan),
					ScanIntervalMins: aws.Int(1440),
					UserID:           aws.String(mageUserID),
				},
				{
					AWSAccountID:     aws.String(pantherAccountID),
					IntegrationLabel: aws.String("Panther Log Processing"),
					IntegrationType:  aws.String(models.IntegrationTypeAWS3),
					UserID:           aws.String(mageUserID),
				},
=======
	logger.Infof("deploy: registering account %s with Panther", pantherAccountID)
	apiInput := &models.LambdaInput{
		PutIntegration: &models.PutIntegrationInput{
			PutIntegrationSettings: models.PutIntegrationSettings{
				AWSAccountID:     aws.String(pantherAccountID),
				IntegrationLabel: aws.String("Panther Account"),
				IntegrationType:  aws.String(models.IntegrationTypeAWSScan),
				ScanIntervalMins: aws.Int(1440),
				UserID:           aws.String(mageUserID),
>>>>>>> 727e61a7
			},
		},
	}
	if err := invokeLambda(awsSession, "panther-source-api", apiInput, nil); err != nil {
		logger.Fatalf("error calling lambda to register account: %v", err)
	}
}

// see: https://docs.runpanther.io/policies/scanning/real-time-events
func deployRealTimeStackSet(awsSession *session.Session, pantherAccountID string) {
	logger.Info("deploy: enabling real time infrastructure monitoring with Panther")
	cfClient := cloudformation.New(awsSession)

	alreadyExists := func(err error) bool {
		if awsErr, ok := err.(awserr.Error); ok && awsErr.Code() == cloudformation.ErrCodeNameAlreadyExistsException {
			return true
		}
		return false
	}

	stackSetInput := &cloudformation.CreateStackSetInput{
		StackSetName: aws.String(realTimeEventsStackSet),
		Tags: []*cloudformation.Tag{
			{
				Key:   aws.String("Application"),
				Value: aws.String("Panther"),
			},
		},
		TemplateURL:       aws.String(realTimeEventStackSetURL),
		ExecutionRoleName: aws.String(realTimeEventsExecutionRoleName + "-" + *awsSession.Config.Region),
		AdministrationRoleARN: aws.String("arn:aws:iam::" + pantherAccountID + ":role/" +
			realTimeEventsAdministrationRoleName + "-" + *awsSession.Config.Region),
		Parameters: []*cloudformation.Parameter{
			{
				ParameterKey:   aws.String("MasterAccountId"),
				ParameterValue: aws.String(pantherAccountID),
			},
			{
				ParameterKey:   aws.String("QueueArn"),
				ParameterValue: aws.String("arn:aws:sqs:" + *awsSession.Config.Region + ":" + pantherAccountID + ":" + realTimeEventsQueueName),
			},
		},
	}
	_, err := cfClient.CreateStackSet(stackSetInput)
	if err != nil && !alreadyExists(err) {
		logger.Fatalf("error creating real time stack set: %v", err)
	}

	stackSetInstancesInput := &cloudformation.CreateStackInstancesInput{
		Accounts: []*string{
			aws.String(pantherAccountID),
		},
		OperationPreferences: &cloudformation.StackSetOperationPreferences{
			FailureToleranceCount: aws.Int64(0),
			MaxConcurrentCount:    aws.Int64(1),
		},
		Regions:      []*string{awsSession.Config.Region},
		StackSetName: aws.String(realTimeEventsStackSet),
	}
	_, err = cfClient.CreateStackInstances(stackSetInstancesInput)
	if err != nil && !alreadyExists(err) {
		logger.Fatalf("error creating real time stack instance: %v", err)
	}
}

func configureLogProcessingUsingAPIs(awsSession *session.Session, settings *config.PantherConfig,
	bucketOutputs, onboardOutputs map[string]string) {

	// currently GuardDuty does not support this in CF
	configureLogProcessingGuardDuty(awsSession, settings, bucketOutputs, onboardOutputs)

	// configure notifications on the audit bucket, cannot be done via CF
	topicArn := onboardOutputs["LogProcessingTopicArn"]
	logBucket := bucketOutputs["AuditLogsBucket"]
	s3Client := s3.New(awsSession)
	input := &s3.PutBucketNotificationConfigurationInput{
		Bucket: aws.String(logBucket),
		NotificationConfiguration: &s3.NotificationConfiguration{
			TopicConfigurations: []*s3.TopicConfiguration{
				{
					Events: []*string{
						aws.String(s3.EventS3ObjectCreated),
					},
					TopicArn: &topicArn,
				},
			},
		},
	}
	_, err := s3Client.PutBucketNotificationConfiguration(input)
	if err != nil {
		logger.Fatalf("failed to add s3 notifications to %s from %s: %v", logBucket, topicArn, err)
	}
}

func guardDutyEnabledOutsidePanther(awsSession *session.Session, settings *config.PantherConfig) bool {
	if !settings.OnboardParameterValues.EnableGuardDuty {
		return false
	}
	gdClient := guardduty.New(awsSession)
	input := &guardduty.ListDetectorsInput{}
	output, err := gdClient.ListDetectors(input)
	if err != nil {
		logger.Fatalf("deploy: unable to check guard duty: %v", err)
	}
	if len(output.DetectorIds) != 1 {
		return false  // we only make 1
	}
	// we need to check that it is THIS region's stack the enabled it
	_, onboardOutput, err := describeStack(cloudformation.New(awsSession), onboardStack)
	if err != nil {
		if awsErr, ok := err.(awserr.Error); ok && awsErr.Code() == cloudformation.ErrCodeStackSetNotFoundException {
			return true // not deployed anything yet in this region BUT it is enabled, must be another deployment
		}
		logger.Fatalf("deploy: cannot check stack %s: %v", onboardStack, err)
	}
	// if my stack has no reference, then it must have been enabled by another deployment
	return len(onboardOutput) == 0 || onboardOutput["GuardDutyDetectorId"] == ""
}

func configureLogProcessingGuardDuty(awsSession *session.Session, settings *config.PantherConfig,
	bucketOutputs, onboardOutputs map[string]string) {

	if !settings.OnboardParameterValues.EnableGuardDuty {
		return
	}
	gdClient := guardduty.New(awsSession)
	publishInput := &guardduty.CreatePublishingDestinationInput{
		DetectorId:      aws.String(onboardOutputs["GuardDutyDetectorId"]),
		DestinationType: aws.String("S3"),
		DestinationProperties: &guardduty.DestinationProperties{
			DestinationArn: aws.String("arn:aws:s3:::" + bucketOutputs["AuditLogsBucket"]),
			KmsKeyArn:      aws.String(onboardOutputs["GuardDutyKmsKeyArn"]),
		},
	}
	_, err := gdClient.CreatePublishingDestination(publishInput)
	if err != nil && !strings.Contains(err.Error(), "already exists") {
		logger.Fatalf("failed to configure Guard Duty detector %s to use bucket %s with kms key %s: %v",
			onboardOutputs["GuardDutyDetectorId"], bucketOutputs["AuditLogsBucket"],
			onboardOutputs["GuardDutyKmsKeyArn"], err)
	}
}<|MERGE_RESOLUTION|>--- conflicted
+++ resolved
@@ -34,6 +34,9 @@
 )
 
 const (
+	cloudSecLabel      = "PantherCloudSecurity"
+	logProcessingLabel = "PantherLogProcessing"
+
 	onboardStack    = "panther-app-onboard"
 	onboardTemplate = "deployments/onboard.yml"
 
@@ -51,7 +54,7 @@
 // onboard Panther to monitor Panther account
 func deployOnboard(awsSession *session.Session, settings *config.PantherConfig, bucketOutputs, backendOutputs map[string]string) {
 	deployOnboardTemplate(awsSession, settings, bucketOutputs)
-	registerPantherAccount(awsSession, backendOutputs["AWSAccountId"]) // this MUST follow the CloudSec roles being deployed
+	registerPantherAccount(awsSession, bucketOutputs, backendOutputs) // this MUST follow the CloudSec roles being deployed
 	deployRealTimeStackSet(awsSession, backendOutputs["AWSAccountId"])
 }
 
@@ -62,7 +65,6 @@
 	if settings.OnboardParameterValues.EnableGuardDuty {
 		logger.Info("deploy: enabling Guard Duty in Panther account (see panther_config.yml)")
 	}
-
 
 	// GD is account wide, not regional. Test if some other region has already enabled GD.
 	if guardDutyEnabledOutsidePanther(awsSession, settings) {
@@ -71,53 +73,52 @@
 	}
 
 	params := map[string]string{
-		"AuditLogsBucket":  bucketOutputs["AuditLogsBucket"],
-		"EnableCloudTrail": strconv.FormatBool(settings.OnboardParameterValues.EnableCloudTrail),
-		"EnableGuardDuty":  strconv.FormatBool(settings.OnboardParameterValues.EnableGuardDuty),
+		"AuditLogsBucket":        bucketOutputs["AuditLogsBucket"],
+		"EnableCloudTrail":       strconv.FormatBool(settings.OnboardParameterValues.EnableCloudTrail),
+		"EnableGuardDuty":        strconv.FormatBool(settings.OnboardParameterValues.EnableGuardDuty),
+		"LogProcessingRoleLabel": logProcessingLabel,
 	}
 	onboardOutputs := deployTemplate(awsSession, onboardTemplate, bucketOutputs["SourceBucketName"], onboardStack, params)
 	configureLogProcessingUsingAPIs(awsSession, settings, bucketOutputs, onboardOutputs)
 }
 
-func registerPantherAccount(awsSession *session.Session, pantherAccountID string) {
-<<<<<<< HEAD
-	logger.Infof("deploy: registering account %s with Panther for monitoring", pantherAccountID)
+func registerPantherAccount(awsSession *session.Session, bucketOutputs, backendOutputs map[string]string) {
+	logger.Infof("deploy: registering account %s with Panther for monitoring", backendOutputs["AWSAccountId"])
 
 	// cloud sec
-	var apiInput = struct {
+	var cloudSecInput = struct {
 		PutIntegration *models.PutIntegrationInput
 	}{
 		&models.PutIntegrationInput{
-			Integrations: []*models.PutIntegrationSettings{
-				{
-					AWSAccountID:     aws.String(pantherAccountID),
-					IntegrationLabel: aws.String("Panther Cloud Security"),
-					IntegrationType:  aws.String(models.IntegrationTypeAWSScan),
-					ScanIntervalMins: aws.Int(1440),
-					UserID:           aws.String(mageUserID),
-				},
-				{
-					AWSAccountID:     aws.String(pantherAccountID),
-					IntegrationLabel: aws.String("Panther Log Processing"),
-					IntegrationType:  aws.String(models.IntegrationTypeAWS3),
-					UserID:           aws.String(mageUserID),
-				},
-=======
-	logger.Infof("deploy: registering account %s with Panther", pantherAccountID)
-	apiInput := &models.LambdaInput{
-		PutIntegration: &models.PutIntegrationInput{
 			PutIntegrationSettings: models.PutIntegrationSettings{
-				AWSAccountID:     aws.String(pantherAccountID),
-				IntegrationLabel: aws.String("Panther Account"),
+				AWSAccountID:     aws.String(backendOutputs["AWSAccountId"]),
+				IntegrationLabel: aws.String(cloudSecLabel),
 				IntegrationType:  aws.String(models.IntegrationTypeAWSScan),
 				ScanIntervalMins: aws.Int(1440),
 				UserID:           aws.String(mageUserID),
->>>>>>> 727e61a7
-			},
-		},
-	}
-	if err := invokeLambda(awsSession, "panther-source-api", apiInput, nil); err != nil {
-		logger.Fatalf("error calling lambda to register account: %v", err)
+			},
+		},
+	}
+	if err := invokeLambda(awsSession, "panther-source-api", cloudSecInput, nil); err != nil {
+		logger.Fatalf("error calling lambda to register account for cloud security: %v", err)
+	}
+
+	// log processing
+	var logProcessingInput = struct {
+		PutIntegration *models.PutIntegrationInput
+	}{
+		&models.PutIntegrationInput{
+			PutIntegrationSettings: models.PutIntegrationSettings{
+				AWSAccountID:     aws.String(backendOutputs["AWSAccountId"]),
+				IntegrationLabel: aws.String(logProcessingLabel),
+				IntegrationType:  aws.String(models.IntegrationTypeAWS3),
+				UserID:           aws.String(mageUserID),
+				S3Bucket:         aws.String(bucketOutputs["AuditLogsBucket"]),
+			},
+		},
+	}
+	if err := invokeLambda(awsSession, "panther-source-api", logProcessingInput, nil); err != nil {
+		logger.Fatalf("error calling lambda to register account for log processing: %v", err)
 	}
 }
 
@@ -218,7 +219,7 @@
 		logger.Fatalf("deploy: unable to check guard duty: %v", err)
 	}
 	if len(output.DetectorIds) != 1 {
-		return false  // we only make 1
+		return false // we only make 1
 	}
 	// we need to check that it is THIS region's stack the enabled it
 	_, onboardOutput, err := describeStack(cloudformation.New(awsSession), onboardStack)
