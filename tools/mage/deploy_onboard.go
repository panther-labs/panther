--- conflicted
+++ resolved
@@ -34,18 +34,8 @@
 )
 
 const (
-<<<<<<< HEAD
-
-	// CloudSec IAM Roles, DO NOT CHANGE! panther-cloudsec-iam.yml CF depends on these names
-	auditRole       = "PantherAuditRole"
-	remediationRole = "PantherRemediationRole"
-=======
 	cloudSecLabel      = "panther-account"
 	logProcessingLabel = "panther-account" // this must be lowercase, no spaces to work correctly, see genLogProcessingLabel()
-
-	onboardStack    = "panther-app-onboard"
-	onboardTemplate = "deployments/onboard.yml"
->>>>>>> 68d98bdc
 
 	// CloudSec IAM Roles, DO NOT CHANGE! panther-cloudsec-iam.yml CF depends on these names
 	realTimeEventStackSetURL             = "https://s3-us-west-2.amazonaws.com/panther-public-cloudformation-templates/panther-cloudwatch-events/latest/template.yml" // nolint:lll
@@ -61,45 +51,38 @@
 }
 
 // onboard Panther to monitor Panther account
-<<<<<<< HEAD
-func deployOnboard(awsSession *session.Session, accountID, bucket string) {
-	deployCloudSecRoles(awsSession, bucket)
-	registerPantherAccount(awsSession, accountID) // this MUST follow the CloudSec roles being deployed
+func deployOnboard(awsSession *session.Session, settings *config.PantherConfig, accountID string, bootstrapOutputs map[string]string) {
+	deployOnboardTemplate(awsSession, settings, bootstrapOutputs)
+	registerPantherAccount(awsSession, accountID, bootstrapOutputs["AuditLogsBucket"]) // this MUST follow the CloudSec roles being deployed
 	deployRealTimeStackSet(awsSession, accountID)
-=======
-func deployOnboard(awsSession *session.Session, settings *config.PantherConfig, bucketOutputs, backendOutputs map[string]string) {
-	deployOnboardTemplate(awsSession, settings, bucketOutputs)
-	registerPantherAccount(awsSession, bucketOutputs, backendOutputs) // this MUST follow the CloudSec roles being deployed
-	deployRealTimeStackSet(awsSession, backendOutputs["AWSAccountId"])
->>>>>>> 68d98bdc
-}
-
-func deployOnboardTemplate(awsSession *session.Session, settings *config.PantherConfig, bucketOutputs map[string]string) {
-	if settings.OnboardParameterValues.EnableCloudTrail {
+}
+
+func deployOnboardTemplate(awsSession *session.Session, settings *config.PantherConfig, bootstrapOutputs map[string]string) {
+	if settings.Setup.EnableCloudTrail {
 		logger.Info("deploy: enabling CloudTrail in Panther account (see panther_config.yml)")
 	}
-	if settings.OnboardParameterValues.EnableGuardDuty {
+	if settings.Setup.EnableGuardDuty {
 		logger.Info("deploy: enabling Guard Duty in Panther account (see panther_config.yml)")
 	}
 
 	// GD is account wide, not regional. Test if some other region has already enabled GD.
 	if guardDutyEnabledOutsidePanther(awsSession, settings) {
 		logger.Info("deploy: Guard Duty is already enabled for this account (not by Panther)")
-		settings.OnboardParameterValues.EnableGuardDuty = false
+		settings.Setup.EnableGuardDuty = false
 	}
 
 	params := map[string]string{
-		"AuditLogsBucket":        bucketOutputs["AuditLogsBucket"],
-		"EnableCloudTrail":       strconv.FormatBool(settings.OnboardParameterValues.EnableCloudTrail),
-		"EnableGuardDuty":        strconv.FormatBool(settings.OnboardParameterValues.EnableGuardDuty),
+		"AuditLogsBucket":        bootstrapOutputs["AuditLogsBucket"],
+		"EnableCloudTrail":       strconv.FormatBool(settings.Setup.EnableCloudTrail),
+		"EnableGuardDuty":        strconv.FormatBool(settings.Setup.EnableGuardDuty),
 		"LogProcessingRoleLabel": genLogProcessingLabel(awsSession),
 	}
-	onboardOutputs := deployTemplate(awsSession, onboardTemplate, bucketOutputs["SourceBucketName"], onboardStack, params)
-	configureLogProcessingUsingAPIs(awsSession, settings, bucketOutputs, onboardOutputs)
-}
-
-func registerPantherAccount(awsSession *session.Session, bucketOutputs, backendOutputs map[string]string) {
-	logger.Infof("deploy: registering account %s with Panther for monitoring", backendOutputs["AWSAccountId"])
+	onboardOutputs := deployTemplate(awsSession, onboardTemplate, bootstrapOutputs["SourceBucket"], onboardStack, params)
+	configureLogProcessingUsingAPIs(awsSession, settings, bootstrapOutputs["AuditLogsBucket"], onboardOutputs)
+}
+
+func registerPantherAccount(awsSession *session.Session, accountID, auditLogsBucket string) {
+	logger.Infof("deploy: registering account %s with Panther for monitoring", accountID)
 
 	// avoid alarms/errors and check first if the integrations exist
 	var listOutput []*models.SourceIntegration
@@ -116,18 +99,18 @@
 	// fails this generates alarms. We don't want that so we check first and give a nice message.
 	registerCloudSec, registerLogProcessing := true, true
 	for _, integration := range listOutput {
-		if *integration.AWSAccountID == backendOutputs["AWSAccountId"] &&
+		if *integration.AWSAccountID == accountID &&
 			*integration.IntegrationType == models.IntegrationTypeAWSScan &&
 			*integration.IntegrationLabel == cloudSecLabel {
 
-			logger.Infof("deploy: account %s is already registered for cloud security", backendOutputs["AWSAccountId"])
+			logger.Infof("deploy: account %s is already registered for cloud security", accountID)
 			registerCloudSec = false
 		}
-		if *integration.AWSAccountID == backendOutputs["AWSAccountId"] &&
+		if *integration.AWSAccountID == accountID &&
 			*integration.IntegrationType == models.IntegrationTypeAWS3 &&
 			*integration.IntegrationLabel == genLogProcessingLabel(awsSession) {
 
-			logger.Infof("deploy: account %s is already registered for log processing", backendOutputs["AWSAccountId"])
+			logger.Infof("deploy: account %s is already registered for log processing", accountID)
 			registerLogProcessing = false
 		}
 	}
@@ -138,7 +121,7 @@
 		}{
 			&models.PutIntegrationInput{
 				PutIntegrationSettings: models.PutIntegrationSettings{
-					AWSAccountID:     aws.String(backendOutputs["AWSAccountId"]),
+					AWSAccountID:     aws.String(accountID),
 					IntegrationLabel: aws.String(cloudSecLabel),
 					IntegrationType:  aws.String(models.IntegrationTypeAWSScan),
 					ScanIntervalMins: aws.Int(1440),
@@ -151,8 +134,7 @@
 
 			logger.Fatalf("error calling lambda to register account for cloud security: %v", err)
 		}
-		logger.Infof("deploy: account %s registered for cloud security",
-			backendOutputs["AWSAccountId"])
+		logger.Infof("deploy: account %s registered for cloud security", accountID)
 	}
 
 	if registerLogProcessing {
@@ -161,11 +143,11 @@
 		}{
 			&models.PutIntegrationInput{
 				PutIntegrationSettings: models.PutIntegrationSettings{
-					AWSAccountID:     aws.String(backendOutputs["AWSAccountId"]),
+					AWSAccountID:     aws.String(accountID),
 					IntegrationLabel: aws.String(genLogProcessingLabel(awsSession)),
 					IntegrationType:  aws.String(models.IntegrationTypeAWS3),
 					UserID:           aws.String(mageUserID),
-					S3Bucket:         aws.String(bucketOutputs["AuditLogsBucket"]),
+					S3Bucket:         aws.String(auditLogsBucket),
 				},
 			},
 		}
@@ -174,8 +156,7 @@
 
 			logger.Fatalf("error calling lambda to register account for log processing: %v", err)
 		}
-		logger.Infof("deploy: account %s registered for log processing",
-			backendOutputs["AWSAccountId"])
+		logger.Infof("deploy: account %s registered for log processing", accountID)
 	}
 }
 
@@ -236,18 +217,18 @@
 	}
 }
 
-func configureLogProcessingUsingAPIs(awsSession *session.Session, settings *config.PantherConfig,
-	bucketOutputs, onboardOutputs map[string]string) {
+func configureLogProcessingUsingAPIs(
+	awsSession *session.Session, settings *config.PantherConfig, auditLogsBucket string, onboardOutputs map[string]string) {
 
 	// currently GuardDuty does not support this in CF
-	configureLogProcessingGuardDuty(awsSession, settings, bucketOutputs, onboardOutputs)
+	configureLogProcessingGuardDuty(awsSession, settings, auditLogsBucket, onboardOutputs)
 
 	// configure notifications on the audit bucket, cannot be done via CF
 	topicArn := onboardOutputs["LogProcessingTopicArn"]
-	logBucket := bucketOutputs["AuditLogsBucket"]
+
 	s3Client := s3.New(awsSession)
 	input := &s3.PutBucketNotificationConfigurationInput{
-		Bucket: aws.String(logBucket),
+		Bucket: aws.String(auditLogsBucket),
 		NotificationConfiguration: &s3.NotificationConfiguration{
 			TopicConfigurations: []*s3.TopicConfiguration{
 				{
@@ -261,12 +242,12 @@
 	}
 	_, err := s3Client.PutBucketNotificationConfiguration(input)
 	if err != nil {
-		logger.Fatalf("failed to add s3 notifications to %s from %s: %v", logBucket, topicArn, err)
+		logger.Fatalf("failed to add s3 notifications to %s from %s: %v", auditLogsBucket, topicArn, err)
 	}
 }
 
 func guardDutyEnabledOutsidePanther(awsSession *session.Session, settings *config.PantherConfig) bool {
-	if !settings.OnboardParameterValues.EnableGuardDuty {
+	if !settings.Setup.EnableGuardDuty {
 		return false
 	}
 	gdClient := guardduty.New(awsSession)
@@ -290,10 +271,10 @@
 	return len(onboardOutput) == 0 || onboardOutput["GuardDutyDetectorId"] == ""
 }
 
-func configureLogProcessingGuardDuty(awsSession *session.Session, settings *config.PantherConfig,
-	bucketOutputs, onboardOutputs map[string]string) {
-
-	if !settings.OnboardParameterValues.EnableGuardDuty {
+func configureLogProcessingGuardDuty(
+	awsSession *session.Session, settings *config.PantherConfig, auditLogsBucket string, onboardOutputs map[string]string) {
+
+	if !settings.Setup.EnableGuardDuty {
 		return
 	}
 	gdClient := guardduty.New(awsSession)
@@ -301,14 +282,14 @@
 		DetectorId:      aws.String(onboardOutputs["GuardDutyDetectorId"]),
 		DestinationType: aws.String("S3"),
 		DestinationProperties: &guardduty.DestinationProperties{
-			DestinationArn: aws.String("arn:aws:s3:::" + bucketOutputs["AuditLogsBucket"]),
+			DestinationArn: aws.String("arn:aws:s3:::" + auditLogsBucket),
 			KmsKeyArn:      aws.String(onboardOutputs["GuardDutyKmsKeyArn"]),
 		},
 	}
 	_, err := gdClient.CreatePublishingDestination(publishInput)
 	if err != nil && !strings.Contains(err.Error(), "already exists") {
 		logger.Fatalf("failed to configure Guard Duty detector %s to use bucket %s with kms key %s: %v",
-			onboardOutputs["GuardDutyDetectorId"], bucketOutputs["AuditLogsBucket"],
+			onboardOutputs["GuardDutyDetectorId"], auditLogsBucket,
 			onboardOutputs["GuardDutyKmsKeyArn"], err)
 	}
 }