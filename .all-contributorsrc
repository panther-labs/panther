--- conflicted
+++ resolved
@@ -202,7 +202,6 @@
       ]
     },
     {
-<<<<<<< HEAD
       "login": "vorillaz",
       "name": "Theodore Vorillas",
       "avatar_url": "https://avatars1.githubusercontent.com/u/1022166?v=4",
@@ -266,14 +265,15 @@
         "code",
         "security",
         "bug"
-=======
+      ]
+    },
+    {
       "login": "willow9886",
       "name": "William Lowe",
       "avatar_url": "https://avatars0.githubusercontent.com/u/5271048?v=4",
       "profile": "https://github.com/willow9886",
       "contributions": [
         "doc"
->>>>>>> bab735b5
       ]
     }
   ],
