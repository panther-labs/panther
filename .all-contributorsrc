{
  "files": [
    "README.md"
  ],
  "skipCi": false,
  "badgeTemplate": "<a href=\"#contributors\"><img src=\"https://img.shields.io/badge/all_contributors-<%= contributors.length %>-orange.svg?style=svg\" alt=\"All Contributors\"/></a>",
  "imageSize": 100,
  "commit": false,
  "contributors": [
    {
      "login": "3nvi",
      "name": "Aggelos Arvanitakis",
      "avatar_url": "https://avatars1.githubusercontent.com/u/10436045?v=4",
      "profile": "https://aggelos.dev",
      "contributions": [
        "code",
        "doc",
        "design",
        "bug",
        "infra"
      ]
    },
    {
      "login": "austinbyers",
      "name": "Austin Byers",
      "avatar_url": "https://avatars0.githubusercontent.com/u/3608925?v=4",
      "profile": "https://www.linkedin.com/in/austinbyers/",
      "contributions": [
        "code",
        "doc",
        "security",
        "bug",
        "infra"
      ]
    },
    {
      "login": "nhakmiller",
      "name": "Nick",
      "avatar_url": "https://avatars1.githubusercontent.com/u/49166439?v=4",
      "profile": "https://github.com/nhakmiller",
      "contributions": [
        "code",
        "doc",
        "security",
        "bug",
        "infra"
      ]
    },
    {
      "login": "kostaspap",
      "name": "Kostas Papageorgiou",
      "avatar_url": "https://avatars3.githubusercontent.com/u/2652630?v=4",
      "profile": "https://github.com/kostaspap",
      "contributions": [
        "code",
        "security",
        "bug",
        "infra"
      ]
    },
    {
      "login": "drixta",
      "name": "Quan Pham",
      "avatar_url": "https://avatars1.githubusercontent.com/u/2681321?v=4",
      "profile": "https://github.com/drixta",
      "contributions": [
        "code"
      ]
    },
    {
      "login": "alexmylonas",
      "name": "Alex Mylonas",
      "avatar_url": "https://avatars3.githubusercontent.com/u/14179917?v=4",
      "profile": "https://github.com/alexmylonas",
      "contributions": [
        "code",
        "bug"
      ]
    },
    {
      "login": "rleighton",
      "name": "Russell Leighton",
      "avatar_url": "https://avatars3.githubusercontent.com/u/18419762?v=4",
      "profile": "https://github.com/rleighton",
      "contributions": [
        "code",
        "security",
        "bug",
        "infra"
      ]
    },
    {
      "login": "sugandhalahoti",
      "name": "Sugandha",
      "avatar_url": "https://avatars1.githubusercontent.com/u/60883353?v=4",
      "profile": "https://github.com/sugandhalahoti",
      "contributions": [
        "doc"
      ]
    },
    {
      "login": "kartikeypan",
      "name": "Kartikey Pandey",
      "avatar_url": "https://avatars1.githubusercontent.com/u/58938775?v=4",
      "profile": "https://github.com/kartikeypan",
      "contributions": [
        "doc"
      ]
    },
    {
      "login": "stoggi",
      "name": "Jeremy Stott",
      "avatar_url": "https://avatars3.githubusercontent.com/u/5227285?v=4",
      "profile": "https://github.com/stoggi",
      "contributions": [
        "code",
        "security",
        "infra",
        "ideas"
      ]
    },
    {
      "login": "jacknagz",
      "name": "Jack Naglieri",
      "avatar_url": "https://avatars1.githubusercontent.com/u/11466941?v=4",
      "profile": "https://www.twitter.com/jack_naglieri",
      "contributions": [
        "code",
        "doc",
        "security",
        "content",
        "ideas",
        "projectManagement"
      ]
    },
    {
      "login": "gavinelder",
      "name": "Gavin",
      "avatar_url": "https://avatars3.githubusercontent.com/u/1226100?v=4",
      "profile": "http://www.improbable.io",
      "contributions": [
        "code",
        "security",
        "infra",
        "ideas"
      ]
    },
    {
      "login": "Ryxias",
      "name": "Ryxias",
      "avatar_url": "https://avatars2.githubusercontent.com/u/13323701?v=4",
      "profile": "https://github.com/Ryxias",
      "contributions": [
        "doc"
      ]
    },
    {
      "login": "sardev08",
      "name": "Sargon Sada",
      "avatar_url": "https://avatars0.githubusercontent.com/u/53259827?v=4",
      "profile": "https://github.com/sardev08",
      "contributions": [
        "doc",
        "code"
      ]
    },
    {
      "login": "SergeAx",
      "name": "Sergey Aksenov",
      "avatar_url": "https://avatars2.githubusercontent.com/u/3264530?v=4",
      "profile": "http://sergeax.ru/",
      "contributions": [
        "doc"
      ]
    },
    {
      "login": "glerb",
      "name": "Patrick Hagan",
      "avatar_url": "https://avatars3.githubusercontent.com/u/56281590?v=4",
      "profile": "https://github.com/glerb",
      "contributions": [
        "infra"
      ]
    },
    {
      "login": "alxarch",
      "name": "Alexandros Sigalas",
      "avatar_url": "https://avatars3.githubusercontent.com/u/445794?v=4",
      "profile": "https://github.com/alxarch",
      "contributions": [
        "code",
        "security"
      ]
    },
    {
      "login": "BatteryCandy",
      "name": "Ben Pruce",
      "avatar_url": "https://avatars3.githubusercontent.com/u/22948585?v=4",
      "profile": "https://github.com/BatteryCandy",
      "contributions": [
        "code"
      ]
    },
    {
<<<<<<< HEAD
      "login": "vorillaz",
      "name": "Theodore Vorillas",
      "avatar_url": "https://avatars1.githubusercontent.com/u/1022166?v=4",
      "profile": "https://vorillaz.com",
      "contributions": [
        "code",
        "bug",
        "security"
      ]
    },
    {
      "login": "s0l0ist",
      "name": "Nick Angelou",
      "avatar_url": "https://avatars0.githubusercontent.com/u/3663107?v=4",
      "profile": "https://morfix.io",
      "contributions": [
        "code",
        "doc",
        "security",
        "bug",
        "infra"
      ]
    },
    {
      "login": "rynjms",
      "name": "Ryan Moon",
      "avatar_url": "https://avatars2.githubusercontent.com/u/47795853?v=4",
      "profile": "https://github.com/rynjms",
      "contributions": [
        "code"
      ]
    },
    {
      "login": "giorgosp",
      "name": "George Papadrosou",
      "avatar_url": "https://avatars1.githubusercontent.com/u/3627869?v=4",
      "profile": "https://github.com/giorgosp",
      "contributions": [
        "code",
        "security",
        "bug"
      ]
    },
    {
      "login": "lindsey-w",
      "name": "Lindsey Whitehurst",
      "avatar_url": "https://avatars3.githubusercontent.com/u/43453975?v=4",
      "profile": "https://github.com/lindsey-w",
      "contributions": [
        "code",
        "security",
        "bug"
      ]
    },
    {
      "login": "wey-chiang",
      "name": "Weyland",
      "avatar_url": "https://avatars1.githubusercontent.com/u/71197790?v=4",
      "profile": "https://github.com/wey-chiang",
      "contributions": [
        "code",
        "security",
        "bug"
      ]
    },
    {
      "login": "willow9886",
      "name": "William Lowe",
      "avatar_url": "https://avatars0.githubusercontent.com/u/5271048?v=4",
      "profile": "https://github.com/willow9886",
      "contributions": [
        "doc"
=======
      "login": "dimitriszoitas",
      "name": "Jim Zoitas",
      "avatar_url": "https://avatars3.githubusercontent.com/u/67599520?v=4",
      "profile": "https://github.com/dimitriszoitas",
      "contributions": [
        "design"
>>>>>>> 92401b9e
      ]
    }
  ],
  "contributorsPerLine": 7,
  "projectName": "panther",
  "projectOwner": "panther-labs",
  "repoType": "github",
  "repoHost": "https://github.com"
}<|MERGE_RESOLUTION|>--- conflicted
+++ resolved
@@ -202,7 +202,6 @@
       ]
     },
     {
-<<<<<<< HEAD
       "login": "vorillaz",
       "name": "Theodore Vorillas",
       "avatar_url": "https://avatars1.githubusercontent.com/u/1022166?v=4",
@@ -275,14 +274,15 @@
       "profile": "https://github.com/willow9886",
       "contributions": [
         "doc"
-=======
+      ]
+    },
+    {
       "login": "dimitriszoitas",
       "name": "Jim Zoitas",
       "avatar_url": "https://avatars3.githubusercontent.com/u/67599520?v=4",
       "profile": "https://github.com/dimitriszoitas",
       "contributions": [
         "design"
->>>>>>> 92401b9e
       ]
     }
   ],
