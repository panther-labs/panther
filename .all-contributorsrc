--- conflicted
+++ resolved
@@ -202,7 +202,6 @@
       ]
     },
     {
-<<<<<<< HEAD
       "login": "vorillaz",
       "name": "Theodore Vorillas",
       "avatar_url": "https://avatars1.githubusercontent.com/u/1022166?v=4",
@@ -211,7 +210,9 @@
         "code",
         "bug",
         "security"
-=======
+      ]
+    },
+    {
       "login": "s0l0ist",
       "name": "Nick Angelou",
       "avatar_url": "https://avatars0.githubusercontent.com/u/3663107?v=4",
@@ -231,7 +232,6 @@
       "profile": "https://github.com/rynjms",
       "contributions": [
         "code"
->>>>>>> ae88a086
       ]
     }
   ],
