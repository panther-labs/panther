{
  "files": [
    "README.md"
  ],
  "skipCi": false,
  "badgeTemplate": "<a href=\"#contributors\"><img src=\"https://img.shields.io/badge/all_contributors-<%= contributors.length %>-orange.svg?style=svg\" alt=\"All Contributors\"/></a>",
  "imageSize": 100,
  "commit": false,
  "contributors": [
    {
      "login": "3nvi",
      "name": "Aggelos Arvanitakis",
      "avatar_url": "https://avatars1.githubusercontent.com/u/10436045?v=4",
      "profile": "https://aggelos.dev",
      "contributions": [
        "code",
        "doc",
        "design",
        "bug",
        "infra"
      ]
    },
    {
      "login": "austinbyers",
      "name": "Austin Byers",
      "avatar_url": "https://avatars0.githubusercontent.com/u/3608925?v=4",
      "profile": "https://www.linkedin.com/in/austinbyers/",
      "contributions": [
        "code",
        "doc",
        "security",
        "bug",
        "infra"
      ]
    },
    {
      "login": "nhakmiller",
      "name": "Nick",
      "avatar_url": "https://avatars1.githubusercontent.com/u/49166439?v=4",
      "profile": "https://github.com/nhakmiller",
      "contributions": [
        "code",
        "doc",
        "security",
        "bug",
        "infra"
      ]
    },
    {
      "login": "kostaspap",
      "name": "Kostas Papageorgiou",
      "avatar_url": "https://avatars3.githubusercontent.com/u/2652630?v=4",
      "profile": "https://github.com/kostaspap",
      "contributions": [
        "code",
        "security",
        "bug",
        "infra"
      ]
    },
    {
      "login": "drixta",
      "name": "Quan Pham",
      "avatar_url": "https://avatars1.githubusercontent.com/u/2681321?v=4",
      "profile": "https://github.com/drixta",
      "contributions": [
        "code"
      ]
    },
    {
      "login": "alexmylonas",
      "name": "Alex Mylonas",
      "avatar_url": "https://avatars3.githubusercontent.com/u/14179917?v=4",
      "profile": "https://github.com/alexmylonas",
      "contributions": [
        "code",
        "bug"
      ]
    },
    {
      "login": "rleighton",
      "name": "Russell Leighton",
      "avatar_url": "https://avatars3.githubusercontent.com/u/18419762?v=4",
      "profile": "https://github.com/rleighton",
      "contributions": [
        "code",
        "security",
        "bug",
        "infra"
      ]
    },
    {
      "login": "sugandhalahoti",
      "name": "Sugandha",
      "avatar_url": "https://avatars1.githubusercontent.com/u/60883353?v=4",
      "profile": "https://github.com/sugandhalahoti",
      "contributions": [
        "doc"
      ]
    },
    {
      "login": "kartikeypan",
      "name": "Kartikey Pandey",
      "avatar_url": "https://avatars1.githubusercontent.com/u/58938775?v=4",
      "profile": "https://github.com/kartikeypan",
      "contributions": [
        "doc"
      ]
    },
    {
      "login": "stoggi",
      "name": "Jeremy Stott",
      "avatar_url": "https://avatars3.githubusercontent.com/u/5227285?v=4",
      "profile": "https://github.com/stoggi",
      "contributions": [
        "code",
        "security",
        "infra",
        "ideas"
      ]
    },
    {
      "login": "jacknagz",
      "name": "Jack Naglieri",
      "avatar_url": "https://avatars1.githubusercontent.com/u/11466941?v=4",
      "profile": "https://www.twitter.com/jack_naglieri",
      "contributions": [
        "code",
        "doc",
        "security",
        "content",
        "ideas",
        "projectManagement"
      ]
    },
    {
      "login": "gavinelder",
      "name": "Gavin",
      "avatar_url": "https://avatars3.githubusercontent.com/u/1226100?v=4",
      "profile": "http://www.improbable.io",
      "contributions": [
        "code",
        "security",
        "infra",
        "ideas"
      ]
    },
    {
      "login": "Ryxias",
      "name": "Ryxias",
      "avatar_url": "https://avatars2.githubusercontent.com/u/13323701?v=4",
      "profile": "https://github.com/Ryxias",
      "contributions": [
        "doc"
      ]
    },
    {
      "login": "sardev08",
      "name": "Sargon Sada",
      "avatar_url": "https://avatars0.githubusercontent.com/u/53259827?v=4",
      "profile": "https://github.com/sardev08",
      "contributions": [
        "doc",
        "code"
      ]
    },
    {
      "login": "SergeAx",
      "name": "Sergey Aksenov",
      "avatar_url": "https://avatars2.githubusercontent.com/u/3264530?v=4",
      "profile": "http://sergeax.ru/",
      "contributions": [
        "doc"
      ]
    },
    {
      "login": "glerb",
      "name": "Patrick Hagan",
      "avatar_url": "https://avatars3.githubusercontent.com/u/56281590?v=4",
      "profile": "https://github.com/glerb",
      "contributions": [
        "infra"
      ]
    },
    {
      "login": "alxarch",
      "name": "Alexandros Sigalas",
      "avatar_url": "https://avatars3.githubusercontent.com/u/445794?v=4",
      "profile": "https://github.com/alxarch",
      "contributions": [
        "code",
        "security"
      ]
    },
    {
      "login": "BatteryCandy",
      "name": "Ben Pruce",
      "avatar_url": "https://avatars3.githubusercontent.com/u/22948585?v=4",
      "profile": "https://github.com/BatteryCandy",
      "contributions": [
        "code"
      ]
    },
    {
<<<<<<< HEAD
      "login": "vorillaz",
      "name": "Theodore Vorillas",
      "avatar_url": "https://avatars1.githubusercontent.com/u/1022166?v=4",
      "profile": "https://vorillaz.com",
      "contributions": [
        "code",
        "bug",
        "security"
      ]
    },
    {
      "login": "s0l0ist",
      "name": "Nick Angelou",
      "avatar_url": "https://avatars0.githubusercontent.com/u/3663107?v=4",
      "profile": "https://morfix.io",
      "contributions": [
        "code",
        "doc",
        "security",
        "bug",
        "infra"
      ]
    },
    {
      "login": "rynjms",
      "name": "Ryan Moon",
      "avatar_url": "https://avatars2.githubusercontent.com/u/47795853?v=4",
      "profile": "https://github.com/rynjms",
      "contributions": [
        "code"
      ]
    },
    {
      "login": "giorgosp",
      "name": "George Papadrosou",
      "avatar_url": "https://avatars1.githubusercontent.com/u/3627869?v=4",
      "profile": "https://github.com/giorgosp",
=======
      "login": "lindsey-w",
      "name": "Lindsey Whitehurst",
      "avatar_url": "https://avatars3.githubusercontent.com/u/43453975?v=4",
      "profile": "https://github.com/lindsey-w",
>>>>>>> 34c5b1d3
      "contributions": [
        "code",
        "security",
        "bug"
      ]
    }
  ],
  "contributorsPerLine": 7,
  "projectName": "panther",
  "projectOwner": "panther-labs",
  "repoType": "github",
  "repoHost": "https://github.com"
}<|MERGE_RESOLUTION|>--- conflicted
+++ resolved
@@ -202,7 +202,6 @@
       ]
     },
     {
-<<<<<<< HEAD
       "login": "vorillaz",
       "name": "Theodore Vorillas",
       "avatar_url": "https://avatars1.githubusercontent.com/u/1022166?v=4",
@@ -240,12 +239,17 @@
       "name": "George Papadrosou",
       "avatar_url": "https://avatars1.githubusercontent.com/u/3627869?v=4",
       "profile": "https://github.com/giorgosp",
-=======
+      "contributions": [
+        "code",
+        "security",
+        "bug"
+      ]
+    },
+    {
       "login": "lindsey-w",
       "name": "Lindsey Whitehurst",
       "avatar_url": "https://avatars3.githubusercontent.com/u/43453975?v=4",
       "profile": "https://github.com/lindsey-w",
->>>>>>> 34c5b1d3
       "contributions": [
         "code",
         "security",
