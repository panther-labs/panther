{
  "files": [
    "README.md"
  ],
  "skipCi": false,
  "badgeTemplate": "<a href=\"#contributors\"><img src=\"https://img.shields.io/badge/all_contributors-<%= contributors.length %>-orange.svg?style=svg\" alt=\"All Contributors\"/></a>",
  "imageSize": 100,
  "commit": false,
  "contributors": [
    {
      "login": "3nvi",
      "name": "Aggelos Arvanitakis",
      "avatar_url": "https://avatars1.githubusercontent.com/u/10436045?v=4",
      "profile": "https://aggelos.dev",
      "contributions": [
        "code",
        "doc",
        "design",
        "bug",
        "infra"
      ]
    },
    {
      "login": "austinbyers",
      "name": "Austin Byers",
      "avatar_url": "https://avatars0.githubusercontent.com/u/3608925?v=4",
      "profile": "https://www.linkedin.com/in/austinbyers/",
      "contributions": [
        "code",
        "doc",
        "security",
        "bug",
        "infra"
      ]
    },
    {
      "login": "nhakmiller",
      "name": "Nick",
      "avatar_url": "https://avatars1.githubusercontent.com/u/49166439?v=4",
      "profile": "https://github.com/nhakmiller",
      "contributions": [
        "code",
        "doc",
        "security",
        "bug",
        "infra"
      ]
    },
    {
      "login": "kostaspap",
      "name": "Kostas Papageorgiou",
      "avatar_url": "https://avatars3.githubusercontent.com/u/2652630?v=4",
      "profile": "https://github.com/kostaspap",
      "contributions": [
        "code",
        "security",
        "bug",
        "infra"
      ]
    },
    {
      "login": "drixta",
      "name": "Quan Pham",
      "avatar_url": "https://avatars1.githubusercontent.com/u/2681321?v=4",
      "profile": "https://github.com/drixta",
      "contributions": [
        "code"
      ]
    },
    {
      "login": "alexmylonas",
      "name": "Alex Mylonas",
      "avatar_url": "https://avatars3.githubusercontent.com/u/14179917?v=4",
      "profile": "https://github.com/alexmylonas",
      "contributions": [
        "code",
        "bug"
      ]
    },
    {
      "login": "rleighton",
      "name": "Russell Leighton",
      "avatar_url": "https://avatars3.githubusercontent.com/u/18419762?v=4",
      "profile": "https://github.com/rleighton",
      "contributions": [
        "code",
        "security",
        "bug",
        "infra"
      ]
    },
    {
      "login": "sugandhalahoti",
      "name": "Sugandha",
      "avatar_url": "https://avatars1.githubusercontent.com/u/60883353?v=4",
      "profile": "https://github.com/sugandhalahoti",
      "contributions": [
        "doc"
      ]
    },
    {
      "login": "kartikeypan",
      "name": "Kartikey Pandey",
      "avatar_url": "https://avatars1.githubusercontent.com/u/58938775?v=4",
      "profile": "https://github.com/kartikeypan",
      "contributions": [
        "doc"
      ]
    },
    {
      "login": "stoggi",
      "name": "Jeremy Stott",
      "avatar_url": "https://avatars3.githubusercontent.com/u/5227285?v=4",
      "profile": "https://github.com/stoggi",
      "contributions": [
        "code",
        "security",
        "infra",
        "ideas"
      ]
    },
    {
      "login": "jacknagz",
      "name": "Jack Naglieri",
      "avatar_url": "https://avatars1.githubusercontent.com/u/11466941?v=4",
      "profile": "https://www.twitter.com/jack_naglieri",
      "contributions": [
        "code",
        "doc",
        "security",
        "content",
        "ideas",
        "projectManagement"
      ]
    },
    {
      "login": "gavinelder",
      "name": "Gavin",
      "avatar_url": "https://avatars3.githubusercontent.com/u/1226100?v=4",
      "profile": "http://www.improbable.io",
      "contributions": [
        "code",
        "security",
        "infra",
        "ideas"
      ]
    },
    {
      "login": "Ryxias",
      "name": "Ryxias",
      "avatar_url": "https://avatars2.githubusercontent.com/u/13323701?v=4",
      "profile": "https://github.com/Ryxias",
      "contributions": [
        "doc"
      ]
    },
    {
      "login": "sardev08",
      "name": "Sargon Sada",
      "avatar_url": "https://avatars0.githubusercontent.com/u/53259827?v=4",
      "profile": "https://github.com/sardev08",
      "contributions": [
        "doc",
        "code"
      ]
    },
    {
      "login": "SergeAx",
      "name": "Sergey Aksenov",
      "avatar_url": "https://avatars2.githubusercontent.com/u/3264530?v=4",
      "profile": "http://sergeax.ru/",
      "contributions": [
        "doc"
      ]
    },
    {
      "login": "glerb",
      "name": "Patrick Hagan",
      "avatar_url": "https://avatars3.githubusercontent.com/u/56281590?v=4",
      "profile": "https://github.com/glerb",
      "contributions": [
        "infra"
      ]
    },
    {
      "login": "alxarch",
      "name": "Alexandros Sigalas",
      "avatar_url": "https://avatars3.githubusercontent.com/u/445794?v=4",
      "profile": "https://github.com/alxarch",
      "contributions": [
        "code",
        "security"
      ]
    },
    {
      "login": "BatteryCandy",
      "name": "Ben Pruce",
      "avatar_url": "https://avatars3.githubusercontent.com/u/22948585?v=4",
      "profile": "https://github.com/BatteryCandy",
      "contributions": [
        "code"
      ]
    },
    {
      "login": "vorillaz",
      "name": "Theodore Vorillas",
      "avatar_url": "https://avatars1.githubusercontent.com/u/1022166?v=4",
      "profile": "https://vorillaz.com",
      "contributions": [
        "code",
        "bug",
        "security"
      ]
    },
    {
      "login": "s0l0ist",
      "name": "Nick Angelou",
      "avatar_url": "https://avatars0.githubusercontent.com/u/3663107?v=4",
      "profile": "https://morfix.io",
      "contributions": [
        "code",
        "doc",
        "security",
        "bug",
        "infra"
      ]
    },
    {
<<<<<<< HEAD
      "login": "rynjms",
      "name": "Ryan Moon",
      "avatar_url": "https://avatars2.githubusercontent.com/u/47795853?v=4",
      "profile": "https://github.com/rynjms",
      "contributions": [
        "code"
      ]
    },
    {
      "login": "giorgosp",
      "name": "George Papadrosou",
      "avatar_url": "https://avatars1.githubusercontent.com/u/3627869?v=4",
      "profile": "https://github.com/giorgosp",
      "contributions": [
        "code",
        "security",
        "bug"
      ]
    },
    {
      "login": "lindsey-w",
      "name": "Lindsey Whitehurst",
      "avatar_url": "https://avatars3.githubusercontent.com/u/43453975?v=4",
      "profile": "https://github.com/lindsey-w",
      "contributions": [
        "code",
        "security",
        "bug"
      ]
    },
    {
      "login": "wey-chiang",
      "name": "Weyland",
      "avatar_url": "https://avatars1.githubusercontent.com/u/71197790?v=4",
      "profile": "https://github.com/wey-chiang",
      "contributions": [
        "code",
        "security",
        "bug"
      ]
    },
    {
      "login": "willow9886",
      "name": "William Lowe",
      "avatar_url": "https://avatars0.githubusercontent.com/u/5271048?v=4",
      "profile": "https://github.com/willow9886",
      "contributions": [
        "doc"
      ]
    },
    {
      "login": "dimitriszoitas",
      "name": "Jim Zoitas",
      "avatar_url": "https://avatars3.githubusercontent.com/u/67599520?v=4",
      "profile": "https://github.com/dimitriszoitas",
      "contributions": [
        "design"
      ]
=======
      "login": "antonisprovidakis",
      "name": "Antonis Providakis",
      "avatar_url": "https://avatars1.githubusercontent.com/u/58694408?v=4",
      "profile": "https://github.com/antonisprovidakis",
      "contributions": [
        "bug"
      ]
>>>>>>> 28335d5e
    }
  ],
  "contributorsPerLine": 7,
  "projectName": "panther",
  "projectOwner": "panther-labs",
  "repoType": "github",
  "repoHost": "https://github.com"
}<|MERGE_RESOLUTION|>--- conflicted
+++ resolved
@@ -226,7 +226,6 @@
       ]
     },
     {
-<<<<<<< HEAD
       "login": "rynjms",
       "name": "Ryan Moon",
       "avatar_url": "https://avatars2.githubusercontent.com/u/47795853?v=4",
@@ -285,7 +284,8 @@
       "contributions": [
         "design"
       ]
-=======
+    },
+    {
       "login": "antonisprovidakis",
       "name": "Antonis Providakis",
       "avatar_url": "https://avatars1.githubusercontent.com/u/58694408?v=4",
@@ -293,7 +293,6 @@
       "contributions": [
         "bug"
       ]
->>>>>>> 28335d5e
     }
   ],
   "contributorsPerLine": 7,
