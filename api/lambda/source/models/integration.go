package models

/**
 * Panther is a Cloud-Native SIEM for the Modern Security Team.
 * Copyright (C) 2020 Panther Labs Inc
 *
 * This program is free software: you can redistribute it and/or modify
 * it under the terms of the GNU Affero General Public License as
 * published by the Free Software Foundation, either version 3 of the
 * License, or (at your option) any later version.
 *
 * This program is distributed in the hope that it will be useful,
 * but WITHOUT ANY WARRANTY; without even the implied warranty of
 * MERCHANTABILITY or FITNESS FOR A PARTICULAR PURPOSE.  See the
 * GNU Affero General Public License for more details.
 *
 * You should have received a copy of the GNU Affero General Public License
 * along with this program.  If not, see <https://www.gnu.org/licenses/>.
 */

import (
	"time"

	"github.com/panther-labs/panther/internal/compliance/snapshotlogs"
<<<<<<< HEAD
=======
	"github.com/panther-labs/panther/internal/log_analysis/log_processor/logtypes"
>>>>>>> 97e63ba0
)

// SourceIntegration represents a Panther integration with a source.
type SourceIntegration struct {
	SourceIntegrationMetadata
	SourceIntegrationStatus
	SourceIntegrationScanInformation
}

// SourceIntegrationStatus provides information about the status of a source
type SourceIntegrationStatus struct {
	ScanStatus        string     `json:"scanStatus,omitempty"`
	EventStatus       string     `json:"eventStatus,omitempty"`
	LastEventReceived *time.Time `json:"lastEventReceived,omitempty"`
}

// SourceIntegrationScanInformation is detail about the last snapshot.
type SourceIntegrationScanInformation struct {
	LastScanStartTime    *time.Time `json:"lastScanStartTime,omitempty"`
	LastScanEndTime      *time.Time `json:"lastScanEndTime,omitempty"`
	LastScanErrorMessage string     `json:"lastScanErrorMessage,omitempty"`
}

// SourceIntegrationMetadata is general settings and metadata for an integration.
type SourceIntegrationMetadata struct {
	AWSAccountID       string     `json:"awsAccountId,omitempty"`
	CreatedAtTime      time.Time  `json:"createdAtTime,omitempty"`
	CreatedBy          string     `json:"createdBy,omitempty"`
	IntegrationID      string     `json:"integrationId,omitempty"`
	IntegrationLabel   string     `json:"integrationLabel,omitempty"`
	IntegrationType    string     `json:"integrationType,omitempty"`
	RemediationEnabled *bool      `json:"remediationEnabled,omitempty"`
	CWEEnabled         *bool      `json:"cweEnabled,omitempty"`
	ScanIntervalMins   int        `json:"scanIntervalMins,omitempty"`
	S3Bucket           string     `json:"s3Bucket,omitempty"`
	S3Prefix           string     `json:"s3Prefix,omitempty"`
	KmsKey             string     `json:"kmsKey,omitempty"`
	LogTypes           []string   `json:"logTypes,omitempty"`
	LogProcessingRole  string     `json:"logProcessingRole,omitempty"`
	StackName          string     `json:"stackName,omitempty"`
	SqsConfig          *SqsConfig `json:"sqsConfig,omitempty"`
}

func (info *SourceIntegration) RequiredLogTypes() (logTypes []string) {
	switch {
	case info.IntegrationType == IntegrationTypeAWSScan:
<<<<<<< HEAD
		var logTypes []string
		for _, entry := range cloudsecuritylogs.LogTypes().Entries() {
			logTypes = append(logTypes, entry.Name())
		}
		return logTypes
=======
		return logtypes.CollectNames(snapshotlogs.LogTypes())
>>>>>>> 97e63ba0
	case info.SqsConfig != nil:
		return info.SqsConfig.LogTypes
	default:
		return info.LogTypes
	}
}

type SourceIntegrationHealth struct {
	IntegrationType string `json:"integrationType"`

	// Checks for cloudsec integrations
	AuditRoleStatus       SourceIntegrationItemStatus `json:"auditRoleStatus,omitempty"`
	CWERoleStatus         SourceIntegrationItemStatus `json:"cweRoleStatus,omitempty"`
	RemediationRoleStatus SourceIntegrationItemStatus `json:"remediationRoleStatus,omitempty"`

	// Checks for log analysis integrations
	ProcessingRoleStatus SourceIntegrationItemStatus `json:"processingRoleStatus,omitempty"`
	S3BucketStatus       SourceIntegrationItemStatus `json:"s3BucketStatus,omitempty"`
	KMSKeyStatus         SourceIntegrationItemStatus `json:"kmsKeyStatus,omitempty"`

	// Checks for Sqs integrations
	SqsStatus SourceIntegrationItemStatus `json:"sqsStatus"`
}

type SourceIntegrationItemStatus struct {
	Healthy      bool   `json:"healthy"`
	Message      string `json:"message"`
	ErrorMessage string `json:"rawErrorMessage,omitempty"`
}

type SourceIntegrationTemplate struct {
	Body      string `json:"body"`
	StackName string `json:"stackName"`
}

// The S3 Prefix where the SQS data will be stored
const (
	SqsS3Prefix           = "forwarder"
	CloudSecurityS3Prefix = "cloudsecurity"
)

type SqsConfig struct {
	// The log types associated with the source. Needs to be set by UI.
	LogTypes []string `json:"logTypes" validate:"required,min=1"`
	// The AWS Principals that are allowed to send data to this source. Needs to be set by UI.
	AllowedPrincipalArns []string `json:"allowedPrincipalArns"`
	// The ARNS (e.g. SNS topic ARNs) that are allowed to send data to this source. Needs to be set by UI.
	AllowedSourceArns []string `json:"allowedSourceArns"`

	// The Panther-internal S3 bucket where the data from this source will be available
	S3Bucket string `json:"s3Bucket"`
	// The S3 prefix where the data from this source will be available
	S3Prefix string `json:"s3Prefix"`
	// The Role that the log processor can use to access this data
	LogProcessingRole string `json:"logProcessingRole"`
	// THe URL of the SQS queue
	QueueURL string `json:"queueUrl"`
}<|MERGE_RESOLUTION|>--- conflicted
+++ resolved
@@ -22,10 +22,7 @@
 	"time"
 
 	"github.com/panther-labs/panther/internal/compliance/snapshotlogs"
-<<<<<<< HEAD
-=======
 	"github.com/panther-labs/panther/internal/log_analysis/log_processor/logtypes"
->>>>>>> 97e63ba0
 )
 
 // SourceIntegration represents a Panther integration with a source.
@@ -72,15 +69,7 @@
 func (info *SourceIntegration) RequiredLogTypes() (logTypes []string) {
 	switch {
 	case info.IntegrationType == IntegrationTypeAWSScan:
-<<<<<<< HEAD
-		var logTypes []string
-		for _, entry := range cloudsecuritylogs.LogTypes().Entries() {
-			logTypes = append(logTypes, entry.Name())
-		}
-		return logTypes
-=======
 		return logtypes.CollectNames(snapshotlogs.LogTypes())
->>>>>>> 97e63ba0
 	case info.SqsConfig != nil:
 		return info.SqsConfig.LogTypes
 	default:
