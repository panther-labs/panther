package models

import "time"

/**
 * Panther is a Cloud-Native SIEM for the Modern Security Team.
 * Copyright (C) 2020 Panther Labs Inc
 *
 * This program is free software: you can redistribute it and/or modify
 * it under the terms of the GNU Affero General Public License as
 * published by the Free Software Foundation, either version 3 of the
 * License, or (at your option) any later version.
 *
 * This program is distributed in the hope that it will be useful,
 * but WITHOUT ANY WARRANTY; without even the implied warranty of
 * MERCHANTABILITY or FITNESS FOR A PARTICULAR PURPOSE.  See the
 * GNU Affero General Public License for more details.
 *
 * You should have received a copy of the GNU Affero General Public License
 * along with this program.  If not, see <https://www.gnu.org/licenses/>.
 */

// LambdaInput is the collection of all possible args to the Lambda function.
type LambdaInput struct {
	GetMetrics *GetMetricsInput `json:"getMetrics"`
}

//
// GetMetricsInput: Used by the UI to request a series of data points
//

// GetMetricsInput is used to request data points for a number of metrics over a given time frame
type GetMetricsInput struct {
	MetricNames     []string  `json:"metricNames" validate:"required"`
	Namespace       string    `json:"namespace"`
	FromDate        time.Time `json:"fromDate" validate:"required"`
	ToDate          time.Time `json:"toDate" validate:"required,gtfield=FromDate"`
	IntervalMinutes int64     `json:"intervalMinutes" validate:"required,gt=0"`
}

// GetMetricsOutput contains data points for a number of metrics over the specified time frame
type GetMetricsOutput struct {
	EventsProcessed  *MetricResult `json:"eventsProcessed,omitempty"`
	TotalAlertsDelta *MetricResult `json:"totalAlertsDelta,omitempty"`
	AlertsBySeverity *MetricResult `json:"alertsBySeverity,omitempty"`
	FromDate         time.Time     `json:"fromDate"`
	ToDate           time.Time     `json:"toDate"`
<<<<<<< HEAD
	IntervalHours    int64         `json:"intervalHours"`
=======
	IntervalMinutes  int64         `json:"intervalMinutes"`
>>>>>>> d6638ba2
}

// MetricResult is either a single data point or a series of timestamped data points
type MetricResult = struct {
	SingleValue []SingleMetric   `json:"singleValue,omitempty"`
	SeriesData  TimeSeriesMetric `json:"seriesData,omitempty"`
}

type SingleMetric struct {
	Label *string  `json:"label"`
	Value *float64 `json:"value"`
}

// TimeSeriesResponse contains the pertinent fields from the GetMetricData response to be passed
// back to the frontend
type TimeSeriesMetric struct {
	Timestamps []*time.Time       `json:"timestamps"`
	Series     []TimeSeriesValues `json:"series"`
}

type TimeSeriesValues struct {
	Label  *string    `json:"label"`
	Values []*float64 `json:"values"`
}<|MERGE_RESOLUTION|>--- conflicted
+++ resolved
@@ -45,11 +45,7 @@
 	AlertsBySeverity *MetricResult `json:"alertsBySeverity,omitempty"`
 	FromDate         time.Time     `json:"fromDate"`
 	ToDate           time.Time     `json:"toDate"`
-<<<<<<< HEAD
-	IntervalHours    int64         `json:"intervalHours"`
-=======
 	IntervalMinutes  int64         `json:"intervalMinutes"`
->>>>>>> d6638ba2
 }
 
 // MetricResult is either a single data point or a series of timestamped data points
