package models

/**
 * Panther is a Cloud-Native SIEM for the Modern Security Team.
 * Copyright (C) 2020 Panther Labs Inc
 *
 * This program is free software: you can redistribute it and/or modify
 * it under the terms of the GNU Affero General Public License as
 * published by the Free Software Foundation, either version 3 of the
 * License, or (at your option) any later version.
 *
 * This program is distributed in the hope that it will be useful,
 * but WITHOUT ANY WARRANTY; without even the implied warranty of
 * MERCHANTABILITY or FITNESS FOR A PARTICULAR PURPOSE.  See the
 * GNU Affero General Public License for more details.
 *
 * You should have received a copy of the GNU Affero General Public License
 * along with this program.  If not, see <https://www.gnu.org/licenses/>.
 */

import "time"

// LambdaInput is the request structure for the alerts-api Lambda function.
type LambdaInput struct {
	GetAlert            *GetAlertInput            `json:"getAlert"`
	ListAlerts          *ListAlertsInput          `json:"listAlerts"`
	UpdateAlertStatus   *UpdateAlertStatusInput   `json:"updateAlertStatus"`
	UpdateAlertDelivery *UpdateAlertDeliveryInput `json:"updateAlertDelivery"`
}

// GetAlertInput retrieves details for a single alert.
//
// The response will contain by definition all of the events associated with the alert.
// If `eventPageSize` and `eventPage` are specified, it will returns only the specified events in the response.
// Example:
// {
//     "getAlert": {
//         "alertId": "ruleId-2",
//         "eventsPageSize": 20
//     }
// }
type GetAlertInput struct {
	AlertID                 *string `json:"alertId" validate:"required,hexadecimal,len=32"` // AlertID is an MD5 hash
	EventsPageSize          *int    `json:"eventsPageSize"  validate:"required,min=1,max=50"`
	EventsExclusiveStartKey *string `json:"eventsExclusiveStartKey,omitempty"`
}

// GetAlertOutput retrieves details for a single alert.
type GetAlertOutput = Alert

// ListAlertsInput lists the alerts in reverse-chronological order (newest to oldest)
// If "ruleId" is not set, we return all the alerts for the organization
// If the "exclusiveStartKey" is not set, we return alerts starting from the most recent one. If it is set,
// the output will return alerts starting from the "exclusiveStartKey" exclusive.
//
//
// {
//     "listAlerts": {
//         "ruleId": "My.Rule",
//         "pageSize": 25,
//         "exclusiveStartKey": "abcdef",
//         "severity": ["INFO"],
//         "status": ["TRIAGED"],
//         "nameContains": "string in alert title",
//         "createdAtAfter": "2020-06-17T15:49:40Z",
//         "createdAtBefore": "2020-06-17T15:49:40Z",
//         "ruleIdContains": "string in rule id",
//         "alertIdContains": "string in alert id",
//         "eventCountMin": "0",
//         "eventCountMax": "500",
//         "sortDir": "ascending",
//     }
// }
type ListAlertsInput struct {
	// Used for searching as secondary index
	RuleID *string `json:"ruleId"`

	// Number of results to return per query
	PageSize *int `json:"pageSize" validate:"omitempty,min=1,max=50"`

	// Infinite scroll/pagination query key
	ExclusiveStartKey *string `json:"exclusiveStartKey"`

	// Filtering
	Severity        []*string  `json:"severity" validate:"omitempty,dive,oneof=INFO LOW MEDIUM HIGH CRITICAL"`
	NameContains    *string    `json:"nameContains"`
	Status          []string   `json:"status" validate:"omitempty,dive,oneof=OPEN TRIAGED CLOSED RESOLVED"`
	CreatedAtBefore *time.Time `json:"createdAtBefore"`
	CreatedAtAfter  *time.Time `json:"createdAtAfter"`
	RuleIDContains  *string    `json:"ruleIdContains"`
	AlertIDContains *string    `json:"alertIdContains"`
	EventCountMin   *int       `json:"eventCountMin" validate:"omitempty,min=0"`
	EventCountMax   *int       `json:"eventCountMax" validate:"omitempty,min=1"`

	// Sorting
	SortDir *string `json:"sortDir" validate:"omitempty,oneof=ascending descending"`
}

// UpdateAlertStatusInput updates an alert by its ID
// {
//     "updateAlertStatus": {
//         "alertId": "84c3e4b27c702a1c31e6eb412fc377f6",
//         "status": "CLOSED"
//         // userId is added by AppSync resolver (UpdateAlertStatusResolver)
//         "userId": "5f54cf4a-ec56-44c2-83bc-8b742600f307"
//     }
// }
type UpdateAlertStatusInput struct {
	// ID of the alert to update
	AlertID *string `json:"alertId" validate:"hexadecimal,len=32"` // AlertID is an MD5 hash

	// Variables that we allow updating:
	Status *string `json:"status" validate:"oneof=OPEN TRIAGED CLOSED RESOLVED"`

	// User who made the change
	UserID *string `json:"userId" validate:"uuid4"`
}

// UpdateAlertDeliveryInput updates an alert by its ID
// {
//     "updateAlertDelivery": {
//         "alertId": "84c3e4b27c702a1c31e6eb412fc377f6",
//         "deliveryResponses": [
//           {
//             "outputId": "1f54cf4a-ec56-44c2-83bc-8b742600f307"
//             "message": "gateway timeout",
//             "statusCode": 504,
//             "success": false,
//             "dispatchedAt": "2020-06-17T15:49:40Z",
//           }
//         ]
//     }
// }
type UpdateAlertDeliveryInput struct {
	// ID of the alert to update
	AlertID string `json:"alertId" validate:"hexadecimal,len=32"` // AlertID is an MD5 hash

	// Variables that we allow updating (will be appended)
	DeliveryResponses []*DeliveryResponse `json:"deliveryResponses"`
}

// DeliveryResponse holds the delivery response for data stored in DDB
type DeliveryResponse struct {
	OutputID     string    `json:"outputId" validate:"required,uuid4"`
	Message      string    `json:"message"`
	StatusCode   int       `json:"statusCode"`
	Success      bool      `json:"success"`
	DispatchedAt time.Time `json:"dispatchedAt"`
}

// UpdateAlertStatusOutput is an alias for an alert summary
type UpdateAlertStatusOutput = AlertSummary

// UpdateAlertDeliveryOutput is an alias for an alert summary
type UpdateAlertDeliveryOutput = AlertSummary

// Constants defined for alert statuses
const (
	// Open is strictly used for updating/filtering and is not explicitly set on an alert
	OpenStatus = "OPEN"

	// Triaged sets the alert to actively investigating
	TriagedStatus = "TRIAGED"

	// Closed is set for false positive or anything other reason than resolved
	ClosedStatus = "CLOSED"

	// Resolved is set when the issue was found and remediated
	ResolvedStatus = "RESOLVED"
)

// ListAlertsOutput is the returned alert list.
type ListAlertsOutput struct {
	// Alerts is a list of alerts sorted by timestamp descending.
	// Alerts with the same timestamp are returned in ascending order of alert ID.
	Alerts []*AlertSummary `json:"alertSummaries"`
	// LastEvaluatedKey contains the last evaluated alert Id.
	// If it is populated it means there are more alerts available
	// If it is nil, it means there are no more alerts to be returned.
	LastEvaluatedKey *string `json:"lastEvaluatedKey,omitempty"`
}

// AlertSummary contains summary information for an alert
type AlertSummary struct {
	AlertID           *string             `json:"alertId" validate:"required"`
	RuleID            *string             `json:"ruleId" validate:"required"`
	RuleDisplayName   *string             `json:"ruleDisplayName,omitempty"`
	RuleVersion       *string             `json:"ruleVersion" validate:"required"`
	DedupString       *string             `json:"dedupString,omitempty"`
<<<<<<< HEAD
	DeliveryResponses []*DeliveryResponse `json:"deliveryResponses" validate:"required"`
=======
	DeliveryResponses []*DeliveryResponse `json:"deliveryReponses,omitempty"`
	LogTypes          []string            `json:"logTypes,omitempty"`
>>>>>>> 36272ef3
	CreationTime      *time.Time          `json:"creationTime" validate:"required"`
	UpdateTime        *time.Time          `json:"updateTime" validate:"required"`
	EventsMatched     *int                `json:"eventsMatched" validate:"required"`
	Severity          *string             `json:"severity" validate:"required"`
	Status            string              `json:"status,omitempty"`
	Title             *string             `json:"title" validate:"required"`
	LastUpdatedBy     string              `json:"lastUpdatedBy,omitempty"`
	LastUpdatedByTime time.Time           `json:"lastUpdatedByTime,omitempty"`
}

// Alert contains the details of an alert
type Alert struct {
	AlertSummary
	Events                 []*string `json:"events" validate:"required"`
	EventsLastEvaluatedKey *string   `json:"eventsLastEvaluatedKey,omitempty"`
}<|MERGE_RESOLUTION|>--- conflicted
+++ resolved
@@ -187,12 +187,8 @@
 	RuleDisplayName   *string             `json:"ruleDisplayName,omitempty"`
 	RuleVersion       *string             `json:"ruleVersion" validate:"required"`
 	DedupString       *string             `json:"dedupString,omitempty"`
-<<<<<<< HEAD
 	DeliveryResponses []*DeliveryResponse `json:"deliveryResponses" validate:"required"`
-=======
-	DeliveryResponses []*DeliveryResponse `json:"deliveryReponses,omitempty"`
 	LogTypes          []string            `json:"logTypes,omitempty"`
->>>>>>> 36272ef3
 	CreationTime      *time.Time          `json:"creationTime" validate:"required"`
 	UpdateTime        *time.Time          `json:"updateTime" validate:"required"`
 	EventsMatched     *int                `json:"eventsMatched" validate:"required"`
