package models

/**
 * Panther is a Cloud-Native SIEM for the Modern Security Team.
 * Copyright (C) 2020 Panther Labs Inc
 *
 * This program is free software: you can redistribute it and/or modify
 * it under the terms of the GNU Affero General Public License as
 * published by the Free Software Foundation, either version 3 of the
 * License, or (at your option) any later version.
 *
 * This program is distributed in the hope that it will be useful,
 * but WITHOUT ANY WARRANTY; without even the implied warranty of
 * MERCHANTABILITY or FITNESS FOR A PARTICULAR PURPOSE.  See the
 * GNU Affero General Public License for more details.
 *
 * You should have received a copy of the GNU Affero General Public License
 * along with this program.  If not, see <https://www.gnu.org/licenses/>.
 */

import "time"

// LambdaInput is the request structure for the alerts-api Lambda function.
type LambdaInput struct {
	GetAlert            *GetAlertInput            `json:"getAlert"`
	ListAlerts          *ListAlertsInput          `json:"listAlerts"`
	UpdateAlertStatus   *UpdateAlertStatusInput   `json:"updateAlertStatus"`
	UpdateAlertDelivery *UpdateAlertDeliveryInput `json:"updateAlertDelivery"`
}

// GetAlertInput retrieves details for a single alert.
//
// The response will contain by definition all of the events associated with the alert.
// If `eventPageSize` and `eventPage` are specified, it will returns only the specified events in the response.
// Example:
// {
//     "getAlert": {
//         "alertId": "ruleId-2",
//         "eventsPageSize": 20
//     }
// }
type GetAlertInput struct {
	AlertID                 string  `json:"alertId" validate:"required,hexadecimal,len=32"` // AlertID is an MD5 hash
	EventsPageSize          *int    `json:"eventsPageSize"  validate:"required,min=1,max=50"`
	EventsExclusiveStartKey *string `json:"eventsExclusiveStartKey,omitempty"`
}

// GetAlertOutput retrieves details for a single alert.
type GetAlertOutput = Alert

// ListAlertsInput lists the alerts in reverse-chronological order (newest to oldest)
// If "ruleId" is not set, we return all the alerts for the organization
// If the "exclusiveStartKey" is not set, we return alerts starting from the most recent one. If it is set,
// the output will return alerts starting from the "exclusiveStartKey" exclusive.
//
//
// {
//     "listAlerts": {
//         "ruleId": "My.Rule",
//	    "type" : "RULE_ERROR",
//         "pageSize": 25,
//         "exclusiveStartKey": "abcdef",
//         "severity": ["INFO"],
//         "status": ["TRIAGED"],
//         "nameContains": "string in alert title",
//         "createdAtAfter": "2020-06-17T15:49:40Z",
//         "createdAtBefore": "2020-06-17T15:49:40Z",
//         "eventCountMin": "0",
//         "eventCountMax": "500",
//         "sortDir": "ascending",
//     }
// }
type ListAlertsInput struct {
	// Used for searching as secondary index
	RuleID *string `json:"ruleId"`

	// Number of results to return per query
	PageSize *int `json:"pageSize" validate:"omitempty,min=1,max=50"`

	// Infinite scroll/pagination query key
	ExclusiveStartKey *string `json:"exclusiveStartKey"`

	// Filtering
<<<<<<< HEAD
	Type            []string   `json:"type" validate:"omitempty,dive,oneof=RULE RULE_ERROR POLICY"`
=======
	Types           []string   `json:"types" validate:"omitempty,dive,oneof=RULE RULE_ERROR POLICY"`
>>>>>>> 97e63ba0
	Severity        []string   `json:"severity" validate:"omitempty,dive,oneof=INFO LOW MEDIUM HIGH CRITICAL"`
	NameContains    *string    `json:"nameContains"`
	Status          []string   `json:"status" validate:"omitempty,dive,oneof=OPEN TRIAGED CLOSED RESOLVED"`
	CreatedAtBefore *time.Time `json:"createdAtBefore"`
	CreatedAtAfter  *time.Time `json:"createdAtAfter"`
	EventCountMin   *int       `json:"eventCountMin" validate:"omitempty,min=0"`
	EventCountMax   *int       `json:"eventCountMax" validate:"omitempty,min=1"`
	LogTypes        []string   `json:"logTypes" validate:"omitempty,dive,required"`
	ResourceTypes   []string   `json:"resourceTypes" validate:"omitempty,dive,required"`
	// Sorting
	SortDir *string `json:"sortDir" validate:"omitempty,oneof=ascending descending"`
}

// UpdateAlertStatusInput updates alert statuses by their IDs
// {
//     "updateAlertStatus": {
//         "alertIds": ["84c3e4b27c702a1c31e6eb412fc377f6"],
//         "status": "CLOSED"
//         // userId is added by AppSync resolver (UpdateAlertStatusResolver)
//         "userId": "5f54cf4a-ec56-44c2-83bc-8b742600f307"
//     }
// }
type UpdateAlertStatusInput struct {
	// ID of the alert to update
	AlertIDs []string `json:"alertIds" validate:"gt=0,dive,hexadecimal,len=32"` // AlertID is an MD5 hash

	// Variables that we allow updating:
	Status string `json:"status" validate:"oneof=OPEN TRIAGED CLOSED RESOLVED"`

	// User who made the change
	UserID string `json:"userId" validate:"uuid4"`
}

// UpdateAlertDeliveryInput updates an alert by its ID
// {
//     "updateAlertDelivery": {
//         "alertId": "84c3e4b27c702a1c31e6eb412fc377f6",
//         "deliveryResponses": [
//           {
//             "outputId": "1f54cf4a-ec56-44c2-83bc-8b742600f307"
//             "message": "gateway timeout",
//             "statusCode": 504,
//             "success": false,
//             "dispatchedAt": "2020-06-17T15:49:40Z",
//           }
//         ]
//     }
// }
type UpdateAlertDeliveryInput struct {
	// ID of the alert to update
	AlertID string `json:"alertId" validate:"hexadecimal,len=32"` // AlertID is an MD5 hash

	// Variables that we allow updating (will be appended)
	DeliveryResponses []*DeliveryResponse `json:"deliveryResponses"`
}

// DeliveryResponse holds the delivery response for data stored in DDB
type DeliveryResponse struct {
	OutputID     string    `json:"outputId" validate:"required,uuid4"`
	Message      string    `json:"message"`
	StatusCode   int       `json:"statusCode"`
	Success      bool      `json:"success"`
	DispatchedAt time.Time `json:"dispatchedAt"`
}

// UpdateAlertStatusOutput is an alias for an alert summary
type UpdateAlertStatusOutput = []*AlertSummary

// UpdateAlertDeliveryOutput is an alias for an alert summary
type UpdateAlertDeliveryOutput = AlertSummary

// Constants defined for alert statuses
const (
	// Open is strictly used for updating/filtering and is not explicitly set on an alert
	OpenStatus = "OPEN"

	// Triaged sets the alert to actively investigating
	TriagedStatus = "TRIAGED"

	// Closed is set for false positive or anything other reason than resolved
	ClosedStatus = "CLOSED"

	// Resolved is set when the issue was found and remediated
	ResolvedStatus = "RESOLVED"
)

// ListAlertsOutput is the returned alert list.
type ListAlertsOutput struct {
	// Alerts is a list of alerts sorted by timestamp descending.
	// Alerts with the same timestamp are returned in ascending order of alert ID.
	Alerts []*AlertSummary `json:"alertSummaries"`
	// LastEvaluatedKey contains the last evaluated alert Id.
	// If it is populated it means there are more alerts available
	// If it is nil, it means there are no more alerts to be returned.
	LastEvaluatedKey *string `json:"lastEvaluatedKey,omitempty"`
}

// AlertSummary contains summary information for an alert
type AlertSummary struct {
<<<<<<< HEAD
	AlertID             string              `json:"alertId"`
	Type                string              `json:"type"`
	RuleID              *string             `json:"ruleId"`
	RuleDisplayName     *string             `json:"ruleDisplayName"`
	RuleVersion         *string             `json:"ruleVersion"`
	DedupString         *string             `json:"dedupString"`
	DeliveryResponses   []*DeliveryResponse `json:"deliveryResponses"`
	LogTypes            []string            `json:"logTypes"`
	CreationTime        *time.Time          `json:"creationTime"`
	UpdateTime          *time.Time          `json:"updateTime"`
	EventsMatched       *int                `json:"eventsMatched"`
	Severity            *string             `json:"severity"`
	Status              string              `json:"status,omitempty"`
	Title               *string             `json:"title"`
	LastUpdatedBy       string              `json:"lastUpdatedBy"`
	LastUpdatedByTime   time.Time           `json:"lastUpdatedByTime"`
	PolicyID            string              `json:"policyId"`
	PolicyDisplayName   string              `json:"policyDisplayName"`
	PolicyIntegrationID string              `json:"policyIntegrationId"`
	PolicyVersion       string              `json:"policyVersion"`
	ResourceTypes       []string            `json:"resourceTypes"`
	ResourceID          string              `json:"resourceId"`
=======
	AlertID           string              `json:"alertId"`
	Type              string              `json:"type"`
	RuleID            *string             `json:"ruleId"`
	RuleDisplayName   *string             `json:"ruleDisplayName"`
	RuleVersion       *string             `json:"ruleVersion"`
	DedupString       *string             `json:"dedupString"`
	DeliveryResponses []*DeliveryResponse `json:"deliveryResponses"`
	LogTypes          []string            `json:"logTypes"`
	CreationTime      *time.Time          `json:"creationTime"`
	UpdateTime        *time.Time          `json:"updateTime"`
	EventsMatched     *int                `json:"eventsMatched"`
	Severity          *string             `json:"severity"`
	Status            string              `json:"status,omitempty"`
	Title             *string             `json:"title"`
	LastUpdatedBy     string              `json:"lastUpdatedBy"`
	LastUpdatedByTime time.Time           `json:"lastUpdatedByTime"`
	PolicyID          string              `json:"policyId"`
	PolicyDisplayName string              `json:"policyDisplayName"`
	PolicySourceID    string              `json:"policySourceId"`
	PolicyVersion     string              `json:"policyVersion"`
	ResourceTypes     []string            `json:"resourceTypes"`
	ResourceID        string              `json:"resourceId"`
>>>>>>> 97e63ba0
}

// Alert contains the details of an alert
type Alert struct {
	AlertSummary
	Events                 []*string `json:"events" validate:"required"`
	EventsLastEvaluatedKey *string   `json:"eventsLastEvaluatedKey,omitempty"`
}<|MERGE_RESOLUTION|>--- conflicted
+++ resolved
@@ -81,11 +81,7 @@
 	ExclusiveStartKey *string `json:"exclusiveStartKey"`
 
 	// Filtering
-<<<<<<< HEAD
-	Type            []string   `json:"type" validate:"omitempty,dive,oneof=RULE RULE_ERROR POLICY"`
-=======
 	Types           []string   `json:"types" validate:"omitempty,dive,oneof=RULE RULE_ERROR POLICY"`
->>>>>>> 97e63ba0
 	Severity        []string   `json:"severity" validate:"omitempty,dive,oneof=INFO LOW MEDIUM HIGH CRITICAL"`
 	NameContains    *string    `json:"nameContains"`
 	Status          []string   `json:"status" validate:"omitempty,dive,oneof=OPEN TRIAGED CLOSED RESOLVED"`
@@ -185,30 +181,6 @@
 
 // AlertSummary contains summary information for an alert
 type AlertSummary struct {
-<<<<<<< HEAD
-	AlertID             string              `json:"alertId"`
-	Type                string              `json:"type"`
-	RuleID              *string             `json:"ruleId"`
-	RuleDisplayName     *string             `json:"ruleDisplayName"`
-	RuleVersion         *string             `json:"ruleVersion"`
-	DedupString         *string             `json:"dedupString"`
-	DeliveryResponses   []*DeliveryResponse `json:"deliveryResponses"`
-	LogTypes            []string            `json:"logTypes"`
-	CreationTime        *time.Time          `json:"creationTime"`
-	UpdateTime          *time.Time          `json:"updateTime"`
-	EventsMatched       *int                `json:"eventsMatched"`
-	Severity            *string             `json:"severity"`
-	Status              string              `json:"status,omitempty"`
-	Title               *string             `json:"title"`
-	LastUpdatedBy       string              `json:"lastUpdatedBy"`
-	LastUpdatedByTime   time.Time           `json:"lastUpdatedByTime"`
-	PolicyID            string              `json:"policyId"`
-	PolicyDisplayName   string              `json:"policyDisplayName"`
-	PolicyIntegrationID string              `json:"policyIntegrationId"`
-	PolicyVersion       string              `json:"policyVersion"`
-	ResourceTypes       []string            `json:"resourceTypes"`
-	ResourceID          string              `json:"resourceId"`
-=======
 	AlertID           string              `json:"alertId"`
 	Type              string              `json:"type"`
 	RuleID            *string             `json:"ruleId"`
@@ -231,7 +203,6 @@
 	PolicyVersion     string              `json:"policyVersion"`
 	ResourceTypes     []string            `json:"resourceTypes"`
 	ResourceID        string              `json:"resourceId"`
->>>>>>> 97e63ba0
 }
 
 // Alert contains the details of an alert
