# Panther is a Cloud-Native SIEM for the Modern Security Team.
# Copyright (C) 2020 Panther Labs Inc
#
# This program is free software: you can redistribute it and/or modify
# it under the terms of the GNU Affero General Public License as
# published by the Free Software Foundation, either version 3 of the
# License, or (at your option) any later version.
#
# This program is distributed in the hope that it will be useful,
# but WITHOUT ANY WARRANTY; without even the implied warranty of
# MERCHANTABILITY or FITNESS FOR A PARTICULAR PURPOSE.  See the
# GNU Affero General Public License for more details.
#
# You should have received a copy of the GNU Affero General Public License
# along with this program.  If not, see <https://www.gnu.org/licenses/>.

swagger: '2.0'
info:
  version: '1.0.0' # API version, not the SAR code version
  title: panther-analysis-api
  description: Panther Python policies/rules
  contact:
    name: Panther Labs
    url: https://runpanther.io/about
    email: support@runpanther.io

schemes:
  - https
consumes:
  - application/json
produces:
  - application/json

# The name of the Lambda handler function that will process API requests
x-panther-lambda-handler: panther-analysis-api

parameters: # Parameters shared across multiple methods
  policyId:
    name: policyId
    in: query
    description: Unique ASCII policy identifier
    required: true
    type: string
    pattern: '[a-zA-Z0-9\-\. ]{1,200}'

  ruleId:
    name: ruleId
    in: query
    description: Unique ASCII rule identifier
    required: true
    type: string
    pattern: '[a-zA-Z0-9\-\. ]{1,200}'

  globalId:
    name: globalId
    in: query
    description: Unique ASCII global identifier
    required: true
    type: string
    pattern: '[a-zA-Z0-9\-\. ]{1,200}'

  dataModelId:
    name: dataModelId
    in: query
    description: Unique ASCII dataModel identifier
    required: true
    type: string
    pattern: '[a-zA-Z0-9\-\. ]{1,200}'

  type:
    name: type
    in: query
    description: Type of analysis logic to retrieve
    required: true
    type: string
    enum:
      - POLICY
      - RULE
      - GLOBAL

  versionId:
    name: versionId
    in: query
    description: The version of the analysis to retrieve
    type: string
    pattern: '[a-zA-Z\._0-9]{32}'

paths:
  /datamodel:
    # The UI datamodel detail shows all details for an individual user provided data model.
    #
    # Example: GET /datamodel? dataModelId=onelogin
    #
    # Response: {
    #     "body":                      "def mapping_method(event): return event.get('a field')",
    #     "createdAt":                 "2019-08-26T00:00:00.000Z",
    #     "createdBy":                 "5f54cf4a-ec56-44c2-83bc-8b742600f307",
    #     "description":               "This policy is always compliant",
    #     "enabled":                   true,
    #     "id":                        "OneLogin.DataModel",
    #     "lastModified":              "2019-08-26T00:00:00.000Z",
    #     "lastModifiedBy":            "5f54cf4a-ec56-44c2-83bc-8b742600f307",
    #     "logTypes":                  ["OneLogin.Events"],
    #     "mappings":                  [{"field":"ipAddr","name":"source_address"}],
    #     "versionId": "TsKejJ6GGi_KdH65g2iu9bcww8JxkkwI"
    # }
    get:
      operationId: GetDataModel
      summary: Get data model details
      parameters:
        - $ref: '#/parameters/dataModelId'
        - $ref: '#/parameters/versionId'
      responses:
        200:
          description: OK
          schema:
            $ref: '#/definitions/DataModel'
        400:
          description: Bad request
          schema:
            $ref: '#/definitions/Error'
        404:
          description: DataModel does not exist
        500:
          description: Internal server error

    # When users create a new dataModel, the frontend uses this endpoint.
    #
    # This is almost identical to updating a dataModel, except the dataModelId must not already exist.
    #
    # Example: (see ModifyDataModel)
    post:
      operationId: CreateDataModel
      summary: Create a new Data Model module
      parameters:
        - name: body
          in: body
          required: true
          schema:
            $ref: '#/definitions/UpdateDataModel'
      responses:
        201:
          description: DataModel created successfully
          schema:
            $ref: '#/definitions/DataModel'
        400:
          description: Bad request
          schema:
            $ref: '#/definitions/Error'
        409:
          description: DataModel with the given ID already exists
        500:
          description: Internal server error

  /global:
    # The UI global detail shows all details for an individual global.
    #
    # Example: GET /global? globalId=panther
    #
    # Response: {
    #     "body":                      "def policy(resource): return True",
    #     "createdAt":                 "2019-08-26T00:00:00.000Z",
    #     "createdBy":                 "5f54cf4a-ec56-44c2-83bc-8b742600f307",
    #     "description":               "This policy is always compliant",
    #     "id":                        "BucketEncryptionEnabled",
    #     "lastModified":              "2019-08-26T00:00:00.000Z",
    #     "lastModifiedBy":            "5f54cf4a-ec56-44c2-83bc-8b742600f307",
    #     "tags":                      [],
    #     "versionId": "TsKejJ6GGi_KdH65g2iu9bcww8JxkkwI"
    # }
    get:
      operationId: GetGlobal
      summary: Get global details
      parameters:
        - $ref: '#/parameters/globalId'
        - $ref: '#/parameters/versionId'

      responses:
        200:
          description: OK
          schema:
            $ref: '#/definitions/Global'
        400:
          description: Bad request
          schema:
            $ref: '#/definitions/Error'
        404:
          description: Global does not exist
        500:
          description: Internal server error

    # When users create a new global, the frontend uses this endpoint.
    #
    # This is almost identical to updating a global, except the globalId must not already exist.
    #
    # Example: (see ModifyGlobal)
    post:
      operationId: CreateGlobal
      summary: Create a new global module
      parameters:
        - name: body
          in: body
          required: true
          schema:
            $ref: '#/definitions/UpdateGlobal'
      responses:
        201:
          description: Global created successfully
          schema:
            $ref: '#/definitions/Global'
        400:
          description: Bad request
          schema:
            $ref: '#/definitions/Error'
        409:
          description: Global with the given ID already exists
        500:
          description: Internal server error

  /policy:
    # The UI policy detail shows all details for an individual policy.
    #
    # Example: GET /policy ? policyId=BucketEncryptionEnabled
    #
    # Response: {
    #     "autoRemediationId":         "",
    #     "autoRemediationParameters": {},
    #     "body":                      "def policy(resource): return True",
    #     "complianceStatus":          "PASS",
    #     "createdAt":                 "2019-08-26T00:00:00.000Z",
    #     "createdBy":                 "5f54cf4a-ec56-44c2-83bc-8b742600f307",
    #     "description":               "This policy is always compliant",
    #     "outputIds":                 ["5f54cf4a-ec56-44c2-83bc-8b742600f307", "1f54cf4a-ec56-44c2-83bc-8b742600f307"],
    #     "displayName":               "My Test Policy",
    #     "enabled":                   true,
    #     "id":                        "BucketEncryptionEnabled",
    #     "lastModified":              "2019-08-26T00:00:00.000Z",
    #     "lastModifiedBy":            "5f54cf4a-ec56-44c2-83bc-8b742600f307",
    #     "reference":                 "https://example.com",
    #     "resourceTypes":             ["AWS.S3.Bucket"],
    #     "runbook":                   "No need to do anything",
    #     "severity":                  "INFO",
    #     "suppressions":              ["arn:aws:s3:::panther-public-*"],
    #     "tags":                      [],
    #     "tests": [
    #         {
    #             "expectedResult": true,
    #             "name": "TestTheFirst",
    #             "resource": {
    #                 "hello": "world"
    #             },
    #         }
    #     ],
    #     "versionId": "TsKejJ6GGi_KdH65g2iu9bcww8JxkkwI"
    # }
    get:
      operationId: GetPolicy
      summary: Get policy details
      parameters:
        - $ref: '#/parameters/policyId'
        - $ref: '#/parameters/versionId'

      responses:
        200:
          description: OK
          schema:
            $ref: '#/definitions/Policy'
        400:
          description: Bad request
          schema:
            $ref: '#/definitions/Error'
        404:
          description: Policy does not exist
        500:
          description: Internal server error

    # When users create a new policy, the frontend uses this endpoint.
    #
    # This is almost identical to updating a policy, except the policyId must not already exist.
    #
    # Example: (see ModifyPolicy)
    post:
      operationId: CreatePolicy
      summary: Create a new compliance policy
      parameters:
        - name: body
          in: body
          required: true
          schema:
            $ref: '#/definitions/UpdatePolicy'
      responses:
        201:
          description: Policy created successfully
          schema:
            $ref: '#/definitions/Policy'
        400:
          description: Bad request
          schema:
            $ref: '#/definitions/Error'
        409:
          description: Rule or policy with the given ID already exists
        500:
          description: Internal server error

  /rule:
    # Same as GetPolicy, but for a log analysis rule (which has slightly different parameters).
    get:
      operationId: GetRule
      summary: Get rule details
      parameters:
        - $ref: '#/parameters/ruleId'
        - $ref: '#/parameters/versionId'
      responses:
        200:
          description: OK
          schema:
            $ref: '#/definitions/Rule'
        400:
          description: Bad request
          schema:
            $ref: '#/definitions/Error'
        404:
          description: Rule does not exist
        500:
          description: Internal server error

    # Same as CreatePolicy, but for a log analysis rule.
    post:
      operationId: CreateRule
      summary: Create a new log analysis rule
      parameters:
        - name: body
          in: body
          required: true
          schema:
            $ref: '#/definitions/UpdateRule'
      responses:
        201:
          description: Rule created successfully
          schema:
            $ref: '#/definitions/Rule'
        400:
          description: Bad request
          schema:
            $ref: '#/definitions/Error'
        409:
          description: Rule or policy with the given ID already exists
        500:
          description: Internal server error

  /delete:
    # Request deletion for one or more policies/rules, optionally across organizations.
    #
    # Deleted policies are removed from Dynamo but old versions remain in S3.
    #
    # Example: POST /delete
    # {
    #     "policies": [
    #         {
    #             "id":    "MyTestPolicy",
    #         }
    #     ]
    # }
    post:
      operationId: DeletePolicies
      summary: Delete one or more policies/rules
      parameters:
        - name: body
          in: body
          required: true
          schema:
            $ref: '#/definitions/DeletePolicies'
      responses:
        200:
          description: OK
        400:
          description: Bad request
          schema:
            $ref: '#/definitions/Error'
        500:
          description: Internal server error

  /global/delete:
    # Same as DeletePolicies, but for a global module
    post:
      operationId: DeleteGlobals
      summary: Delete one or more globals
      parameters:
        - name: body
          in: body
          required: true
          schema:
            $ref: '#/definitions/DeletePolicies'
      responses:
        200:
          description: OK
        400:
          description: Bad request
          schema:
            $ref: '#/definitions/Error'
        500:
          description: Internal server error

  /enabled:
    # The backend resource-processor uses enabled policies to scan modified resources.
    #
    # Here, we assume all policies fit in the 6MB response limit (no paging required)
    # since only the fields we need for processing are returned in the response.
    #
    # TODO: add paging / merge into ListPolicies endpoint
    get:
      operationId: GetEnabledPolicies
      summary: List all enabled rules/policies/datamodels for a customer account for backend processing
      parameters:
        - $ref: '#/parameters/type'
      responses:
        200:
          description: OK
          schema:
            $ref: '#/definitions/EnabledPolicies'
        400:
          description: Bad request
          schema:
            $ref: '#/definitions/Error'
        500:
          description: Internal server error

  /list:
    # The frontend pages through the policies in a customer account.
    #
    # Example: GET /list ?
    #     complianceStatus=FAIL &
    #     nameContains=Encryption &
    #     enabled=true &
    #     hasRemediation=true &
    #     resourceTypes=AWS.S3.Bucket,AWS.KMS.Key
    #     severity=MEDIUM &
    #     tags=aws,panther &
    #     sortBy=lastModified
    #     sortDir=ascending
    #
    # Response: {
    #     "paging": {
    #         "thisPage":   1,
    #         "totalPages": 1,
    #         "totalItems": 1
    #     },
    #     "policies": [
    #         {
    #             "autoRemediationId": "some-fix",
    #             "complianceStatus":  "FAIL",
    #             "displayName":       "",
    #             "enabled":           true,
    #             "id":                "AWS.S3.BucketEncryption",
    #             "lastModified":      "2019-08-26T00:00:00.000Z",
    #             "resourceTypes":     ["AWS.KMS.Key", "AWS.S3.Bucket"],
    #             "severity":          "MEDIUM",
    #             "tags":              ["aws", "s3", "cis"]
    #         }
    #     ]
    # }
    get:
      operationId: ListPolicies
      summary: Page through policies in a customer's account
      parameters:
        # filtering
        - name: complianceStatus
          in: query
          description: Only include policies with a specific compliance status
          type: string
          enum: [ERROR, FAIL, PASS]
        - name: nameContains
          in: query
          description: Only include policies whose ID or display name contains this substring (case-insensitive)
          type: string
        - name: enabled
          in: query
          description: Only include policies which are enabled or disabled
          type: boolean
        - name: hasRemediation
          in: query
          description: Only include policies with or without auto-remediation enabled
          type: boolean
        - name: resourceTypes
          in: query
          description: Only include policies which apply to one of these resource types
          type: array
          collectionFormat: csv
          uniqueItems: true
          items:
            type: string
        - name: severity
          in: query
          description: Only include policies with this severity
          type: string
          enum: [INFO, LOW, MEDIUM, HIGH, CRITICAL]
        - name: tags
          in: query
          description: Only include policies with all of these tags (case-insensitive)
          type: array
          collectionFormat: csv
          uniqueItems: true
          items:
            type: string

        # sorting
        - name: sortBy
          in: query
          description: Name of the field to sort by
          type: string
          enum:
            - complianceStatus
            - enabled
            - id
            - lastModified
            - resourceTypes
            - severity
          default: severity
        - name: sortDir
          in: query
          description: Sort direction
          type: string
          enum: [ascending, descending]
          default: descending

        # paging
        - name: pageSize
          in: query
          description: Number of items in each page of results
          type: integer
          minimum: 1
          maximum: 1000
          default: 25
        - name: page
          in: query
          description: Which page of results to retrieve
          type: integer
          minimum: 1
          default: 1
      responses:
        200:
          description: OK
          schema:
            $ref: '#/definitions/PolicyList'
        400:
          description: Bad request
          schema:
            $ref: '#/definitions/Error'
        500:
          description: Internal server error

  /suppress:
    # Suppress resource patterns across one or more policies
    #
    # Example: POST /suppress
    # {
    #     "policyIds": ["MyTestPolicy", "SomeOtherPolicy"],
    #     "resourcePatterns": ["arn:aws:s3:::panther-.*", "dev"]
    # }
    post:
      operationId: Suppress
      summary: Suppress resource patterns across one or more policies
      parameters:
        - name: body
          in: body
          required: true
          schema:
            $ref: '#/definitions/Suppress'
      responses:
        200:
          description: OK
        400:
          description: Bad request
          schema:
            $ref: '#/definitions/Error'
        500:
          description: Internal server error

  /rule/list:
    # Same as ListPolicies, but for log analysis rules
    get:
      operationId: ListRules
      summary: Page through rules in a customer's account
      parameters:
        # filtering
        - name: nameContains
          in: query
          description: Only include rules whose ID or display name contains this substring (case-insensitive)
          type: string
        - name: enabled
          in: query
          description: Only include rules which are enabled or disabled
          type: boolean
        - name: logTypes
          in: query
          description: Only include rules which apply to one of these log types
          type: array
          collectionFormat: csv
          uniqueItems: true
          items:
            type: string
        - name: severity
          in: query
          description: Only include policies with this severity
          type: string
          enum: [INFO, LOW, MEDIUM, HIGH, CRITICAL]
        - name: tags
          in: query
          description: Only include policies with all of these tags (case-insensitive)
          type: array
          collectionFormat: csv
          uniqueItems: true
          items:
            type: string

        # sorting
        - name: sortBy
          in: query
          description: Name of the field to sort by
          type: string
          enum:
            - enabled
            - id
            - lastModified
            - logTypes
            - severity
          default: severity
        - name: sortDir
          in: query
          description: Sort direction
          type: string
          enum: [ascending, descending]
          default: ascending

        # paging
        - name: pageSize
          in: query
          description: Number of items in each page of results
          type: integer
          minimum: 1
          maximum: 1000
          default: 25
        - name: page
          in: query
          description: Which page of results to retrieve
          type: integer
          minimum: 1
          default: 1
      responses:
        200:
          description: OK
          schema:
            $ref: '#/definitions/RuleList'
        400:
          description: Bad request
          schema:
            $ref: '#/definitions/Error'
        500:
          description: Internal server error

  /datamodel/list:
    # Same as ListPolicies, but for data models
    get:
      operationId: ListDataModels
      summary: Page through data models in a customer's account
      parameters:
        # filtering
        - name: nameContains
          in: query
          description: Only include data models whose ID contains this substring (case-insensitive)
          type: string
        - name: enabled
          in: query
          description: Only include data models which are enabled or disabled
          type: boolean
        - name: logTypes
          in: query
          description: Only include data models which apply to one of these log types
          type: array
          collectionFormat: csv
          uniqueItems: true
          items:
            type: string

        # sorting
        - name: sortBy
          in: query
          description: Name of the field to sort by
          type: string
          enum:
            - enabled
            - id
            - lastModified
            - logTypes
          default: id
        - name: sortDir
          in: query
          description: Sort direction
          type: string
          enum: [ascending, descending]
          default: ascending

        # paging
        - name: pageSize
          in: query
          description: Number of items in each page of results
          type: integer
          minimum: 1
          maximum: 1000
          default: 25
        - name: page
          in: query
          description: Which page of results to retrieve
          type: integer
          minimum: 1
          default: 1
      responses:
        200:
          description: OK
          schema:
            $ref: '#/definitions/DataModelList'
        400:
          description: Bad request
          schema:
            $ref: '#/definitions/Error'
        500:
          description: Internal server error

  /global/list:
    # Same as ListPolicies, but for globals
    get:
      operationId: ListGlobals
      summary: Page through globals in a customer's account
      parameters:
        # sorting
        - name: sortDir
          in: query
          description: Sort direction
          type: string
          enum: [ascending, descending]
          default: ascending

        # paging
        - name: pageSize
          in: query
          description: Number of items in each page of results
          type: integer
          minimum: 1
          maximum: 1000
          default: 25
        - name: page
          in: query
          description: Which page of results to retrieve
          type: integer
          minimum: 1
          default: 1
      responses:
        200:
          description: OK
          schema:
            $ref: '#/definitions/GlobalList'
        400:
          description: Bad request
          schema:
            $ref: '#/definitions/Error'
        500:
          description: Internal server error

  /update:
    # When users edit a policy, the frontend sends the changes to this endpoint.
    #
    # This is almost identical to creating a policy, except the policyId must already exist.
    # NOTE: we can't use PATCH because of a limitation in AppSync.
    #
    # Example: POST /update
    # {
    #     "body":     "def policy(resource): return False",
    #     "enabled":  false,
    #     "id":       "MyVeryExcellentPolicy",
    #     "severity": "MEDIUM",
    #     "userId":   "5f54cf4a-ec56-44c2-83bc-8b742600f307"
    # }
    #
    # Response: (see GetPolicy)
    post:
      operationId: ModifyPolicy
      summary: Modify an existing policy
      parameters:
        - name: body
          in: body
          required: true
          schema:
            $ref: '#/definitions/UpdatePolicy'
      responses:
        200:
          description: OK
          schema:
            $ref: '#/definitions/Policy'
        400:
          description: Bad request
          schema:
            $ref: '#/definitions/Error'
        404:
          description: Policy not found
        500:
          description: Internal server error

  /rule/update:
    # Same as UpdatePolicy, but for a log analysis rule
    post:
      operationId: ModifyRule
      summary: Modify an existing rule
      parameters:
        - name: body
          in: body
          required: true
          schema:
            $ref: '#/definitions/UpdateRule'
      responses:
        200:
          description: OK
          schema:
            $ref: '#/definitions/Rule'
        400:
          description: Bad request
          schema:
            $ref: '#/definitions/Error'
        404:
          description: Rule not found
        500:
          description: Internal server error

  /rule/test:
    post:
      operationId: TestRule
      summary: Test a rule against a set of unit tests
      parameters:
        - name: body
          in: body
          required: true
          schema:
            $ref: '#/definitions/TestPolicy' # Reuse the input model since it is the same
      responses:
        200:
          description: OK
          schema:
            $ref: '#/definitions/TestRuleResult'
        400:
          description: Bad request
          schema:
            $ref: '#/definitions/Error'
        500:
          description: Internal server error

  /datamodel/update:
    # Same as UpdatePolicy, but for a dataModel module
    post:
      operationId: ModifyDataModel
      summary: Modify an existing Data Model
      parameters:
        - name: body
          in: body
          required: true
          schema:
            $ref: '#/definitions/UpdateDataModel'
      responses:
        200:
          description: OK
          schema:
            $ref: '#/definitions/DataModel'
        400:
          description: Bad request
          schema:
            $ref: '#/definitions/Error'
        404:
          description: DataModel not found
        500:
          description: Internal server error

  /global/update:
    # Same as UpdatePolicy, but for a global module
    post:
      operationId: ModifyGlobal
      summary: Modify an existing global
      parameters:
        - name: body
          in: body
          required: true
          schema:
            $ref: '#/definitions/UpdateGlobal'
      responses:
        200:
          description: OK
          schema:
            $ref: '#/definitions/Global'
        400:
          description: Bad request
          schema:
            $ref: '#/definitions/Error'
        404:
          description: Global not found
        500:
          description: Internal server error

  /upload:
    # Upload base64-encoded zipfile contents with multiple policies/rules for a single org.
    #
    # Policies/Rules are either updated or replaced depending on whether their ID already exists.
    #
    # Example: POST /upload
    # {
    #     "data":   "... base64-encoded zipfile ...",
    #     "userId": "5f54cf4a-ec56-44c2-83bc-8b742600f307"
    # }
    #
    # Response: {
    #     "modifiedPolicies": 5,
    #     "modifiedRules":    0,
    #     "newPolicies":      5,
    #     "newRules":         1,
    #     "totalPolicies":    10,
    #     "totalRules":       3
    # }
    post:
      operationId: BulkUpload
      summary: Upload a zipfile containing a bundle of policies
      parameters:
        - name: body
          in: body
          required: true
          schema:
            $ref: '#/definitions/BulkUpload'
      responses:
        200:
          description: OK
          schema:
            $ref: '#/definitions/BulkUploadResult'
        400:
          description: Bad request
          schema:
            $ref: '#/definitions/Error'
        500:
          description: Internal server error

  /policy/test:
    post:
      operationId: TestPolicy
      summary: Test a policy against a set of unit tests
      parameters:
        - name: body
          in: body
          required: true
          schema:
            $ref: '#/definitions/TestPolicy'
      responses:
        200:
          description: OK
          schema:
            $ref: '#/definitions/TestPolicyResult'
        400:
          description: Bad request
          schema:
            $ref: '#/definitions/Error'
        500:
          description: Internal server error

definitions:
  Error:
    type: object
    properties:
      message:
        description: Error message
        type: string
    required:
      - message

  ##### Create/Update/Modify #####
  Policy:
    type: object
    properties:
      autoRemediationId:
        $ref: '#/definitions/autoRemediationId'
      autoRemediationParameters:
        $ref: '#/definitions/autoRemediationParameters'
      body:
        $ref: '#/definitions/body'
      complianceStatus:
        $ref: '#/definitions/complianceStatus'
      createdAt:
        $ref: '#/definitions/modifyTime'
      createdBy:
        $ref: '#/definitions/userId'
      description:
        $ref: '#/definitions/description'
      displayName:
        $ref: '#/definitions/displayName'
      enabled:
        $ref: '#/definitions/enabled'
      id:
        $ref: '#/definitions/id'
      lastModified:
        $ref: '#/definitions/modifyTime'
      lastModifiedBy:
        $ref: '#/definitions/userId'
      outputIds:
        $ref: '#/definitions/outputIds'
      reference:
        $ref: '#/definitions/reference'
      resourceTypes:
        $ref: '#/definitions/TypeSet'
      runbook:
        $ref: '#/definitions/runbook'
      severity:
        $ref: '#/definitions/severity'
      suppressions:
        $ref: '#/definitions/suppressions'
      tags:
        $ref: '#/definitions/tags'
      tests:
        $ref: '#/definitions/TestSuite'
      versionId:
        $ref: '#/definitions/versionId'
      reports:
        $ref: '#/definitions/reports'
    required:
      - autoRemediationId
      - autoRemediationParameters
      - body
      - complianceStatus
      - createdAt
      - createdBy
      - description
      - displayName
      - enabled
      - id
      - lastModified
      - lastModifiedBy
      - outputIds
      - reference
      - resourceTypes
      - runbook
      - severity
      - suppressions
      - tags
      - tests
      - versionId
      - reports

  TypeSet:
    description: List of resource/log types to which this policy applies
    type: array
    maxItems: 500
    uniqueItems: true
    items:
      type: string
      minLength: 1

  UnitTest:
    type: object
    properties:
      expectedResult:
        $ref: '#/definitions/testExpectedResult'
      name:
        $ref: '#/definitions/testName'
      resource:
        $ref: '#/definitions/testResource'
    required:
      - expectedResult
      - name
      - resource

  TestSuite:
    type: array
    items:
      $ref: '#/definitions/UnitTest'

  AnalysisType:
    type: string
    enum:
      - DATAMODEL
      - GLOBAL
      - POLICY
      - RULE

  UpdatePolicy:
    type: object
    properties:
      autoRemediationId:
        $ref: '#/definitions/autoRemediationId'
      autoRemediationParameters:
        $ref: '#/definitions/autoRemediationParameters'
      body:
        $ref: '#/definitions/body'
      description:
        $ref: '#/definitions/description'
      displayName:
        $ref: '#/definitions/displayName'
      enabled:
        $ref: '#/definitions/enabled'
      id:
        $ref: '#/definitions/id'
      outputIds:
        $ref: '#/definitions/outputIds'
      reference:
        $ref: '#/definitions/reference'
      resourceTypes:
        $ref: '#/definitions/TypeSet'
      runbook:
        $ref: '#/definitions/runbook'
      severity:
        $ref: '#/definitions/severity'
      suppressions:
        $ref: '#/definitions/suppressions'
      tags:
        $ref: '#/definitions/tags'
      tests:
        $ref: '#/definitions/TestSuite'
      userId:
        $ref: '#/definitions/userId'
    required:
      - body
      - enabled
      - id
      - severity
      - userId

  ##### DeletePolicies #####
  DeletePolicies:
    type: object
    properties:
      policies:
        type: array
        items:
          $ref: '#/definitions/DeleteEntry'
        minItems: 1
        maxItems: 1000 # max deletes in a single S3 DeleteObjects call
        uniqueItems: true
    required:
      - policies

  DeleteEntry:
    type: object
    properties:
      id:
        $ref: '#/definitions/id'
    required:
      - id

  ##### GetEnabledPolicies #####
  EnabledPolicies:
    type: object
    properties:
      policies:
        type: array
        items:
          $ref: '#/definitions/EnabledPolicy'
    required:
      - policies

  EnabledPolicy:
    type: object
    properties: # only the fields we need for backend processing
      body:
        $ref: '#/definitions/body'
      dedupPeriodMinutes:
        $ref: '#/definitions/dedupPeriodMinutes'
      id:
        $ref: '#/definitions/id'
      mappings:
<<<<<<< HEAD
        $ref: '#/definitions/Mappings'
=======
        $ref: '#/definitions/DataModelMappings'
>>>>>>> 7a81c90f
      outputIds:
        $ref: '#/definitions/outputIds'
      reports:
        $ref: '#/definitions/reports'
      resourceTypes:
        $ref: '#/definitions/TypeSet'
      severity:
        $ref: '#/definitions/severity'
      suppressions:
        $ref: '#/definitions/suppressions'
      tags:
        $ref: '#/definitions/tags'
      versionId:
        $ref: '#/definitions/versionId'

  ##### ListPolicies #####
  PolicyList:
    type: object
    properties:
      paging:
        $ref: '#/definitions/Paging'
      policies:
        type: array
        items:
          $ref: '#/definitions/PolicySummary'
    required:
      - paging
      - policies

  Paging:
    type: object
    properties:
      thisPage:
        type: integer
        minimum: 1
      totalPages:
        type: integer
        minimum: 1
      totalItems:
        type: integer
        minimum: 1
    required:
      - thisPage
      - totalPages
      - totalItems

  PolicySummary:
    type: object
    properties: # only the fields we need for the table in the UI
      autoRemediationId:
        $ref: '#/definitions/autoRemediationId'
      autoRemediationParameters:
        $ref: '#/definitions/autoRemediationParameters'
      complianceStatus:
        $ref: '#/definitions/complianceStatus'
      displayName:
        $ref: '#/definitions/displayName'
      enabled:
        $ref: '#/definitions/enabled'
      id:
        $ref: '#/definitions/id'
      lastModified:
        $ref: '#/definitions/modifyTime'
      resourceTypes:
        $ref: '#/definitions/TypeSet'
      severity:
        $ref: '#/definitions/severity'
      tags:
        $ref: '#/definitions/tags'
      suppressions:
        $ref: '#/definitions/suppressions'
      reports:
        $ref: '#/definitions/reports'
      threshold:
        $ref: '#/definitions/threshold' # not required because this is really for RuleSummaries
    required:
      - autoRemediationId
      - autoRemediationParameters
      - complianceStatus
      - displayName
      - enabled
      - id
      - lastModified
      - resourceTypes
      - severity
      - tags
      - suppressions
      - reports

  ##### BulkUpload #####
  BulkUpload:
    type: object
    properties:
      data:
        $ref: '#/definitions/base64zipfile'
      userId:
        $ref: '#/definitions/userId'
    required:
      - data
      - userId

  BulkUploadResult:
    type: object
    properties:
      totalPolicies:
        type: integer
        minimum: 0
      newPolicies:
        type: integer
        minimum: 0
      modifiedPolicies:
        type: integer
        minimum: 0
      totalRules:
        type: integer
        minimum: 0
      newRules:
        type: integer
        minimum: 0
      modifiedRules:
        type: integer
        minimum: 0
      totalGlobals:
        type: integer
        minimum: 0
      newGlobals:
        type: integer
        minimum: 0
      modifiedGlobals:
        type: integer
        minimum: 0
      totalDataModels:
        type: integer
        minimum: 0
      newDataModels:
        type: integer
        minimum: 0
      modifiedDataModels:
        type: integer
        minimum: 0
    required:
      - totalPolicies
      - newPolicies
      - modifiedPolicies
      - totalRules
      - newRules
      - modifiedRules
      - totalGlobals
      - newGlobals
      - modifiedGlobals
      - totalDataModels
      - newDataModels
      - modifiedDataModels

  ##### TestPolicy / TestRule #####
  TestPolicy:
    type: object
    properties:
      body:
        $ref: '#/definitions/body'
      resourceTypes:
        $ref: '#/definitions/TypeSet'
      tests:
        $ref: '#/definitions/TestSuite'
      analysisType:
        $ref: '#/definitions/AnalysisType'
    required:
      - body
      - resourceTypes
      - tests
      - analysisType

  TestPolicyResult:
    type: object
    properties:
      testSummary:
        $ref: '#/definitions/testSummary'
      testsPassed:
        $ref: '#/definitions/testsPassed'
      testsFailed:
        $ref: '#/definitions/testsFailed'
      testsErrored:
        $ref: '#/definitions/testsErrored'
    required:
      - testSummary
      - testsPassed
      - testsFailed
      - testsErrored

  TestRuleResult:
    type: object
    properties:
      testSummary:
        type: boolean
        description: True if all tests passed
      results:
        type: 'array'
        items:
          $ref: '#/definitions/ruleResult'

  ruleResult:
    # We already have a RuleResult struct with same fields as this model. The go-swagger extension below
    # could allow us to use it. However, it is not supported by the AWS API Gateway.
    #    x-go-type:
    #      import:
    #        package: 'github.com/panther-labs/panther/api/gateway/analysis'
    #      type: 'RuleResult'
    type: object
    properties:
      id:
        type: string
      testName:
        type: string
      ruleId:
        type: string
      passed:
        type: boolean
        description: True if the test returned the expected result. Always false if the result includes an error.
      errored:
        type: boolean
        description: True if the result includes an error.
      ruleOutput:
        type: boolean
      ruleError:
        type: string
      titleOutput:
        type: string
      titleError:
        type: string
      dedupOutput:
        type: string
      dedupError:
        type: string
      alertContextOutput:
        type: string
      alertContextError:
        type: string
      genericError:
        type: string
        description: An error produced before running any of the rule functions, like import or syntax error.

  ##### Suppress #####
  Suppress:
    type: object
    properties:
      policyIds:
        type: array
        items:
          $ref: '#/definitions/id'
        minItems: 1
      resourcePatterns:
        $ref: '#/definitions/suppressions'
    required:
      - policyIds
      - resourcePatterns

  ##### Create/Modify/Update DataModels #####
  DataModel:
    type: object
    properties:
      body:
        $ref: '#/definitions/body'
      createdAt:
        $ref: '#/definitions/modifyTime'
      createdBy:
        $ref: '#/definitions/userId'
      description:
        $ref: '#/definitions/description'
      enabled:
        $ref: '#/definitions/enabled'
      id:
        $ref: '#/definitions/id'
      lastModified:
        $ref: '#/definitions/modifyTime'
      lastModifiedBy:
        $ref: '#/definitions/userId'
      logTypes:
        $ref: '#/definitions/TypeSet'
      mappings:
<<<<<<< HEAD
        $ref: '#/definitions/Mappings'
=======
        $ref: '#/definitions/DataModelMappings'
>>>>>>> 7a81c90f
      versionId:
        $ref: '#/definitions/versionId'
    required:
      # Note: body is optional for DataModel
      - createdAt
      - createdBy
      - enabled
      - id
      - lastModified
      - lastModifiedBy
      - logTypes
      - mappings
      - versionId

  UpdateDataModel:
    type: object
    properties:
      body:
        $ref: '#/definitions/body'
      description:
        $ref: '#/definitions/description'
      enabled:
        $ref: '#/definitions/enabled'
      id:
        $ref: '#/definitions/id'
      logTypes:
        $ref: '#/definitions/TypeSet'
      mappings:
<<<<<<< HEAD
        $ref: '#/definitions/Mappings'
=======
        $ref: '#/definitions/DataModelMappings'
>>>>>>> 7a81c90f
      userId:
        $ref: '#/definitions/userId'
    required:
      - enabled
      - id
      - mappings
      - userId

  ##### Create/Modify/Update Globals #####
  Global:
    type: object
    properties:
      body:
        $ref: '#/definitions/body'
      createdAt:
        $ref: '#/definitions/modifyTime'
      createdBy:
        $ref: '#/definitions/userId'
      description:
        $ref: '#/definitions/description'
      id:
        $ref: '#/definitions/id'
      lastModified:
        $ref: '#/definitions/modifyTime'
      lastModifiedBy:
        $ref: '#/definitions/userId'
      tags:
        $ref: '#/definitions/tags'
      versionId:
        $ref: '#/definitions/versionId'
    required:
      - body
      - createdAt
      - createdBy
      - description
      - id
      - lastModified
      - lastModifiedBy
      - tags
      - versionId

  UpdateGlobal:
    type: object
    properties:
      body:
        $ref: '#/definitions/body'
      description:
        $ref: '#/definitions/description'
      id:
        $ref: '#/definitions/id'
      tags:
        $ref: '#/definitions/tags'
      userId:
        $ref: '#/definitions/userId'
    required:
      - body # is this needed if someone just wants to update the meta data?
      - id
      - userId

  ##### Create/Modify/Update Rules (Log Analysis) #####
  Rule:
    type: object
    properties:
      body:
        $ref: '#/definitions/body'
      createdAt:
        $ref: '#/definitions/modifyTime'
      createdBy:
        $ref: '#/definitions/userId'
      description:
        $ref: '#/definitions/description'
      displayName:
        $ref: '#/definitions/displayName'
      enabled:
        $ref: '#/definitions/enabled'
      id:
        $ref: '#/definitions/id'
      lastModified:
        $ref: '#/definitions/modifyTime'
      lastModifiedBy:
        $ref: '#/definitions/userId'
      logTypes:
        $ref: '#/definitions/TypeSet'
      outputIds:
        $ref: '#/definitions/outputIds'
      reference:
        $ref: '#/definitions/reference'
      runbook:
        $ref: '#/definitions/runbook'
      severity:
        $ref: '#/definitions/severity'
      tags:
        $ref: '#/definitions/tags'
      tests:
        $ref: '#/definitions/TestSuite'
      versionId:
        $ref: '#/definitions/versionId'
      dedupPeriodMinutes:
        $ref: '#/definitions/dedupPeriodMinutes'
      reports:
        $ref: '#/definitions/reports'
      threshold:
        $ref: '#/definitions/threshold'
    required:
      - body
      - createdAt
      - createdBy
      - description
      - displayName
      - enabled
      - id
      - lastModified
      - lastModifiedBy
      - logTypes
      - outputIds
      - reference
      - runbook
      - severity
      - tags
      - tests
      - versionId
      - dedupPeriodMinutes
      - reports
      - threshold

  UpdateRule:
    type: object
    properties:
      body:
        $ref: '#/definitions/body'
      description:
        $ref: '#/definitions/description'
      displayName:
        $ref: '#/definitions/displayName'
      enabled:
        $ref: '#/definitions/enabled'
      id:
        $ref: '#/definitions/id'
      logTypes:
        $ref: '#/definitions/TypeSet'
      outputIds:
        $ref: '#/definitions/outputIds'
      reference:
        $ref: '#/definitions/reference'
      runbook:
        $ref: '#/definitions/runbook'
      severity:
        $ref: '#/definitions/severity'
      tags:
        $ref: '#/definitions/tags'
      tests:
        $ref: '#/definitions/TestSuite'
      userId:
        $ref: '#/definitions/userId'
      dedupPeriodMinutes:
        $ref: '#/definitions/dedupPeriodMinutes'
      reports:
        $ref: '#/definitions/reports'
      threshold:
        $ref: '#/definitions/threshold'
    required:
      - body
      - enabled
      - id
      - severity
      - userId

  ##### ListRules #####
  RuleList:
    type: object
    properties:
      paging:
        $ref: '#/definitions/Paging'
      rules:
        type: array
        items:
          $ref: '#/definitions/RuleSummary'
    required:
      - paging
      - rules

  DataModelList:
    type: object
    properties:
      paging:
        $ref: '#/definitions/Paging'
      dataModels:
        type: array
        items:
          $ref: '#/definitions/DataModelSummary'
    required:
      - paging
      - dataModels

  DataModelSummary:
    type: object
    properties:
      id:
        $ref: '#/definitions/id'
      enabled:
        $ref: '#/definitions/enabled'
      lastModified:
        $ref: '#/definitions/modifyTime'
      logTypes:
        $ref: '#/definitions/TypeSet'

    required:
      - id
      - lastModified

<<<<<<< HEAD
  Mapping:
=======
  DataModelMapping:
>>>>>>> 7a81c90f
    type: object
    properties:
      name:
        $ref: '#/definitions/sourceName'
      field:
        $ref: '#/definitions/field'
      method:
        $ref: '#/definitions/method'
    required:
      - name
<<<<<<< HEAD
    #oneOf:
    #  - required: [method, name]
    #  - required: [field, name]

  Mappings:
    description: yml schema mappings
    type: array
    items:
      $ref: '#/definitions/Mapping'
=======

  DataModelMappings:
    description: yml schema mappings
    type: array
    items:
      $ref: '#/definitions/DataModelMapping'
>>>>>>> 7a81c90f

  GlobalList:
    type: object
    properties:
      paging:
        $ref: '#/definitions/Paging'
      globals:
        type: array
        items:
          $ref: '#/definitions/GlobalSummary'
    required:
      - paging
      - globals

  GlobalSummary:
    type: object
    properties: # only the fields we need for the table in the UI
      id:
        $ref: '#/definitions/id'
      lastModified:
        $ref: '#/definitions/modifyTime'
      tags:
        $ref: '#/definitions/tags'
    required:
      - id
      - lastModified
      - tags

  RuleSummary:
    type: object
    properties: # only the fields we need for the table in the UI
      displayName:
        $ref: '#/definitions/displayName'
      enabled:
        $ref: '#/definitions/enabled'
      id:
        $ref: '#/definitions/id'
      lastModified:
        $ref: '#/definitions/modifyTime'
      logTypes:
        $ref: '#/definitions/TypeSet'
      severity:
        $ref: '#/definitions/severity'
      tags:
        $ref: '#/definitions/tags'
      reports:
        $ref: '#/definitions/reports'
      threshold:
        $ref: '#/definitions/threshold'
    required:
      - displayName
      - enabled
      - id
      - lastModified
      - logTypes
      - severity
      - tags
      - reports
      - threshold

  ##### object properties #####
  autoRemediationId:
    description: When a resource fails the policy, trigger the remediation with this ID
    type: string
    maxLength: 200

  autoRemediationParameters:
    description: Configuration parameters passed to the remediation handler
    type: object
    additionalProperties:
      type: string
    maxProperties: 50

  base64zipfile:
    description: Base64-encoded zipfile with a policy bundle
    type: string
    # we don't use format: byte because it fails to unmarshal without double-encoding
    minLength: 10

  body:
    description: Python policy source code
    type: string
    minLength: 10
    maxLength: 1000000 # ~1 MB

  complianceStatus:
    description: Pass/fail compliance status
    type: string
    enum:
      - ERROR # Policy raised an exception when evaluating a resource
      - FAIL # Policy failed on at least one resource
      - PASS # Policy passed for all applicable resources

  dedupPeriodMinutes:
    description: The time in minutes for which we deduplicate events when generating alerts for log analysis
    type: integer
    minimum: 15
    maximum: 1440 # 1 day in minutes
    default: 60

  threshold:
    description: The threshold (number of events) that will have to be reached during the dedupPeriodMinutes in order for the rule to fire an alarm
    type: integer
    minimum: 1
    default: 1

  description:
    description: Summary of the policy and its purpose
    type: string
    maxLength: 5000

  displayName:
    description: Optional user-friendly policy name
    type: string
    maxLength: 200

  enabled:
    description: True if the policy is currently being evaluated
    type: boolean

  field:
    description: field name used to map data in a DataModel
    type: string
    pattern: '[a-zA-Z0-9@\-\.\,\$\[\]\(\)\*\?]{1,200}' # support JSONPath

  id:
    description: User-specified unique rule/policy ID
    type: string
    pattern: '[a-zA-Z0-9\-\. ]{1,200}'

  method:
    description: method name used to map data in a DataModel
    type: string
    pattern: '[a-zA-Z0-9\-\. ]{1,200}'

  modifyTime:
    description: Policy modification timestamp
    type: string
    format: date-time

  sourceName:
    description: standardized field name used in DataModel
    type: string
    pattern: '[a-zA-Z0-9\-\. ]{1,200}'

  outputIds:
    description: >
      A list of destinations IDs to send an alert that overrides the
      severity rating triggers set in the destination itself.
    type: array
    maxItems: 500
    uniqueItems: true
    items:
      type: string
      pattern: '[a-zA-Z0-9\-\. ]{1,200}'

  reference:
    description: External documentation motivating the need for this policy
    type: string
    maxLength: 5000

  reports:
    type: object
    additionalProperties:
      type: array
      items:
        type: string

  runbook:
    description: Internal documenation about what to do when a policy fails
    type: string

  severity:
    description: Policy severity
    type: string
    enum:
      - INFO
      - LOW
      - MEDIUM
      - HIGH
      - CRITICAL

  suppressions:
    description: >
      List of resource ID regexes that are excepted from this policy.
      The policy will still be evaluated, but failures will not trigger alerts nor remediations.
    type: array
    maxItems: 500
    uniqueItems: true
    items:
      type: string
      maxLength: 1000

  tags:
    description: List of tags to categorize the policy
    type: array
    maxItems: 500
    uniqueItems: true
    items:
      type: string
      maxLength: 200

  testExpectedResult:
    description: The expected outcome when running a unit test
    type: boolean

  testName:
    description: The name of a unit test
    type: string
    minLength: 1

  testResource:
    description: The resource (or log event) the unit test is running against
    type: string
    minLength: 2

  testSummary:
    description: True if all tests passed
    type: boolean

  testsPassed:
    description: List of names of tests that passed
    type: array
    items:
      type: string

  testsFailed:
    description: List of names of tests that failed
    type: array
    items:
      type: string

  testsErrored:
    description: List of names of tests that raised an error, along with their error message
    type: array
    items:
      $ref: '#/definitions/testErrorResult'

  testErrorResult:
    description: A combination of a test name and the error the test raised
    type: object
    properties:
      name:
        type: string
      errorMessage:
        type: string

  userId:
    description: Panther user ID that created or modified the policy
    type: string
    pattern: '[a-f0-9\-]{36}'

  versionId:
    description: Policy version ID
    type: string
    pattern: '[a-zA-Z\._0-9]{32}' # 32-character alphanumeric S3 object version<|MERGE_RESOLUTION|>--- conflicted
+++ resolved
@@ -1167,11 +1167,7 @@
       id:
         $ref: '#/definitions/id'
       mappings:
-<<<<<<< HEAD
-        $ref: '#/definitions/Mappings'
-=======
         $ref: '#/definitions/DataModelMappings'
->>>>>>> 7a81c90f
       outputIds:
         $ref: '#/definitions/outputIds'
       reports:
@@ -1451,11 +1447,7 @@
       logTypes:
         $ref: '#/definitions/TypeSet'
       mappings:
-<<<<<<< HEAD
-        $ref: '#/definitions/Mappings'
-=======
         $ref: '#/definitions/DataModelMappings'
->>>>>>> 7a81c90f
       versionId:
         $ref: '#/definitions/versionId'
     required:
@@ -1484,11 +1476,7 @@
       logTypes:
         $ref: '#/definitions/TypeSet'
       mappings:
-<<<<<<< HEAD
-        $ref: '#/definitions/Mappings'
-=======
         $ref: '#/definitions/DataModelMappings'
->>>>>>> 7a81c90f
       userId:
         $ref: '#/definitions/userId'
     required:
@@ -1699,11 +1687,7 @@
       - id
       - lastModified
 
-<<<<<<< HEAD
-  Mapping:
-=======
   DataModelMapping:
->>>>>>> 7a81c90f
     type: object
     properties:
       name:
@@ -1714,24 +1698,12 @@
         $ref: '#/definitions/method'
     required:
       - name
-<<<<<<< HEAD
-    #oneOf:
-    #  - required: [method, name]
-    #  - required: [field, name]
-
-  Mappings:
-    description: yml schema mappings
-    type: array
-    items:
-      $ref: '#/definitions/Mapping'
-=======
 
   DataModelMappings:
     description: yml schema mappings
     type: array
     items:
       $ref: '#/definitions/DataModelMapping'
->>>>>>> 7a81c90f
 
   GlobalList:
     type: object
