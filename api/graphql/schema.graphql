--- conflicted
+++ resolved
@@ -16,8 +16,8 @@
   addComplianceIntegration(input: AddComplianceIntegrationInput!): ComplianceIntegration!
   addS3LogIntegration(input: AddS3LogIntegrationInput!): S3LogIntegration!
   addSqsLogIntegration(input: AddSqsLogIntegrationInput!): SqsLogSourceIntegration!
-  addPolicy(input: AddPolicyInput!): Policy!
-  addRule(input: AddRuleInput!): Rule!
+  addPolicy(input: AddPolicyInput!): PolicyDetails
+  addRule(input: AddRuleInput!): RuleDetails
   addGlobalPythonModule(input: AddGlobalPythonModuleInput!): GlobalPythonModule!
   deleteDataModel(input: DeleteDataModelInput!): Boolean
   deleteDestination(id: ID!): Boolean
@@ -43,8 +43,8 @@
   updateS3LogIntegration(input: UpdateS3LogIntegrationInput!): S3LogIntegration!
   updateSqsLogIntegration(input: UpdateSqsLogIntegrationInput!): SqsLogSourceIntegration!
   updateGeneralSettings(input: UpdateGeneralSettingsInput!): GeneralSettings!
-  updatePolicy(input: UpdatePolicyInput!): Policy!
-  updateRule(input: UpdateRuleInput!): Rule!
+  updatePolicy(input: UpdatePolicyInput!): PolicyDetails
+  updateRule(input: UpdateRuleInput!): RuleDetails
   updateUser(input: UpdateUserInput!): User!
   uploadPolicies(input: UploadPoliciesInput!): UploadPoliciesResponse
   updateGlobalPythonlModule(input: ModifyGlobalPythonModuleInput!): GlobalPythonModule!
@@ -70,7 +70,7 @@
   resources(input: ListResourcesInput): ListResourcesResponse
   resourcesForPolicy(input: ResourcesForPolicyInput!): ListComplianceItemsResponse
   getGlobalPythonModule(input: GetGlobalPythonModuleInput!): GlobalPythonModule!
-  policy(input: GetPolicyInput!): Policy
+  policy(input: GetPolicyInput!): PolicyDetails
   policies(input: ListPoliciesInput): ListPoliciesResponse
   policiesForResource(input: PoliciesForResourceInput): ListComplianceItemsResponse
   listAvailableLogTypes: ListAvailableLogTypesResponse!
@@ -79,7 +79,7 @@
   listLogIntegrations: [LogIntegration!]!
   organizationStats(input: OrganizationStatsInput): OrganizationStatsResponse
   getLogAnalysisMetrics(input: LogAnalysisMetricsInput!): LogAnalysisMetricsResponse!
-  rule(input: GetRuleInput!): Rule
+  rule(input: GetRuleInput!): RuleDetails
   rules(input: ListRulesInput): ListRulesResponse
   listGlobalPythonModules(input: ListGlobalPythonModuleInput!): ListGlobalPythonModulesResponse!
   users: [User!]!
@@ -403,8 +403,6 @@
 
 input DeleteRuleInput {
   rules: [DeleteEntry!]!
-<<<<<<< HEAD
-=======
 }
 
 type RuleSummary {
@@ -418,15 +416,14 @@
   severity: SeverityEnum
   outputIds: [ID!]!
   tags: [String!]
->>>>>>> 2243b6e4
 }
 
 type ListRulesResponse {
   paging: PagingData
-  rules: [Rule!]!
-}
-
-type Rule {
+  rules: [RuleSummary]
+}
+
+type RuleDetails {
   body: String
   createdAt: AWSDateTime
   createdBy: ID
@@ -533,8 +530,8 @@
 type OrganizationStatsResponse {
   appliedPolicies: OrganizationReportBySeverity
   scannedResources: ScannedResources
-  topFailingPolicies: [Policy!]!
-  topFailingResources: [ResourceSummary!]!
+  topFailingPolicies: [PolicySummary]
+  topFailingResources: [ResourceSummary]
 }
 
 type LongSeries {
@@ -705,7 +702,7 @@
 
 type ListPoliciesResponse {
   paging: PagingData
-  policies: [Policy!]!
+  policies: [PolicySummary]
 }
 
 type ListResourcesResponse {
@@ -858,7 +855,7 @@
   integrationKey: String!
 }
 
-type Policy {
+type PolicyDetails {
   autoRemediationId: ID
   autoRemediationParameters: AWSJSON
   body: String
@@ -899,6 +896,21 @@
   thisPage: Int
   totalPages: Int
   totalItems: Int
+}
+
+type PolicySummary {
+  autoRemediationId: ID
+  autoRemediationParameters: AWSJSON
+  suppressions: [String]
+  complianceStatus: ComplianceStatusEnum
+  displayName: String
+  enabled: Boolean
+  id: ID!
+  lastModified: AWSDateTime
+  outputIds: [ID!]!
+  resourceTypes: [String]
+  severity: SeverityEnum
+  tags: [String]
 }
 
 input AddPolicyInput {
