scalar AWSEmail
scalar AWSTimestamp
scalar AWSDateTime
scalar AWSJSON

schema {
  query: Query
  mutation: Mutation
  subscription: Subscription
}

type Mutation {
  addDestination(input: DestinationInput!): Destination
  addComplianceIntegration(input: AddComplianceIntegrationInput!): ComplianceIntegration!
  addLogIntegration(input: AddLogIntegrationInput!): LogIntegration!
  addPolicy(input: CreateOrModifyPolicyInput!): PolicyDetails
  addRule(input: CreateOrModifyRuleInput!): RuleDetails
  deleteDestination(id: ID!): Boolean
  deleteComplianceIntegration(id: ID!): Boolean
  deleteLogIntegration(id: ID!): Boolean
  deletePolicy(input: DeletePolicyInput!): Boolean
  deleteRule(input: DeleteRuleInput!): Boolean
  deleteUser(id: ID!): Boolean
  executeAsyncLogQuery(input: executeAsyncLogQueryInput!): ExecuteAsyncLogQueryOutput!
  inviteUser(input: InviteUserInput): User!
  queryDone(input: QueryDoneInput!): QueryDone! @aws_iam
  remediateResource(input: RemediateResourceInput!): Boolean
  resetUserPassword(id: ID!): User!
  suppressPolicies(input: SuppressPoliciesInput!): Boolean
  testPolicy(input: TestPolicyInput): TestPolicyResponse
  updateDestination(input: DestinationInput!): Destination
  updateComplianceIntegration(input: UpdateComplianceIntegrationInput!): ComplianceIntegration!
  updateLogIntegration(input: UpdateLogIntegrationInput!): LogIntegration!
  updateGeneralSettings(input: UpdateGeneralSettingsInput!): GeneralSettings!
  updatePolicy(input: CreateOrModifyPolicyInput!): PolicyDetails
  updateRule(input: CreateOrModifyRuleInput!): RuleDetails
  updateUser(input: UpdateUserInput!): User!
  uploadPolicies(input: UploadPoliciesInput!): UploadPoliciesResponse
}

type Query {
  alert(input: GetAlertInput!): AlertDetails
  alerts(input: ListAlertsInput): ListAlertsResponse
  destination(id: ID!): Destination
  destinations: [Destination]
  generalSettings: GeneralSettings!
  getComplianceIntegration(id: ID!): ComplianceIntegration!
  getComplianceIntegrationTemplate(
    input: GetComplianceIntegrationTemplateInput!
  ): IntegrationTemplate!
  getLogIntegration(id: ID!): LogIntegration!
  getLogDatabase(name: String!): LogDatabase
  getLogDatabaseTable(input: GetLogDatabaseTableInput!): LogDatabaseTable
  getLogIntegrationTemplate(input: GetLogIntegrationTemplateInput!): IntegrationTemplate!
  getLogQuery(input: GetLogQueryInput!): GetLogQueryOutput!
  remediations: AWSJSON
  resource(input: GetResourceInput!): ResourceDetails
  resources(input: ListResourcesInput): ListResourcesResponse
  resourcesForPolicy(input: ResourcesForPolicyInput!): ListComplianceItemsResponse
  policy(input: GetPolicyInput!): PolicyDetails
  policies(input: ListPoliciesInput): ListPoliciesResponse
  policiesForResource(input: PoliciesForResourceInput): ListComplianceItemsResponse
  listComplianceIntegrations: [ComplianceIntegration!]!
  listLogIntegrations: [LogIntegration!]!
  listLogDatabases: [LogDatabase!]!
  organizationStats(input: OrganizationStatsInput): OrganizationStatsResponse
  rule(input: GetRuleInput!): RuleDetails
  rules(input: ListRulesInput): ListRulesResponse
  users: [User!]!
}

<<<<<<< HEAD
input GetLogQueryInput {
  queryId: ID!
  paginationToken: ID
  pageSize: Int
}

input executeAsyncLogQueryInput {
  databaseName: String!
  sql: String!
=======
type Subscription {
  queryDone(userData: String!): QueryDone @aws_subscribe(mutations: ["queryDone"]) @aws_iam
>>>>>>> 0c3b84aa
}

input GetComplianceIntegrationTemplateInput {
  awsAccountId: String!
  integrationLabel: String!
  remediationEnabled: Boolean
  cweEnabled: Boolean
}

input GetLogIntegrationTemplateInput {
  awsAccountId: String!
  integrationLabel: String!
  s3Bucket: String!
  s3Prefix: String
  kmsKey: String
  logTypes: [String!]!
}

input ListAlertsInput {
  ruleId: ID
  pageSize: Int
  exclusiveStartKey: String
}

input GetLogDatabaseTableInput {
  name: String!
  databaseName: String!
}

input GetAlertInput {
  alertId: ID!
  eventsPageSize: Int
  eventsExclusiveStartKey: String
}

type ExecuteAsyncLogQueryOutput {
  queryId: String!
}

type LogDatabaseTableColumn {
  name: String!
  type: String
  description: String
}

type LogDatabaseTable {
  name: String!
  databaseName: String!
  description: String
  columns: [LogDatabaseTableColumn!]!
}

type LogDatabase {
  name: String!
  description: String
  tables: [LogDatabaseTable!]!
}

type IntegrationTemplate {
  body: String!
  stackName: String!
}

type IntegrationItemHealthStatus {
  healthy: Boolean
  errorMessage: String
}

type ComplianceIntegrationHealth {
  auditRoleStatus: IntegrationItemHealthStatus!
  cweRoleStatus: IntegrationItemHealthStatus!
  remediationRoleStatus: IntegrationItemHealthStatus!
}

type LogIntegrationHealth {
  processingRoleStatus: IntegrationItemHealthStatus!
  s3BucketStatus: IntegrationItemHealthStatus!
  kmsKeyStatus: IntegrationItemHealthStatus!
}

type AlertDetails {
  alertId: ID!
  ruleId: ID
  creationTime: AWSDateTime!
  updateTime: AWSDateTime!
  eventsMatched: Int!
  events: [AWSJSON!]!
  eventsLastEvaluatedKey: String
  dedupString: String!
}

type ListAlertsResponse {
  alertSummaries: [AlertSummary]!
  lastEvaluatedKey: String
}

type AlertSummary {
  alertId: String!
  creationTime: AWSDateTime!
  eventsMatched: Int!
  updateTime: AWSDateTime!
  ruleId: String
  severity: String
  dedupString: String!
}

input ListRulesInput {
  nameContains: String
  enabled: Boolean
  logTypes: String # Comma-separated string
  severity: SeverityEnum
  tags: String # Comma-separated string
  # Sorting
  sortBy: ListRulesSortFieldsEnum # defaults to `id`
  sortDir: SortDirEnum # defaults to `ascending`
  # Paging
  pageSize: Int # defaults to `25`
  page: Int # defaults to `1`
}

input CreateOrModifyRuleInput {
  body: String!
  description: String
  displayName: String
  enabled: Boolean!
  id: ID!
  reference: String
  logTypes: [String]
  runbook: String
  severity: SeverityEnum!
  dedupPeriodMinutes: Int!
  tags: [String]
  tests: [PolicyUnitTestInput] # Rule and Policy share the same tests structure
}

input GetRuleInput {
  ruleId: ID!
  versionId: ID
}

input DeleteRuleInput {
  rules: [DeleteRuleInputItem!]!
}

input DeleteRuleInputItem {
  id: ID!
}

type RuleSummary {
  displayName: String
  enabled: Boolean
  id: ID!
  lastModified: AWSDateTime
  logTypes: [String]
  severity: SeverityEnum
  tags: [String]
}

type ListRulesResponse {
  paging: PagingData
  rules: [RuleSummary]
}

type RuleDetails {
  body: String
  createdAt: AWSDateTime
  createdBy: ID
  description: String
  displayName: String
  enabled: Boolean
  id: String!
  lastModified: AWSDateTime
  lastModifiedBy: ID
  logTypes: [String]
  reference: String
  runbook: String
  severity: SeverityEnum
  dedupPeriodMinutes: Int!
  tags: [String]
  tests: [PolicyUnitTest] # Policy and Rule have the same tests structure so we reuse the struct here
  versionId: ID
}

input SuppressPoliciesInput {
  policyIds: [ID]!
  resourcePatterns: [String]!
}

input PoliciesForResourceInput {
  resourceId: ID
  severity: SeverityEnum
  status: ComplianceStatusEnum
  suppressed: Boolean
  # Paging
  pageSize: Int # defaults to `25`
  page: Int # defaults to `1`
}

input ResourcesForPolicyInput {
  policyId: ID
  status: ComplianceStatusEnum
  suppressed: Boolean
  # Paging
  pageSize: Int # defaults to `25`
  page: Int # defaults to `1`
}

type ListComplianceItemsResponse {
  items: [ComplianceItem]
  paging: PagingData
  status: ComplianceStatusEnum
  totals: ActiveSuppressCount
}

type ComplianceItem {
  errorMessage: String
  lastUpdated: AWSDateTime
  policyId: ID
  policySeverity: SeverityEnum
  resourceId: ID
  resourceType: String
  status: ComplianceStatusEnum
  suppressed: Boolean
  integrationId: ID
}

type Error {
  message: String!
}

type PageInfo {
  hasNextPage: Boolean!
  paginationToken: ID
}

type LogQueryOutputQueryData {
  status: LogQueryStatus!
  sql: String!
}

type LogColumn {
  value: String
}

type LogRow {
  columns: [LogColumn!]!
}

type GetLogQueryOutput {
  error: Error
  query: LogQueryOutputQueryData
  results: [LogRow!]
  pageInfo: PageInfo!
}

type ActiveSuppressCount {
  active: ComplianceStatusCounts
  suppressed: ComplianceStatusCounts
}

input OrganizationStatsInput {
  limitTopFailing: Int
}

type ComplianceStatusCounts {
  error: Int
  fail: Int
  pass: Int
}

type OrganizationReportBySeverity {
  info: ComplianceStatusCounts
  low: ComplianceStatusCounts
  medium: ComplianceStatusCounts
  high: ComplianceStatusCounts
  critical: ComplianceStatusCounts
}

type ScannedResourceStats {
  count: ComplianceStatusCounts
  type: String
}

type ScannedResources {
  byType: [ScannedResourceStats]
}

type OrganizationStatsResponse {
  appliedPolicies: OrganizationReportBySeverity
  scannedResources: ScannedResources
  topFailingPolicies: [PolicySummary]
  topFailingResources: [ResourceSummary]
}

input UpdateGeneralSettingsInput {
  displayName: String
  email: String
  errorReportingConsent: Boolean
}

type GeneralSettings {
  displayName: String
  email: String
  errorReportingConsent: Boolean
}

input TestPolicyInput {
  body: String
  resourceTypes: [String]
  analysisType: AnalysisTypeEnum
  tests: [PolicyUnitTestInput!]
}

type ComplianceIntegration {
  awsAccountId: String!
  createdAtTime: AWSDateTime!
  createdBy: ID!
  integrationId: ID!
  integrationLabel: String!
  cweEnabled: Boolean
  remediationEnabled: Boolean
  health: ComplianceIntegrationHealth!
  stackName: String!
}

type LogIntegration {
  awsAccountId: String!
  createdAtTime: AWSDateTime!
  createdBy: ID!
  integrationId: ID!
  integrationLabel: String!
  s3Bucket: String!
  s3Prefix: String
  kmsKey: String
  logTypes: [String!]!
  health: LogIntegrationHealth!
  stackName: String!
}

input AddComplianceIntegrationInput {
  awsAccountId: String!
  integrationLabel: String!
  remediationEnabled: Boolean
  cweEnabled: Boolean
}

input AddLogIntegrationInput {
  awsAccountId: String!
  integrationLabel: String!
  s3Bucket: String!
  kmsKey: String
  s3Prefix: String
  logTypes: [String!]!
}

input UpdateComplianceIntegrationInput {
  integrationId: String!
  integrationLabel: String
  cweEnabled: Boolean
  remediationEnabled: Boolean
}

input UpdateLogIntegrationInput {
  integrationId: String!
  integrationLabel: String
  s3Bucket: String
  kmsKey: String
  s3Prefix: String
  logTypes: [String!]
}

type ListPoliciesResponse {
  paging: PagingData
  policies: [PolicySummary]
}

type ListResourcesResponse {
  paging: PagingData
  resources: [ResourceSummary]
}

type Destination {
  createdBy: String!
  creationTime: AWSDateTime!
  displayName: String!
  lastModifiedBy: String!
  lastModifiedTime: AWSDateTime!
  outputId: ID!
  outputType: DestinationTypeEnum!
  outputConfig: DestinationConfig!
  verificationStatus: String
  defaultForSeverity: [SeverityEnum]!
}

type DestinationConfig {
  slack: SlackConfig
  sns: SnsConfig
  sqs: SqsConfig
  pagerDuty: PagerDutyConfig
  github: GithubConfig
  jira: JiraConfig
  opsgenie: OpsgenieConfig
  msTeams: MsTeamsConfig
  asana: AsanaConfig
}

type SqsConfig {
  queueUrl: String!
}

type OpsgenieConfig {
  apiKey: String!
}

type MsTeamsConfig {
  webhookURL: String!
}

type JiraConfig {
  orgDomain: String!
  projectKey: String!
  userName: String!
  apiKey: String!
  assigneeId: String
  issueType: JiraIssueTypesEnum
}

type AsanaConfig {
  personalAccessToken: String!
  projectGids: [String!]!
}

type GithubConfig {
  repoName: String!
  token: String!
}

type SlackConfig {
  webhookURL: String!
}

type SnsConfig {
  topicArn: String!
}

type PagerDutyConfig {
  integrationKey: String!
}

input DestinationInput {
  outputId: ID
  displayName: String!
  outputConfig: DestinationConfigInput!
  outputType: String!
  defaultForSeverity: [SeverityEnum]!
}

input DestinationConfigInput {
  slack: SlackConfigInput
  sns: SnsConfigInput
  sqs: SQSConfigInput
  pagerDuty: PagerDutyConfigInput
  github: GithubConfigInput
  jira: JiraConfigInput
  opsgenie: OpsgenieConfigInput
  msTeams: MsTeamsConfigInput
  asana: AsanaConfigInput
}

input SQSConfigInput {
  queueUrl: String!
}

input OpsgenieConfigInput {
  apiKey: String!
}

input MsTeamsConfigInput {
  webhookURL: String!
}

input JiraConfigInput {
  orgDomain: String!
  projectKey: String!
  userName: String!
  apiKey: String!
  assigneeId: String
  issueType: JiraIssueTypesEnum
}

input AsanaConfigInput {
  personalAccessToken: String!
  projectGids: [String!]!
}

input GithubConfigInput {
  repoName: String!
  token: String!
}

input SlackConfigInput {
  webhookURL: String!
}

input SnsConfigInput {
  topicArn: String!
}

input PagerDutyConfigInput {
  integrationKey: String!
}

type PolicyDetails {
  actionDelaySeconds: Int
  alertSuppressSeconds: Int
  autoRemediationId: ID
  autoRemediationParameters: AWSJSON
  complianceStatus: ComplianceStatusEnum
  body: String
  createdAt: AWSDateTime
  createdBy: ID
  description: String
  displayName: String
  enabled: Boolean
  suppressions: [String]
  id: ID!
  lastModified: AWSDateTime
  lastModifiedBy: ID
  reference: String
  resourceTypes: [String]
  runbook: String
  severity: SeverityEnum
  tags: [String]
  tests: [PolicyUnitTest]
  versionId: ID
}

type PagingData {
  thisPage: Int
  totalPages: Int
  totalItems: Int
}

type PolicySummary {
  autoRemediationId: ID
  autoRemediationParameters: AWSJSON
  suppressions: [String]
  complianceStatus: ComplianceStatusEnum
  displayName: String
  enabled: Boolean
  id: ID!
  lastModified: AWSDateTime
  resourceTypes: [String]
  severity: SeverityEnum
  tags: [String]
}

input CreateOrModifyPolicyInput {
  actionDelaySeconds: Int
  alertSuppressSeconds: Int
  autoRemediationId: ID
  autoRemediationParameters: AWSJSON
  body: String!
  description: String
  displayName: String
  enabled: Boolean!
  suppressions: [String]
  id: ID!
  reference: String
  resourceTypes: [String]
  runbook: String
  severity: SeverityEnum!
  tags: [String]
  tests: [PolicyUnitTestInput]
}

input GetPolicyInput {
  policyId: ID!
  versionId: ID
}

input DeletePolicyInput {
  policies: [DeletePolicyInputItem]
}

input DeletePolicyInputItem {
  id: ID!
}

input ListPoliciesInput {
  complianceStatus: ComplianceStatusEnum
  nameContains: String
  enabled: Boolean
  hasRemediation: Boolean
  resourceTypes: String # Comma-separated string
  severity: SeverityEnum
  tags: String # Comma-separated string
  # Sorting
  sortBy: ListPoliciesSortFieldsEnum # defaults to `id`
  sortDir: SortDirEnum # defaults to `ascending`
  # Paging
  pageSize: Int # defaults to `25`
  page: Int # defaults to `1`
}

input UploadPoliciesInput {
  data: String! # Base64-encoded zipfile with a policy bundle
}

input GetResourceInput {
  resourceId: ID!
}

input ListResourcesInput {
  complianceStatus: ComplianceStatusEnum
  deleted: Boolean
  idContains: String
  integrationId: ID
  types: String # comma separated string
  # Sorting
  sortBy: ListResourcesSortFieldsEnum # defaults to `id`
  sortDir: SortDirEnum # defaults to `ascending`
  # Paging
  pageSize: Int # defaults to `25`
  page: Int # defaults to `1`
}

input RemediateResourceInput {
  policyId: ID!
  resourceId: ID!
}

type PolicyUnitTest {
  expectedResult: Boolean
  name: String
  resource: String # The `attributes` field of the Resource in stringified JSON format
  resourceType: String # The `resourceType` of the unit test
}

input PolicyUnitTestInput {
  expectedResult: Boolean
  name: String
  resource: String # The `attributes` field of the Resource in stringified JSON format
  resourceType: String # The `resourceType` of the unit test
}

input UpdateUserInput {
  id: ID!
  givenName: String
  familyName: String
  email: AWSEmail
}

type UploadPoliciesResponse {
  totalPolicies: Int
  newPolicies: Int
  modifiedPolicies: Int
  totalRules: Int
  newRules: Int
  modifiedRules: Int
}

type PolicyUnitTestError {
  name: String
  errorMessage: String
}

type TestPolicyResponse {
  testSummary: Boolean # True if all tests passed
  testsPassed: [String] # List of test names that passed
  testsFailed: [String] # List of test names that failed
  testsErrored: [PolicyUnitTestError] # List of test names that raised an error along with the message
}

type ResourceSummary {
  id: ID
  integrationId: ID
  complianceStatus: ComplianceStatusEnum
  deleted: Boolean
  lastModified: AWSDateTime
  type: String
}

type ResourceDetails {
  attributes: AWSJSON
  deleted: Boolean
  expiresAt: Int
  id: ID
  integrationId: ID
  complianceStatus: ComplianceStatusEnum
  lastModified: AWSDateTime
  type: String
}

type User {
  givenName: String
  familyName: String
  id: ID!
  email: AWSEmail!
  createdAt: AWSTimestamp!
  status: String!
}

input InviteUserInput {
  givenName: String
  familyName: String
  email: AWSEmail
}

input QueryDoneInput {
  userData: String!
  queryId: String!
  workflowId: String!
}

type QueryDone @aws_iam {
  userData: String!
  queryId: String!
  workflowId: String!
}

enum ComplianceStatusEnum {
  ERROR
  FAIL
  PASS
}

enum ListResourcesSortFieldsEnum {
  complianceStatus
  id
  lastModified
  type
}

enum ListPoliciesSortFieldsEnum {
  complianceStatus
  enabled
  id
  lastModified
  severity
  resourceTypes
}

enum ListRulesSortFieldsEnum {
  enabled
  id
  lastModified
  logTypes
  severity
}

enum SortDirEnum {
  ascending
  descending
}

enum SeverityEnum {
  INFO
  LOW
  MEDIUM
  HIGH
  CRITICAL
}

enum JiraIssueTypesEnum {
  Bug
  Story
  Task
}

enum AccountTypeEnum {
  aws
}

enum DestinationTypeEnum {
  slack
  pagerduty
  github
  jira
  opsgenie
  msteams
  sns
  sqs
  asana
}

enum AnalysisTypeEnum {
  RULE
  POLICY
}

enum LogQueryStatus {
  running
  succeeded
  failed
}<|MERGE_RESOLUTION|>--- conflicted
+++ resolved
@@ -69,7 +69,10 @@
   users: [User!]!
 }
 
-<<<<<<< HEAD
+type Subscription {
+  queryDone(userData: String!): QueryDone @aws_subscribe(mutations: ["queryDone"]) @aws_iam
+}
+
 input GetLogQueryInput {
   queryId: ID!
   paginationToken: ID
@@ -79,10 +82,6 @@
 input executeAsyncLogQueryInput {
   databaseName: String!
   sql: String!
-=======
-type Subscription {
-  queryDone(userData: String!): QueryDone @aws_subscribe(mutations: ["queryDone"]) @aws_iam
->>>>>>> 0c3b84aa
 }
 
 input GetComplianceIntegrationTemplateInput {
