scalar AWSEmail
scalar AWSDateTime
scalar AWSTimestamp
scalar AWSJSON
scalar Long

schema {
  query: Query
  mutation: Mutation
}

type Mutation {
  addCustomLog(input: AddOrUpdateCustomLogInput!): GetCustomLogOutput!
  addDataModel(input: AddOrUpdateDataModelInput!): DataModel!
  addDestination(input: DestinationInput!): Destination
  addComplianceIntegration(input: AddComplianceIntegrationInput!): ComplianceIntegration!
  addS3LogIntegration(input: AddS3LogIntegrationInput!): S3LogIntegration!
  addSqsLogIntegration(input: AddSqsLogIntegrationInput!): SqsLogSourceIntegration!
  addPolicy(input: AddPolicyInput!): PolicyDetails
  addRule(input: AddRuleInput!): RuleDetails
  addGlobalPythonModule(input: AddGlobalPythonModuleInput!): GlobalPythonModule!
  deleteDataModel(input: DeleteDataModelInput!): Boolean
  deleteDestination(id: ID!): Boolean
  deleteComplianceIntegration(id: ID!): Boolean
  deleteCustomLog(input: DeleteCustomLogInput): DeleteCustomLogOutput!
  deleteLogIntegration(id: ID!): Boolean
  deletePolicy(input: DeletePolicyInput!): Boolean
  deleteRule(input: DeleteRuleInput!): Boolean
  deleteGlobalPythonModule(input: DeleteGlobalPythonModuleInput!): Boolean
  deleteUser(id: ID!): Boolean
  inviteUser(input: InviteUserInput): User!
  remediateResource(input: RemediateResourceInput!): Boolean
  deliverAlert(input: DeliverAlertInput!): AlertSummary!
  resetUserPassword(id: ID!): User!
  suppressPolicies(input: SuppressPoliciesInput!): Boolean
  testPolicy(input: TestPolicyInput!): TestPolicyResponse!
  testRule(input: TestRuleInput!): TestRuleResponse!
  updateAlertStatus(input: UpdateAlertStatusInput!): [AlertSummary!]!
  updateDataModel(input: AddOrUpdateDataModelInput!): DataModel!
  updateCustomLog(input: AddOrUpdateCustomLogInput!): GetCustomLogOutput!
  updateDestination(input: DestinationInput!): Destination
  updateComplianceIntegration(input: UpdateComplianceIntegrationInput!): ComplianceIntegration!
  updateS3LogIntegration(input: UpdateS3LogIntegrationInput!): S3LogIntegration!
  updateSqsLogIntegration(input: UpdateSqsLogIntegrationInput!): SqsLogSourceIntegration!
  updateGeneralSettings(input: UpdateGeneralSettingsInput!): GeneralSettings!
  updatePolicy(input: UpdatePolicyInput!): PolicyDetails
  updateRule(input: UpdateRuleInput!): RuleDetails
  updateUser(input: UpdateUserInput!): User!
  uploadPolicies(input: UploadPoliciesInput!): UploadPoliciesResponse
  updateGlobalPythonlModule(input: ModifyGlobalPythonModuleInput!): GlobalPythonModule!
}

type Query {
  alert(input: GetAlertInput!): AlertDetails
  alerts(input: ListAlertsInput): ListAlertsResponse
  sendTestAlert(input: SendTestAlertInput!): [DeliveryResponse]!
  destination(id: ID!): Destination
  destinations: [Destination]
  generalSettings: GeneralSettings!
  getComplianceIntegration(id: ID!): ComplianceIntegration!
  getComplianceIntegrationTemplate(
    input: GetComplianceIntegrationTemplateInput!
  ): IntegrationTemplate!
  getDataModel(id: ID!): DataModel
  getS3LogIntegration(id: ID!): S3LogIntegration!
  getS3LogIntegrationTemplate(input: GetS3LogIntegrationTemplateInput!): IntegrationTemplate!
  getSqsLogIntegration(id: ID!): SqsLogSourceIntegration!
  remediations: AWSJSON
  resource(input: GetResourceInput!): ResourceDetails
  resources(input: ListResourcesInput): ListResourcesResponse
  resourcesForPolicy(input: ResourcesForPolicyInput!): ListComplianceItemsResponse
  getGlobalPythonModule(input: GetGlobalPythonModuleInput!): GlobalPythonModule!
  policy(input: GetPolicyInput!): PolicyDetails
  policies(input: ListPoliciesInput): ListPoliciesResponse
  policiesForResource(input: PoliciesForResourceInput): ListComplianceItemsResponse
  listAvailableLogTypes: ListAvailableLogTypesResponse!
  listComplianceIntegrations: [ComplianceIntegration!]!
  listDataModels(input: ListDataModelsInput!): ListDataModelsResponse!
  listLogIntegrations: [LogIntegration!]!
  organizationStats(input: OrganizationStatsInput): OrganizationStatsResponse
  getLogAnalysisMetrics(input: LogAnalysisMetricsInput!): LogAnalysisMetricsResponse!
  rule(input: GetRuleInput!): RuleDetails
  rules(input: ListRulesInput): ListRulesResponse
  listGlobalPythonModules(input: ListGlobalPythonModuleInput!): ListGlobalPythonModulesResponse!
  users: [User!]!
  getCustomLog(input: GetCustomLogInput!): GetCustomLogOutput!
  listCustomLogs: [CustomLogRecord!]!
}

input DeleteEntry {
  id: ID!
}

input DataModelMappingInput {
  name: String!
  path: String
  method: String
}

input AddOrUpdateDataModelInput {
  displayName: String!
  id: ID!
  enabled: Boolean!
  logTypes: [String!]!
  mappings: [DataModelMappingInput!]!
  body: String
}

input ListDataModelsInput {
  enabled: Boolean
  nameContains: String
  logTypes: [String!]
  sortBy: ListDataModelsSortFieldsEnum
  sortDir: SortDirEnum
  page: Int
  pageSize: Int
}

input DeleteDataModelInput {
  dataModels: [DeleteEntry!]!
}

input DeleteCustomLogInput {
  logType: String!
  revision: Int!
}

input AddOrUpdateCustomLogInput {
  revision: Int
  logType: String!
  description: String!
  referenceURL: String!
  logSpec: String!
}

input GetCustomLogInput {
  logType: String!
  revision: Int
}

input GetComplianceIntegrationTemplateInput {
  awsAccountId: String!
  integrationLabel: String!
  remediationEnabled: Boolean
  cweEnabled: Boolean
}

input GetS3LogIntegrationTemplateInput {
  awsAccountId: String!
  integrationLabel: String!
  s3Bucket: String!
  kmsKey: String
}

input ListAlertsInput {
  ruleId: ID
  pageSize: Int # defaults to `25`
  exclusiveStartKey: String
  severity: [SeverityEnum]
  logTypes: [String!]
  resourceTypes: [String!]
  types: [AlertTypesEnum!]
  nameContains: String
  createdAtBefore: AWSDateTime
  createdAtAfter: AWSDateTime
  status: [AlertStatusesEnum]
  eventCountMin: Int
  eventCountMax: Int
  sortBy: ListAlertsSortFieldsEnum # defaults to `createdAt`
  sortDir: SortDirEnum # defaults to `descending` (always on `createdAt` field)
}

input GetAlertInput {
  alertId: ID!
  eventsPageSize: Int
  eventsExclusiveStartKey: String
}

type DataModelMapping {
  name: String!
  path: String
  method: String
}

type DataModel {
  displayName: String!
  id: ID!
  enabled: Boolean!
  logTypes: [String!]!
  mappings: [DataModelMapping!]!
  body: String
  createdAt: AWSDateTime!
  lastModified: AWSDateTime!
}

<<<<<<< HEAD
<<<<<<< HEAD
type AddCustomLogOutput {
=======
type ListDataModelsResponse {
  models: [DataModel!]!
  paging: PagingData!
}

type CustomLogOutput {
>>>>>>> 10b68fc4 (Data Models [3/4]: Data Model Listing & Deletion (#2366))
=======
type CustomLogOutput {
>>>>>>> 57ae0176
  error: Error
  record: CustomLogRecord
}

type DeleteCustomLogOutput {
  error: Error
}

type ListAvailableLogTypesResponse {
  logTypes: [String!]!
}

type GetCustomLogOutput {
  error: Error
  record: CustomLogRecord
}

type CustomLogRecord {
  logType: String!
  revision: Int!
  updatedAt: String!
  description: String!
  referenceURL: String!
  logSpec: String!
}

type IntegrationTemplate {
  body: String!
  stackName: String!
}

type IntegrationItemHealthStatus {
  healthy: Boolean!
  message: String!
  rawErrorMessage: String
}

type ComplianceIntegrationHealth {
  auditRoleStatus: IntegrationItemHealthStatus!
  cweRoleStatus: IntegrationItemHealthStatus!
  remediationRoleStatus: IntegrationItemHealthStatus!
}

type S3LogIntegrationHealth {
  processingRoleStatus: IntegrationItemHealthStatus!
  s3BucketStatus: IntegrationItemHealthStatus!
  kmsKeyStatus: IntegrationItemHealthStatus!
}

type SqsLogIntegrationHealth {
  sqsStatus: IntegrationItemHealthStatus
}

type AlertSummaryPolicyInfo {
  policyId: ID
  resourceId: String
  policySourceId: String!
  resourceTypes: [String!]!
}

type AlertSummaryRuleInfo {
  ruleId: ID
  logTypes: [String!]!
  eventsMatched: Int!
}

type AlertDetailsRuleInfo {
  ruleId: ID
  logTypes: [String!]!
  eventsMatched: Int!
  dedupString: String!
  events: [AWSJSON!]!
  eventsLastEvaluatedKey: String
}

union AlertSummaryDetectionInfo = AlertSummaryRuleInfo | AlertSummaryPolicyInfo
union AlertDetailsDetectionInfo = AlertDetailsRuleInfo | AlertSummaryPolicyInfo

interface Alert {
  alertId: ID!
  creationTime: AWSDateTime!
  deliveryResponses: [DeliveryResponse]!
  severity: SeverityEnum!
  status: AlertStatusesEnum!
  title: String!
  type: AlertTypesEnum!
  lastUpdatedBy: ID # gets mapped to a User in the frontend
  lastUpdatedByTime: AWSDateTime # stores the timestamp of the last person who modified the Alert
  updateTime: AWSDateTime! # stores the timestamp from an update from a dedup event
}

type AlertDetails implements Alert {
  alertId: ID!
  creationTime: AWSDateTime!
  deliveryResponses: [DeliveryResponse]!
  severity: SeverityEnum!
  status: AlertStatusesEnum!
  title: String!
  type: AlertTypesEnum!
  lastUpdatedBy: ID # gets mapped to a User in the frontend
  lastUpdatedByTime: AWSDateTime # stores the timestamp of the last person who modified the Alert
  updateTime: AWSDateTime! # stores the timestamp from an update from a dedup event
  detection: AlertDetailsDetectionInfo!
}

type AlertSummary implements Alert {
  alertId: ID!
  creationTime: AWSDateTime!
  deliveryResponses: [DeliveryResponse]!
  type: AlertTypesEnum!
  severity: SeverityEnum!
  status: AlertStatusesEnum!
  title: String!
  lastUpdatedBy: ID # gets mapped to a User in the frontend
  lastUpdatedByTime: AWSDateTime # stores the timestamp of the last person who modified the Alert
  updateTime: AWSDateTime! # stores the timestamp from an update from a dedup event
  detection: AlertSummaryDetectionInfo!
}

type DeliveryResponse {
  outputId: ID!
  message: String!
  statusCode: Int!
  success: Boolean!
  dispatchedAt: AWSDateTime!
}

type ListAlertsResponse {
  alertSummaries: [AlertSummary]!
  lastEvaluatedKey: String
}

input DeliverAlertInput {
  alertId: ID!
  outputIds: [ID!]!
}

input UpdateAlertStatusInput {
  alertIds: [ID!]!
  status: AlertStatusesEnum!
}

input SendTestAlertInput {
  outputIds: [ID!]!
}

input ListRulesInput {
  createdBy: String
  lastModifiedBy: String
  initialSet: Boolean
  nameContains: String
  enabled: Boolean
  logTypes: [String!]
  severity: [SeverityEnum!]
  tags: [String!]
  # Sorting
  sortBy: ListRulesSortFieldsEnum # defaults to `id`
  sortDir: SortDirEnum # defaults to `ascending`
  # Paging
  pageSize: Int # defaults to `25`
  page: Int # defaults to `1`
}

input AddRuleInput {
  body: String!
  dedupPeriodMinutes: Int!
  threshold: Int!
  description: String
  displayName: String
  enabled: Boolean!
  id: ID!
  logTypes: [String]
  outputIds: [ID!]
  reference: String
  runbook: String
  severity: SeverityEnum!
  tags: [String]
  tests: [DetectionTestDefinitionInput] # Rule and Policy share the same tests structure
}

input UpdateRuleInput {
  body: String
  dedupPeriodMinutes: Int
  threshold: Int
  description: String
  displayName: String
  enabled: Boolean
  id: ID!
  logTypes: [String]
  outputIds: [ID!]
  reference: String
  runbook: String
  severity: SeverityEnum
  tags: [String]
  tests: [DetectionTestDefinitionInput] # Rule and Policy share the same tests structure
}

input GetRuleInput {
  id: ID!
  versionId: ID
}

input DeleteRuleInput {
  rules: [DeleteEntry!]!
}

type RuleSummary {
  displayName: String
  enabled: Boolean
  id: ID!
  threshold: Int!
  lastModified: AWSDateTime
  createdAt: AWSDateTime
  logTypes: [String]
  severity: SeverityEnum
  outputIds: [ID!]!
  tags: [String!]
}

type ListRulesResponse {
  paging: PagingData
  rules: [RuleSummary]
}

type RuleDetails {
  body: String
  createdAt: AWSDateTime
  createdBy: ID
  dedupPeriodMinutes: Int!
  threshold: Int!
  description: String
  displayName: String
  enabled: Boolean
  id: String!
  lastModified: AWSDateTime
  lastModifiedBy: ID
  logTypes: [String]
  outputIds: [ID!]!
  reference: String
  runbook: String
  severity: SeverityEnum
  tags: [String]
  tests: [DetectionTestDefinition] # Policy and Rule have the same tests structure so we reuse the struct here
  versionId: ID
}

input SuppressPoliciesInput {
  policyIds: [ID]!
  resourcePatterns: [String]!
}

input PoliciesForResourceInput {
  resourceId: ID
  severity: SeverityEnum
  status: ComplianceStatusEnum
  suppressed: Boolean
  # Paging
  pageSize: Int # defaults to `25`
  page: Int # defaults to `1`
}

input ResourcesForPolicyInput {
  policyId: ID
  status: ComplianceStatusEnum
  suppressed: Boolean
  # Paging
  pageSize: Int # defaults to `25`
  page: Int # defaults to `1`
}

type ListComplianceItemsResponse {
  items: [ComplianceItem]
  paging: PagingData
  status: ComplianceStatusEnum
  totals: ActiveSuppressCount
}

type ComplianceItem {
  errorMessage: String
  lastUpdated: AWSDateTime
  policyId: ID
  policySeverity: SeverityEnum
  resourceId: ID
  resourceType: String
  status: ComplianceStatusEnum
  suppressed: Boolean
  integrationId: ID
}

type ActiveSuppressCount {
  active: ComplianceStatusCounts
  suppressed: ComplianceStatusCounts
}

input OrganizationStatsInput {
  limitTopFailing: Int
}

input LogAnalysisMetricsInput {
  intervalMinutes: Int!
  fromDate: AWSDateTime!
  toDate: AWSDateTime!
  metricNames: [String!]!
}

type ComplianceStatusCounts {
  error: Int
  fail: Int
  pass: Int
}

type OrganizationReportBySeverity {
  info: ComplianceStatusCounts
  low: ComplianceStatusCounts
  medium: ComplianceStatusCounts
  high: ComplianceStatusCounts
  critical: ComplianceStatusCounts
}

type ScannedResourceStats {
  count: ComplianceStatusCounts
  type: String
}

type ScannedResources {
  byType: [ScannedResourceStats]
}

type OrganizationStatsResponse {
  appliedPolicies: OrganizationReportBySeverity
  scannedResources: ScannedResources
  topFailingPolicies: [PolicySummary]
  topFailingResources: [ResourceSummary]
}

type LongSeries {
  label: String!
  values: [Long!]!
}

type LongSeriesData {
  timestamps: [AWSDateTime!]!
  series: [LongSeries!]!
}

type FloatSeries {
  label: String!
  values: [Float!]!
}

type FloatSeriesData {
  timestamps: [AWSDateTime!]!
  series: [FloatSeries!]!
}

type SingleValue {
  label: String!
  value: Int!
}

type LogAnalysisMetricsResponse {
  eventsProcessed: LongSeriesData!
  alertsBySeverity: LongSeriesData!
  eventsLatency: FloatSeriesData!
  totalAlertsDelta: [SingleValue!]!
  alertsByRuleID: [SingleValue!]!
  fromDate: AWSDateTime!
  toDate: AWSDateTime!
  intervalMinutes: Int!
}

input UpdateGeneralSettingsInput {
  displayName: String
  email: String
  errorReportingConsent: Boolean
  analyticsConsent: Boolean
}

type GeneralSettings {
  displayName: String
  email: String
  errorReportingConsent: Boolean
  analyticsConsent: Boolean
}

input TestPolicyInput {
  body: String!
  resourceTypes: [String!]!
  tests: [DetectionTestDefinitionInput!]!
}

input TestRuleInput {
  body: String!
  logTypes: [String!]!
  tests: [DetectionTestDefinitionInput!]!
}

type SqsConfig {
  logTypes: [String!]!
  allowedPrincipalArns: [String]
  allowedSourceArns: [String]
  queueUrl: String!
}

type ComplianceIntegration {
  awsAccountId: String!
  createdAtTime: AWSDateTime!
  createdBy: ID!
  integrationId: ID!
  integrationLabel: String!
  cweEnabled: Boolean
  remediationEnabled: Boolean
  health: ComplianceIntegrationHealth!
  stackName: String!
}

union LogIntegration = S3LogIntegration | SqsLogSourceIntegration

type S3PrefixLogTypes {
  prefix: String!
  logTypes: [String!]!
}
type S3LogIntegration {
  awsAccountId: String!
  createdAtTime: AWSDateTime!
  createdBy: ID!
  integrationId: ID!
  integrationType: String!
  integrationLabel: String!
  lastEventReceived: AWSDateTime
  s3Bucket: String!
  s3Prefix: String
  kmsKey: String
  s3PrefixLogTypes: [S3PrefixLogTypes!]!
  health: S3LogIntegrationHealth!
  stackName: String!
}

type SqsLogSourceIntegration {
  createdAtTime: AWSDateTime!
  createdBy: ID!
  integrationId: ID!
  integrationLabel: String!
  integrationType: String!
  lastEventReceived: AWSDateTime
  sqsConfig: SqsConfig!
  health: SqsLogIntegrationHealth!
}

input AddComplianceIntegrationInput {
  awsAccountId: String!
  integrationLabel: String!
  remediationEnabled: Boolean
  cweEnabled: Boolean
}

input S3PrefixLogTypesInput {
  prefix: String!
  logTypes: [String!]!
}

input AddS3LogIntegrationInput {
  awsAccountId: String!
  integrationLabel: String!
  s3Bucket: String!
  kmsKey: String
  s3PrefixLogTypes: [S3PrefixLogTypesInput!]!
}

input SqsLogConfigInput {
  logTypes: [String!]!
  allowedPrincipalArns: [String]!
  allowedSourceArns: [String]!
}

input AddSqsLogIntegrationInput {
  integrationLabel: String!
  sqsConfig: SqsLogConfigInput!
}

input UpdateComplianceIntegrationInput {
  integrationId: String!
  integrationLabel: String
  cweEnabled: Boolean
  remediationEnabled: Boolean
}

input UpdateS3LogIntegrationInput {
  integrationId: String!
  integrationLabel: String
  s3Bucket: String
  kmsKey: String
  s3PrefixLogTypes: [S3PrefixLogTypesInput!]
}

input UpdateSqsLogIntegrationInput {
  integrationId: String!
  integrationLabel: String!
  sqsConfig: SqsLogConfigInput!
}

type ListPoliciesResponse {
  paging: PagingData
  policies: [PolicySummary]
}

type ListResourcesResponse {
  paging: PagingData
  resources: [ResourceSummary]
}

type Destination {
  createdBy: String!
  creationTime: AWSDateTime!
  displayName: String!
  lastModifiedBy: String!
  lastModifiedTime: AWSDateTime!
  outputId: ID!
  outputType: DestinationTypeEnum!
  outputConfig: DestinationConfig!
  verificationStatus: String
  defaultForSeverity: [SeverityEnum]!
}

type DestinationConfig {
  slack: SlackConfig
  sns: SnsConfig
  sqs: SqsDestinationConfig
  pagerDuty: PagerDutyConfig
  github: GithubConfig
  jira: JiraConfig
  opsgenie: OpsgenieConfig
  msTeams: MsTeamsConfig
  asana: AsanaConfig
  customWebhook: CustomWebhookConfig
}

type SqsDestinationConfig {
  queueUrl: String!
}

type OpsgenieConfig {
  apiKey: String!
  serviceRegion: OpsgenieServiceRegionEnum!
}

type MsTeamsConfig {
  webhookURL: String!
}

type JiraConfig {
  orgDomain: String!
  projectKey: String!
  userName: String!
  apiKey: String!
  assigneeId: String
  issueType: String!
  labels: [String!]!
}

type AsanaConfig {
  personalAccessToken: String!
  projectGids: [String!]!
}

type CustomWebhookConfig {
  webhookURL: String!
}

type GithubConfig {
  repoName: String!
  token: String!
}

type SlackConfig {
  webhookURL: String!
}

type SnsConfig {
  topicArn: String!
}

type PagerDutyConfig {
  integrationKey: String!
}

input DestinationInput {
  outputId: ID
  displayName: String!
  outputConfig: DestinationConfigInput!
  outputType: String!
  defaultForSeverity: [SeverityEnum]!
}

input DestinationConfigInput {
  slack: SlackConfigInput
  sns: SnsConfigInput
  sqs: SqsConfigInput
  pagerDuty: PagerDutyConfigInput
  github: GithubConfigInput
  jira: JiraConfigInput
  opsgenie: OpsgenieConfigInput
  msTeams: MsTeamsConfigInput
  asana: AsanaConfigInput
  customWebhook: CustomWebhookConfigInput
}

input SqsConfigInput {
  queueUrl: String!
}

input OpsgenieConfigInput {
  apiKey: String!
  serviceRegion: OpsgenieServiceRegionEnum!
}

input MsTeamsConfigInput {
  webhookURL: String!
}

input JiraConfigInput {
  orgDomain: String!
  projectKey: String!
  userName: String!
  apiKey: String!
  assigneeId: String
  issueType: String!
  labels: [String!]
}

input AsanaConfigInput {
  personalAccessToken: String!
  projectGids: [String!]!
}

input CustomWebhookConfigInput {
  webhookURL: String!
}

input GithubConfigInput {
  repoName: String!
  token: String!
}

input SlackConfigInput {
  webhookURL: String!
}

input SnsConfigInput {
  topicArn: String!
}

input PagerDutyConfigInput {
  integrationKey: String!
}

type PolicyDetails {
  autoRemediationId: ID
  autoRemediationParameters: AWSJSON
  body: String
  complianceStatus: ComplianceStatusEnum
  createdAt: AWSDateTime
  createdBy: ID
  description: String
  displayName: String
  enabled: Boolean
  id: ID!
  lastModified: AWSDateTime
  lastModifiedBy: ID
  outputIds: [ID!]!
  reference: String
  resourceTypes: [String]
  runbook: String
  severity: SeverityEnum
  suppressions: [String]
  tags: [String]
  tests: [DetectionTestDefinition]
  versionId: ID
}

type GlobalPythonModule {
  body: String!
  description: String!
  id: ID!
  createdAt: AWSDateTime!
  lastModified: AWSDateTime!
}

type ListGlobalPythonModulesResponse {
  paging: PagingData
  globals: [GlobalPythonModule]
}

type PagingData {
  thisPage: Int
  totalPages: Int
  totalItems: Int
}

type PolicySummary {
  autoRemediationId: ID
  autoRemediationParameters: AWSJSON
  suppressions: [String]
  complianceStatus: ComplianceStatusEnum
  displayName: String
  enabled: Boolean
  id: ID!
  lastModified: AWSDateTime
  outputIds: [ID!]!
  resourceTypes: [String]
  severity: SeverityEnum
  tags: [String]
}

input AddPolicyInput {
  autoRemediationId: ID
  autoRemediationParameters: AWSJSON
  body: String!
  description: String
  displayName: String
  enabled: Boolean!
  id: ID!
  outputIds: [ID!]
  reference: String
  resourceTypes: [String]
  runbook: String
  severity: SeverityEnum!
  suppressions: [String]
  tags: [String]
  tests: [DetectionTestDefinitionInput]
}

input UpdatePolicyInput {
  autoRemediationId: ID
  autoRemediationParameters: AWSJSON
  body: String
  description: String
  displayName: String
  enabled: Boolean
  id: ID!
  outputIds: [ID!]
  reference: String
  resourceTypes: [String]
  runbook: String
  severity: SeverityEnum
  suppressions: [String]
  tags: [String]
  tests: [DetectionTestDefinitionInput]
}

input GetPolicyInput {
  id: ID!
  versionId: ID
}

input ListGlobalPythonModuleInput {
  nameContains: String
  enabled: Boolean
  # Sorting
  #  sortBy: ListRulesSortFieldsEnum # defaults to `id`
  sortDir: SortDirEnum # defaults to `ascending`
  # Paging
  pageSize: Int # defaults to `25`
  page: Int # defaults to `1`
}

input GetGlobalPythonModuleInput {
  id: ID!
  versionId: ID
}

input ModifyGlobalPythonModuleInput {
  description: String!
  id: ID!
  body: String!
}

input AddGlobalPythonModuleInput {
  id: ID!
  description: String!
  body: String!
}

input DeleteGlobalPythonModuleInput {
  globals: [DeleteEntry!]!
}

input DeletePolicyInput {
  policies: [DeleteEntry!]!
}

input ListPoliciesInput {
  createdBy: String
  lastModifiedBy: String
  initialSet: Boolean
  complianceStatus: ComplianceStatusEnum
  nameContains: String
  enabled: Boolean
  hasRemediation: Boolean
  resourceTypes: [String!]
  severity: [SeverityEnum!]
  tags: [String!]
  # Sorting
  sortBy: ListPoliciesSortFieldsEnum # defaults to `id`
  sortDir: SortDirEnum # defaults to `ascending`
  # Paging
  pageSize: Int # defaults to `25`
  page: Int # defaults to `1`
}

input UploadPoliciesInput {
  data: String! # Base64-encoded zipfile with a policy bundle
}

input GetResourceInput {
  resourceId: ID!
}

input ListResourcesInput {
  complianceStatus: ComplianceStatusEnum
  deleted: Boolean
  idContains: String
  integrationId: ID
  types: [String!]
  # Sorting
  sortBy: ListResourcesSortFieldsEnum # defaults to `id`
  sortDir: SortDirEnum # defaults to `ascending`
  # Paging
  pageSize: Int # defaults to `25`
  page: Int # defaults to `1`
}

input RemediateResourceInput {
  policyId: ID!
  resourceId: ID!
}

type DetectionTestDefinition {
  expectedResult: Boolean
  name: String
  resource: String # The `attributes` field of the Resource in stringified JSON format
}

input DetectionTestDefinitionInput {
  expectedResult: Boolean
  name: String
  resource: String # The `attributes` field of the Resource in stringified JSON format
}

input UpdateUserInput {
  id: ID!
  givenName: String
  familyName: String
  email: AWSEmail
}

type UploadPoliciesResponse {
  totalPolicies: Int
  newPolicies: Int
  modifiedPolicies: Int
  totalRules: Int
  newRules: Int
  modifiedRules: Int
  totalGlobals: Int
  newGlobals: Int
  modifiedGlobals: Int
}

type Error {
  code: String
  message: String!
}

type TestDetectionSubRecord {
  output: String
  error: Error
}

interface TestRecord {
  id: String!
  name: String!
  passed: Boolean!
  error: Error
}

type TestPolicyRecordFunctions {
  policyFunction: TestDetectionSubRecord!
}

type TestPolicyRecord implements TestRecord {
  id: String!
  name: String!
  passed: Boolean!
  functions: TestPolicyRecordFunctions!
  error: Error
}

type TestPolicyResponse {
  results: [TestPolicyRecord!]!
}

type TestRuleRecordFunctions {
  ruleFunction: TestDetectionSubRecord!
  titleFunction: TestDetectionSubRecord
  dedupFunction: TestDetectionSubRecord
  alertContextFunction: TestDetectionSubRecord
}

type TestRuleRecord implements TestRecord {
  id: String!
  name: String!
  passed: Boolean!
  functions: TestRuleRecordFunctions!
  error: Error
}

type TestRuleResponse {
  results: [TestRuleRecord!]!
}

type ResourceSummary {
  id: ID
  integrationId: ID
  complianceStatus: ComplianceStatusEnum
  deleted: Boolean
  lastModified: AWSDateTime
  type: String
}

type ResourceDetails {
  attributes: AWSJSON
  deleted: Boolean
  expiresAt: Int
  id: ID
  integrationId: ID
  complianceStatus: ComplianceStatusEnum
  lastModified: AWSDateTime
  type: String
}

type User {
  givenName: String
  familyName: String
  id: ID!
  email: AWSEmail!
  createdAt: AWSTimestamp!
  status: String!
}

input InviteUserInput {
  givenName: String
  familyName: String
  email: AWSEmail
}

enum ComplianceStatusEnum {
  ERROR
  FAIL
  PASS
}

enum ListResourcesSortFieldsEnum {
  complianceStatus
  id
  lastModified
  type
}

enum ListPoliciesSortFieldsEnum {
  complianceStatus
  enabled
  id
  lastModified
  severity
  resourceTypes
}

enum ListRulesSortFieldsEnum {
  displayName
  enabled
  id
  lastModified
  logTypes
  severity
}

enum ListDataModelsSortFieldsEnum {
  enabled
  id
  lastModified
  logTypes
}

enum ListAlertsSortFieldsEnum {
  createdAt
}

enum AlertStatusesEnum {
  OPEN
  TRIAGED
  CLOSED
  RESOLVED
}

enum AlertTypesEnum {
  RULE
  RULE_ERROR
  POLICY
}

enum SortDirEnum {
  ascending
  descending
}

enum SeverityEnum {
  INFO
  LOW
  MEDIUM
  HIGH
  CRITICAL
}

enum AccountTypeEnum {
  aws
}

enum DestinationTypeEnum {
  slack
  pagerduty
  github
  jira
  opsgenie
  msteams
  sns
  sqs
  asana
  customwebhook
}

enum OpsgenieServiceRegionEnum {
  EU
  US
}

enum ErrorCodeEnum {
  NotFound
}<|MERGE_RESOLUTION|>--- conflicted
+++ resolved
@@ -193,20 +193,12 @@
   lastModified: AWSDateTime!
 }
 
-<<<<<<< HEAD
-<<<<<<< HEAD
-type AddCustomLogOutput {
-=======
 type ListDataModelsResponse {
   models: [DataModel!]!
   paging: PagingData!
 }
 
-type CustomLogOutput {
->>>>>>> 10b68fc4 (Data Models [3/4]: Data Model Listing & Deletion (#2366))
-=======
-type CustomLogOutput {
->>>>>>> 57ae0176
+type AddCustomLogOutput {
   error: Error
   record: CustomLogRecord
 }
