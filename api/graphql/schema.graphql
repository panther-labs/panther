--- conflicted
+++ resolved
@@ -150,10 +150,7 @@
   integrationLabel: String!
   s3Bucket: String!
   kmsKey: String
-<<<<<<< HEAD
   managedBucketNotifications: Boolean!
-=======
->>>>>>> c582af11
 }
 
 input ListAlertsInput {
@@ -627,11 +624,8 @@
   s3Prefix: String
   kmsKey: String
   s3PrefixLogTypes: [S3PrefixLogTypes!]!
-<<<<<<< HEAD
   managedBucketNotifications: Boolean!
   notificationsConfigurationSucceeded: Boolean!
-=======
->>>>>>> c582af11
   health: S3LogIntegrationHealth!
   stackName: String!
 }
@@ -665,10 +659,7 @@
   s3Bucket: String!
   kmsKey: String
   s3PrefixLogTypes: [S3PrefixLogTypesInput!]!
-<<<<<<< HEAD
   managedBucketNotifications: Boolean!
-=======
->>>>>>> c582af11
 }
 
 input SqsLogConfigInput {
