package api

/**
 * Panther is a Cloud-Native SIEM for the Modern Security Team.
 * Copyright (C) 2020 Panther Labs Inc
 *
 * This program is free software: you can redistribute it and/or modify
 * it under the terms of the GNU Affero General Public License as
 * published by the Free Software Foundation, either version 3 of the
 * License, or (at your option) any later version.
 *
 * This program is distributed in the hope that it will be useful,
 * but WITHOUT ANY WARRANTY; without even the implied warranty of
 * MERCHANTABILITY or FITNESS FOR A PARTICULAR PURPOSE.  See the
 * GNU Affero General Public License for more details.
 *
 * You should have received a copy of the GNU Affero General Public License
 * along with this program.  If not, see <https://www.gnu.org/licenses/>.
 */

import (
	"math/rand"
	"strconv"
	"time"

	"github.com/aws/aws-sdk-go/aws"
	"github.com/aws/aws-sdk-go/service/sqs"
	jsoniter "github.com/json-iterator/go"
	"go.uber.org/zap"

	deliveryModels "github.com/panther-labs/panther/api/lambda/delivery/models"
	"github.com/panther-labs/panther/pkg/awsbatch/sqsbatch"
)

const maxSQSBackoff = 30 * time.Second

// retry - sends a list of alerts back to the queue with random delays.
func retry(alerts []*deliveryModels.Alert, queueURL string, minDelaySecs int, maxDelaySecs int) {
	if len(alerts) == 0 {
		return
	}

	// Set a new seed on every invocation
	rand.Seed(time.Now().UnixNano())

	input := createInput(alerts, queueURL, minDelaySecs, maxDelaySecs)
	sendToSQS(input)
}

func createInput(alerts []*deliveryModels.Alert, queueURL string, minDelaySecs int, maxDelaySecs int) *sqs.SendMessageBatchInput {
	return &sqs.SendMessageBatchInput{
		Entries:  createEntries(alerts, minDelaySecs, maxDelaySecs),
		QueueUrl: aws.String(queueURL),
	}
}

func createEntries(alerts []*deliveryModels.Alert, minRetryDelay int, maxRetryDelay int) []*sqs.SendMessageBatchRequestEntry {
	entries := []*sqs.SendMessageBatchRequestEntry{}
	for i, alert := range alerts {
		body, err := jsoniter.MarshalToString(alert)
		if err != nil {
			zap.L().Panic("error encoding alert as JSON", zap.Error(err))
		}
		delay := randomInt64n(minRetryDelay, maxRetryDelay)
		entries = append(entries, createEntry(body, i, delay))
	}
	return entries
}

func createEntry(messageBody string, index int, delaySeconds int64) *sqs.SendMessageBatchRequestEntry {
	return &sqs.SendMessageBatchRequestEntry{
		Id:           aws.String(strconv.Itoa(index)),
		DelaySeconds: aws.Int64(delaySeconds),
		MessageBody:  aws.String(messageBody),
	}
}

// Generate a random int between lower (inclusive) and upper (exclusive).
func randomInt64n(min int, max int) int64 {
<<<<<<< HEAD
	// nolint: gosec
	return rand.Int63n(int64(max)-int64(min)) + int64(min)
=======
	return rand.Int63n(int64(max)-int64(min)) + int64(min) // nolint:gosec
>>>>>>> df6890ac
}

func sendToSQS(input *sqs.SendMessageBatchInput) {
	if _, err := sqsbatch.SendMessageBatch(sqsClient, maxSQSBackoff, input); err != nil {
		zap.L().Error("unable to retry failed alerts", zap.Error(err))
	}
}<|MERGE_RESOLUTION|>--- conflicted
+++ resolved
@@ -77,12 +77,7 @@
 
 // Generate a random int between lower (inclusive) and upper (exclusive).
 func randomInt64n(min int, max int) int64 {
-<<<<<<< HEAD
-	// nolint: gosec
-	return rand.Int63n(int64(max)-int64(min)) + int64(min)
-=======
 	return rand.Int63n(int64(max)-int64(min)) + int64(min) // nolint:gosec
->>>>>>> df6890ac
 }
 
 func sendToSQS(input *sqs.SendMessageBatchInput) {
