--- conflicted
+++ resolved
@@ -25,12 +25,7 @@
 	"github.com/pkg/errors"
 	"go.uber.org/zap"
 
-<<<<<<< HEAD
-	"github.com/panther-labs/panther/api/gateway/analysis/client/operations"
-	"github.com/panther-labs/panther/api/gateway/analysis/models"
-=======
 	analysismodels "github.com/panther-labs/panther/api/lambda/analysis/models"
->>>>>>> 4c390807
 	deliveryModels "github.com/panther-labs/panther/api/lambda/delivery/models"
 	outputModels "github.com/panther-labs/panther/api/lambda/outputs/models"
 	alertTable "github.com/panther-labs/panther/internal/log_analysis/alerts_api/table"
@@ -119,7 +114,11 @@
 		return nil, &genericapi.InternalError{Message: genericErrorMessage}
 	}
 
-<<<<<<< HEAD
+	if response == nil {
+		zap.L().Error("Rule response was nil", commonFields...)
+		return nil, &genericapi.InternalError{Message: genericErrorMessage}
+	}
+
 	rule := response.GetPayload()
 	if rule == nil {
 		zap.L().Error("Rule response payload was nil", commonFields...)
@@ -142,27 +141,18 @@
 		alertRunbook = models.Runbook(*alertItem.Runbook)
 	}
 
-=======
->>>>>>> 4c390807
 	return &deliveryModels.Alert{
 		AnalysisID:          rule.ID,
 		Type:                deliveryModels.RuleType,
 		CreatedAt:           alertItem.CreationTime,
 		Severity:            aws.String(alertItem.Severity),
 		OutputIds:           []string{}, // We do not pay attention to this field
-<<<<<<< HEAD
 		AnalysisDescription: aws.String(string(alertDescription)),
 		AnalysisName:        aws.String(string(rule.DisplayName)),
 		Version:             &alertItem.RuleVersion,
 		Reference:           aws.String(string(alertReference)),
 		Runbook:             aws.String(string(alertRunbook)),
 		DestinationOverride: alertDestinationOverride,
-=======
-		AnalysisDescription: &rule.Description,
-		AnalysisName:        &rule.DisplayName,
-		Version:             &alertItem.RuleVersion,
-		Runbook:             &rule.Runbook,
->>>>>>> 4c390807
 		Tags:                rule.Tags,
 		AlertID:             &alertItem.AlertID,
 		Title:               alertItem.Title,
