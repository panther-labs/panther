package outputs

/**
 * Panther is a Cloud-Native SIEM for the Modern Security Team.
 * Copyright (C) 2020 Panther Labs Inc
 *
 * This program is free software: you can redistribute it and/or modify
 * it under the terms of the GNU Affero General Public License as
 * published by the Free Software Foundation, either version 3 of the
 * License, or (at your option) any later version.
 *
 * This program is distributed in the hope that it will be useful,
 * but WITHOUT ANY WARRANTY; without even the implied warranty of
 * MERCHANTABILITY or FITNESS FOR A PARTICULAR PURPOSE.  See the
 * GNU Affero General Public License for more details.
 *
 * You should have received a copy of the GNU Affero General Public License
 * along with this program.  If not, see <https://www.gnu.org/licenses/>.
 */

import (
	"testing"
	"time"

	"github.com/aws/aws-sdk-go/aws"
	"github.com/stretchr/testify/assert"

	alertModels "github.com/panther-labs/panther/api/lambda/delivery/models"
	outputModels "github.com/panther-labs/panther/api/lambda/outputs/models"
)

var githubConfig = &outputModels.GithubConfig{RepoName: "profile/reponame", Token: "github-token"}

func TestGithubAlert(t *testing.T) {
	httpWrapper := &mockHTTPWrapper{}
	client := &OutputClient{httpWrapper: httpWrapper}

	var createdAtTime, _ = time.Parse(time.RFC3339, "2019-08-03T11:40:13Z")
	alert := &alertModels.Alert{
		AnalysisID:          "policyId",
		Type:                alertModels.PolicyType,
		CreatedAt:           createdAtTime,
		OutputIds:           []string{"output-id"},
		AnalysisDescription: aws.String("description"),
		AnalysisName:        aws.String("policy_name"),
		Severity:            "INFO",
		Context:             map[string]interface{}{"key": "value"},
	}

	githubRequest := map[string]interface{}{
		"title": "Policy Failure: policy_name",
		"body": "**Description:** description\n " +
<<<<<<< HEAD
			"[Click here to view in the Panther UI](https://panther.io/policies/policyId)\n" +
			" **Runbook:** \n **Severity:** INFO\n **Tags:** ",
=======
			"[Click here to view in the Panther UI](https://panther.io/policies/ruleId)\n" +
			" **Runbook:** \n **Severity:** INFO\n **Tags:** \n **AlertContext:** {\"key\":\"value\"}",
>>>>>>> 3e6ed5b6
	}

	authorization := "token " + githubConfig.Token
	requestHeader := map[string]string{
		AuthorizationHTTPHeader: authorization,
	}
	requestEndpoint := "https://api.github.com/repos/profile/reponame/issues"
	expectedPostInput := &PostInput{
		url:     requestEndpoint,
		body:    githubRequest,
		headers: requestHeader,
	}

	httpWrapper.On("post", expectedPostInput).Return((*AlertDeliveryResponse)(nil))

	assert.Nil(t, client.Github(alert, githubConfig))
	httpWrapper.AssertExpectations(t)
}<|MERGE_RESOLUTION|>--- conflicted
+++ resolved
@@ -50,13 +50,8 @@
 	githubRequest := map[string]interface{}{
 		"title": "Policy Failure: policy_name",
 		"body": "**Description:** description\n " +
-<<<<<<< HEAD
 			"[Click here to view in the Panther UI](https://panther.io/policies/policyId)\n" +
-			" **Runbook:** \n **Severity:** INFO\n **Tags:** ",
-=======
-			"[Click here to view in the Panther UI](https://panther.io/policies/ruleId)\n" +
 			" **Runbook:** \n **Severity:** INFO\n **Tags:** \n **AlertContext:** {\"key\":\"value\"}",
->>>>>>> 3e6ed5b6
 	}
 
 	authorization := "token " + githubConfig.Token
