--- conflicted
+++ resolved
@@ -415,11 +415,7 @@
 	expectedOutput := map[models.DetectionType]int{
 		models.TypeRule: 1,
 	}
-<<<<<<< HEAD
-	types := getDetectionTypeSet(detections)
-=======
 	types := setPackTypes(detections)
->>>>>>> 0ff2b2f7
 	assert.Equal(t, 1, len(types))
 	assert.Equal(t, expectedOutput, types)
 	// contains two types
@@ -437,11 +433,7 @@
 	expectedOutput = map[models.DetectionType]int{
 		models.TypeRule: 2,
 	}
-<<<<<<< HEAD
-	types = getDetectionTypeSet(detections)
-=======
 	types = setPackTypes(detections)
->>>>>>> 0ff2b2f7
 	assert.Equal(t, expectedOutput, types)
 	assert.Equal(t, 1, len(types))
 	// contains four types
