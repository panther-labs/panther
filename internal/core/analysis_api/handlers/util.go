--- conflicted
+++ resolved
@@ -217,11 +217,7 @@
 		return changeType, err
 	}
 
-<<<<<<< HEAD
-	if item.Type == models.TypeRule {
-=======
-	if item.Type == typeRule || item.Type == typeDataModel {
->>>>>>> cee323b2
+	if item.Type == models.TypeRule || item.Type == models.TypeDataModel {
 		return changeType, nil
 	}
 
@@ -320,7 +316,7 @@
 }
 
 func mappingEquality(oldItem, newItem *tableItem) bool {
-	oldMappings := make(map[models.DataModelName]*models.DataModelMapping)
+	oldMappings := make(map[string]models.DataModelMapping)
 	for _, mapping := range oldItem.Mappings {
 		oldMappings[mapping.Name] = mapping
 	}
