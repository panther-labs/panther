--- conflicted
+++ resolved
@@ -58,22 +58,14 @@
 }
 
 func TestPagePoliciesPageOutOfBounds(t *testing.T) {
-<<<<<<< HEAD
-	policies := []*models.PolicySummary{{ID: "a"}, {ID: "b"}, {ID: "c"}, {ID: "d"}}
-	result := pagePolicies(policies, 1, 10)
-	expected := &models.PolicyList{
-		Paging: &models.Paging{
-			ThisPage:   aws.Int64(10),
-			TotalItems: aws.Int64(4),
-			TotalPages: aws.Int64(4),
-		},
-		Policies: []*models.PolicySummary{}, // empty list - page out of bounds
-	}
-	assert.Equal(t, expected, result)
+	items := []tableItem{{ID: "a"}, {ID: "b"}, {ID: "c"}, {ID: "d"}}
+	paging, truncation := pageItems(items, 10, 1)
+	assert.Equal(t, models.Paging{ThisPage: 10, TotalItems: 4, TotalPages: 4}, paging)
+	assert.Equal(t, truncation, []tableItem{}) // empty list - page out of bounds
 }
 
 func TestPagePoliciesDisplayNameSort(t *testing.T) {
-	policies := []*models.PolicySummary{
+	items := []tableItem {
 		{ID: "a", DisplayName: "z"},
 		{ID: "h", DisplayName: "b"},
 		{ID: "c", DisplayName: "y"},
@@ -82,90 +74,61 @@
 		{ID: "b", DisplayName: ""},
 	}
 
-	sortByDisplayName(policies, true)
+	sortByDisplayName(items, true)
 
-	result := pagePolicies(policies, 1, 1)
-	expected := &models.PolicyList{
-		Paging: &models.Paging{
-			ThisPage:   aws.Int64(1),
-			TotalItems: aws.Int64(6),
-			TotalPages: aws.Int64(6),
-		},
-		Policies: []*models.PolicySummary{{ID: "e", DisplayName: "a"}},
-	}
-	assert.Equal(t, expected, result)
+	paging, truncation := pageItems(items, 1, 1)
+	assert.Equal(t, models.Paging{ThisPage: 1, TotalItems: 6, TotalPages: 6}, paging)
+	assert.Equal(t, []tableItem{items[0]}, truncation)
 
-	result = pagePolicies(policies, 1, 2)
-	expected.Paging.ThisPage = aws.Int64(2)
-	expected.Policies = []*models.PolicySummary{{ID: "b", DisplayName: ""}}
-	assert.Equal(t, expected, result)
+	paging, truncation = pageItems(items, 2, 1)
+	assert.Equal(t, models.Paging{ThisPage: 2, TotalItems: 6, TotalPages: 6}, paging)
+	assert.Equal(t, []tableItem{items[1]}, truncation)
 
-	result = pagePolicies(policies, 1, 3)
-	expected.Paging.ThisPage = aws.Int64(3)
-	expected.Policies = []*models.PolicySummary{{ID: "g", DisplayName: "b"}}
-	assert.Equal(t, expected, result)
+	paging, truncation = pageItems(items, 3, 1)
+	assert.Equal(t, models.Paging{ThisPage: 3, TotalItems: 6, TotalPages: 6}, paging)
+	assert.Equal(t, []tableItem{items[2]}, truncation)
 
-	result = pagePolicies(policies, 1, 4)
-	expected.Paging.ThisPage = aws.Int64(4)
-	expected.Policies = []*models.PolicySummary{{ID: "h", DisplayName: "b"}}
-	assert.Equal(t, expected, result)
+	paging, truncation = pageItems(items, 4, 1)
+	assert.Equal(t, models.Paging{ThisPage: 4, TotalItems: 6, TotalPages: 6}, paging)
+	assert.Equal(t, []tableItem{items[3]}, truncation)
 
-	result = pagePolicies(policies, 1, 5)
-	expected.Paging.ThisPage = aws.Int64(5)
-	expected.Policies = []*models.PolicySummary{{ID: "c", DisplayName: "y"}}
-	assert.Equal(t, expected, result)
+	paging, truncation = pageItems(items, 5, 1)
+	assert.Equal(t, models.Paging{ThisPage: 5, TotalItems: 6, TotalPages: 6}, paging)
+	assert.Equal(t, []tableItem{items[4]}, truncation)
 
-	result = pagePolicies(policies, 1, 6)
-	expected.Paging.ThisPage = aws.Int64(6)
-	expected.Policies = []*models.PolicySummary{{ID: "a", DisplayName: "z"}}
-	assert.Equal(t, expected, result)
+	paging, truncation = pageItems(items, 6, 1)
+	assert.Equal(t, models.Paging{ThisPage: 6, TotalItems: 6, TotalPages: 6}, paging)
+	assert.Equal(t, []tableItem{items[5]}, truncation)
 }
 
 func TestPagePoliciesDisplayNameSortReverse(t *testing.T) {
-	policies := []*models.PolicySummary{
+	items := []tableItem{
 		{ID: "e", DisplayName: "a"},
 		{ID: "a", DisplayName: "z"},
 		{ID: "c", DisplayName: "y"},
 		{ID: "g", DisplayName: "b"},
 		{ID: "d", DisplayName: "y"},
 	}
-	sortByDisplayName(policies, false)
+	sortByDisplayName(items, false)
 
-	result := pagePolicies(policies, 1, 1)
-	expected := &models.PolicyList{
-		Paging: &models.Paging{
-			ThisPage:   aws.Int64(1),
-			TotalItems: aws.Int64(5),
-			TotalPages: aws.Int64(5),
-		},
-		Policies: []*models.PolicySummary{{ID: "a", DisplayName: "z"}},
-	}
-	assert.Equal(t, expected, result)
+	paging, truncation := pageItems(items, 1, 1)
+	assert.Equal(t, models.Paging{ThisPage: 1, TotalItems: 5, TotalPages: 5}, paging)
+	assert.Equal(t, []tableItem{items[0]}, truncation)
 
-	result = pagePolicies(policies, 1, 2)
-	expected.Paging.ThisPage = aws.Int64(2)
-	expected.Policies = []*models.PolicySummary{{ID: "d", DisplayName: "y"}}
-	assert.Equal(t, expected, result)
+	paging, truncation = pageItems(items, 2, 1)
+	assert.Equal(t, models.Paging{ThisPage: 2, TotalItems: 5, TotalPages: 5}, paging)
+	assert.Equal(t, []tableItem{items[1]}, truncation)
 
-	result = pagePolicies(policies, 1, 3)
-	expected.Paging.ThisPage = aws.Int64(3)
-	expected.Policies = []*models.PolicySummary{{ID: "c", DisplayName: "y"}}
-	assert.Equal(t, expected, result)
+	paging, truncation = pageItems(items, 3, 1)
+	assert.Equal(t, models.Paging{ThisPage: 3, TotalItems: 5, TotalPages: 5}, paging)
+	assert.Equal(t, []tableItem{items[2]}, truncation)
 
-	result = pagePolicies(policies, 1, 4)
-	expected.Paging.ThisPage = aws.Int64(4)
-	expected.Policies = []*models.PolicySummary{{ID: "g", DisplayName: "b"}}
-	assert.Equal(t, expected, result)
+	paging, truncation = pageItems(items, 4, 1)
+	assert.Equal(t, models.Paging{ThisPage: 4, TotalItems: 5, TotalPages: 5}, paging)
+	assert.Equal(t, []tableItem{items[3]}, truncation)
 
-	result = pagePolicies(policies, 1, 5)
-	expected.Paging.ThisPage = aws.Int64(5)
-	expected.Policies = []*models.PolicySummary{{ID: "e", DisplayName: "a"}}
-	assert.Equal(t, expected, result)
+	paging, truncation = pageItems(items, 5, 1)
+	assert.Equal(t, models.Paging{ThisPage: 5, TotalItems: 5, TotalPages: 5}, paging)
+	assert.Equal(t, []tableItem{items[4]}, truncation)
 
-=======
-	items := []tableItem{{ID: "a"}, {ID: "b"}, {ID: "c"}, {ID: "d"}}
-	paging, truncation := pageItems(items, 10, 1)
-	assert.Equal(t, models.Paging{ThisPage: 10, TotalItems: 4, TotalPages: 4}, paging)
-	assert.Equal(t, truncation, []tableItem{}) // empty list - page out of bounds
->>>>>>> 0d52197c
 }