--- conflicted
+++ resolved
@@ -29,30 +29,20 @@
 	"github.com/panther-labs/panther/pkg/gatewayapi"
 )
 
-// GetPolicy retrieves a policy from Dynamo or S3.
 func (API) GetPolicy(input *models.GetPolicyInput) *events.APIGatewayProxyResponse {
 	return handleGet(input.PolicyID, input.VersionID, models.TypePolicy)
 }
 
-// GetRule retrieves a rule from Dynamo or S3.
 func (API) GetRule(input *models.GetRuleInput) *events.APIGatewayProxyResponse {
 	return handleGet(input.RuleID, input.VersionID, models.TypeRule)
 }
 
-<<<<<<< HEAD
-// GetRule retrieves a rule from Dynamo or S3.
 func (API) GetGlobal(input *models.GetGlobalInput) *events.APIGatewayProxyResponse {
 	return handleGet(input.GlobalID, input.VersionID, models.TypeGlobal)
-=======
-// GetGlobal retrieves a global from Dynamo or S3.
-func GetGlobal(request *events.APIGatewayProxyRequest) *events.APIGatewayProxyResponse {
-	return handleGet(request, typeGlobal)
->>>>>>> cee323b2
 }
 
-// GetDataModel retrieves a data model from Dynamo or S3.
-func GetDataModel(request *events.APIGatewayProxyRequest) *events.APIGatewayProxyResponse {
-	return handleGet(request, typeDataModel)
+func (API) GetDataModel(input *models.GetDataModelInput) *events.APIGatewayProxyResponse {
+	return handleGet(input.DataModelID, input.VersionID, models.TypeDataModel)
 }
 
 // Handle GET request for GetPolicy, GetRule, and GetGlobal
@@ -85,7 +75,6 @@
 		}
 	}
 
-	// Add current pass/fail information and convert to external Policy model
 	switch codeType {
 	case models.TypePolicy:
 		status, err := getComplianceStatus(itemID)
@@ -106,38 +95,12 @@
 			rule.Threshold = defaultRuleThreshold
 		}
 		return gatewayapi.MarshalResponse(rule, http.StatusOK)
-<<<<<<< HEAD
 
 	case models.TypeGlobal:
 		return gatewayapi.MarshalResponse(item.Global(), http.StatusOK)
-=======
-	}
-	if codeType == typeDataModel {
+
+	case models.TypeDataModel:
 		return gatewayapi.MarshalResponse(item.DataModel(), http.StatusOK)
-	}
-	return gatewayapi.MarshalResponse(item.Global(), http.StatusOK)
-}
-
-// Parse GET parameters for GetPolicy and GetRule
-func parseGet(request *events.APIGatewayProxyRequest, codeType string) (*getParams, error) {
-	params := &getParams{
-		VersionID: models.VersionID(request.QueryStringParameters["versionId"]),
-	}
-
-	idKey := "policyId"
-	if codeType == typeRule {
-		idKey = "ruleId"
-	} else if codeType == typeGlobal {
-		idKey = "globalId"
-	} else if codeType == typeDataModel {
-		idKey = "dataModelId"
-	}
-	id, err := url.QueryUnescape(request.QueryStringParameters[idKey])
-	if err != nil {
-		return nil, fmt.Errorf("invalid %s: %s", idKey, err)
-	}
-	params.ID = models.ID(id)
->>>>>>> cee323b2
 
 	default:
 		panic("unexpected codeType " + codeType)
