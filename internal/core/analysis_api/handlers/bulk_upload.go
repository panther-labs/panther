package handlers

/**
 * Panther is a Cloud-Native SIEM for the Modern Security Team.
 * Copyright (C) 2020 Panther Labs Inc
 *
 * This program is free software: you can redistribute it and/or modify
 * it under the terms of the GNU Affero General Public License as
 * published by the Free Software Foundation, either version 3 of the
 * License, or (at your option) any later version.
 *
 * This program is distributed in the hope that it will be useful,
 * but WITHOUT ANY WARRANTY; without even the implied warranty of
 * MERCHANTABILITY or FITNESS FOR A PARTICULAR PURPOSE.  See the
 * GNU Affero General Public License for more details.
 *
 * You should have received a copy of the GNU Affero General Public License
 * along with this program.  If not, see <https://www.gnu.org/licenses/>.
 */

import (
	"archive/zip"
	"bytes"
	"encoding/base64"
	"errors"
	"fmt"
	"io/ioutil"
	"net/http"
	"path/filepath"
	"strings"
	"time"

	"github.com/aws/aws-lambda-go/events"
	jsoniter "github.com/json-iterator/go"
	"go.uber.org/zap"
	validate "gopkg.in/go-playground/validator.v9"
	"gopkg.in/yaml.v2"

	"github.com/panther-labs/panther/api/lambda/analysis"
	"github.com/panther-labs/panther/api/lambda/analysis/models"
	compliancemodels "github.com/panther-labs/panther/api/lambda/compliance/models"
	"github.com/panther-labs/panther/pkg/gatewayapi"
	"github.com/panther-labs/panther/pkg/genericapi"
)

type writeResult struct {
	item       *tableItem
	changeType int
	err        error
}

// BulkUpload uploads multiple analysis items from a zipfile.
func (API) BulkUpload(input *models.BulkUploadInput) *events.APIGatewayProxyResponse {
	policies, err := extractZipFile(input)
	if err != nil {
		return &events.APIGatewayProxyResponse{
			Body:       err.Error(),
			StatusCode: http.StatusBadRequest,
		}
	}

	// Create/modify each policy in parallel
	results := make(chan writeResult)
	for _, policy := range policies {
		go func(item *tableItem) {
			defer func() {
				// Recover from panic so we don't block forever when waiting for routines to finish.
				if r := recover(); r != nil {
					zap.L().Error("panicked while processing item",
						zap.String("id", item.ID), zap.Any("panic", r))
					results <- writeResult{err: errors.New("panicked goroutine")}
				}
			}()
			changeType, err := writeItem(item, input.UserID, nil)
			results <- writeResult{item: item, changeType: changeType, err: err}
		}(policy)
	}

<<<<<<< HEAD
	var counts models.BulkUploadOutput
=======
	counts := &models.BulkUploadResult{
		ModifiedPolicies: aws.Int64(0),
		NewPolicies:      aws.Int64(0),
		TotalPolicies:    aws.Int64(0),

		ModifiedRules: aws.Int64(0),
		NewRules:      aws.Int64(0),
		TotalRules:    aws.Int64(0),

		ModifiedGlobals: aws.Int64(0),
		NewGlobals:      aws.Int64(0),
		TotalGlobals:    aws.Int64(0),

		ModifiedDataModels: aws.Int64(0),
		NewDataModels:      aws.Int64(0),
		TotalDataModels:    aws.Int64(0),
	}

>>>>>>> cee323b2
	var response *events.APIGatewayProxyResponse

	// Wait for all the goroutines to finish.
	for range policies {
		result := <-results
		if result.err != nil {
			// Set the response with an error code - 4XX first, otherwise 5XX
			if result.err == errWrongType {
				msg := fmt.Sprintf("ID %s does not have expected type %s", result.item.ID, result.item.Type)
				response = &events.APIGatewayProxyResponse{
					Body:       msg,
					StatusCode: http.StatusConflict,
				}
			} else if response == nil {
				// errExists and errNotExists do not apply here  -
				// bulk upload automatically creates or updates depending on whether it already exists
				response = &events.APIGatewayProxyResponse{StatusCode: http.StatusInternalServerError}
			}

			continue
		}

		switch result.item.Type {
		case models.TypePolicy:
			counts.TotalPolicies++
			if result.changeType == newItem {
				counts.NewPolicies++
			} else if result.changeType == updatedItem {
				counts.ModifiedPolicies++
			}

		case models.TypeRule:
			counts.TotalRules++
			if result.changeType == newItem {
				counts.NewRules++
			} else if result.changeType == updatedItem {
				counts.ModifiedRules++
			}

		case models.TypeGlobal:
			counts.TotalGlobals++
			if result.changeType == newItem {
				counts.NewGlobals++
			} else if result.changeType == updatedItem {
				counts.ModifiedGlobals++
			}

		default:
			response = &events.APIGatewayProxyResponse{
				Body:       "unknown detection type " + string(result.item.Type),
				StatusCode: http.StatusBadRequest,
			}
		case typeDataModel:
			*counts.TotalDataModels++
			if result.changeType == newItem {
				*counts.NewDataModels++
			} else if result.changeType == updatedItem {
				*counts.ModifiedDataModels++
			}
		}
	}

	// If at least one global was created or modified, rebuild the global layer
	if counts.TotalGlobals > 0 {
		err = updateLayer()
		if err != nil {
			return &events.APIGatewayProxyResponse{StatusCode: http.StatusInternalServerError}
		}
	}

	if response != nil {
		return response
	}
	return gatewayapi.MarshalResponse(&counts, http.StatusOK)
}

func extractZipFile(input *models.BulkUploadInput) (map[string]*tableItem, error) {
	// Base64-decode
	content, err := base64.StdEncoding.DecodeString(input.Data)
	if err != nil {
		return nil, fmt.Errorf("base64 decoding failed: %s", err)
	}

	// Unzip in memory (the max request size is only 6 MB, so this should easily fit)
	zipReader, err := zip.NewReader(bytes.NewReader(content), int64(len(content)))
	if err != nil {
		return nil, fmt.Errorf("zipReader failed: %s", err)
	}

	policyBodies := make(map[string]string) // map base file name to contents
	result := make(map[string]*tableItem)

	// Process each file
	for _, zipFile := range zipReader.File {
		if strings.HasSuffix(zipFile.Name, "/") {
			continue // skip directories (we will see their nested files next)
		}

		unzippedBytes, err := readZipFile(zipFile)
		if err != nil {
			return nil, fmt.Errorf("file extraction failed: %s: %s", zipFile.Name, err)
		}

		if strings.Contains(zipFile.Name, "__pycache__") {
			continue
		}

		var config analysis.Config

		switch strings.ToLower(filepath.Ext(zipFile.Name)) {
		case ".py":
			// Store the Python body to be referenced later
			policyBodies[filepath.Base(zipFile.Name)] = string(unzippedBytes)
			continue
		case ".json":
			err = jsoniter.Unmarshal(unzippedBytes, &config)
		case ".yml", ".yaml":
			err = yaml.Unmarshal(unzippedBytes, &config)
		default:
			zap.L().Debug("skipped unsupported file", zap.String("fileName", zipFile.Name))
		}

		if err != nil {
			return nil, err
		}

		// Map the Config struct fields over to the fields we need to store in Dynamo
		analysisItem := tableItem{
			AutoRemediationID:         config.AutoRemediationID,
			AutoRemediationParameters: config.AutoRemediationParameters,

			// Use filename as placeholder for the body which we lookup later
			Body: config.Filename,

			Description:   config.Description,
			DisplayName:   config.DisplayName,
			Enabled:       config.Enabled,
			ID:            config.PolicyID,
			OutputIDs:     config.OutputIds,
			Reference:     config.Reference,
			ResourceTypes: config.ResourceTypes,
			Runbook:       config.Runbook,
			Severity:      compliancemodels.Severity(strings.ToUpper(config.Severity)),
			Suppressions:  config.Suppressions,
			Tags:          config.Tags,
			Tests:         make([]models.UnitTest, len(config.Tests)),
			Type:          models.DetectionType(strings.ToUpper(config.AnalysisType)),
			Reports:       config.Reports,
			Threshold:     config.Threshold,
		}

		typeNormalizeTableItem(&analysisItem, config)

		// ensure Mappings are nil rather than an empty slice
		if len(config.Mappings) > 0 {
			analysisItem.Mappings = make([]*models.DataModelMapping, len(config.Mappings))
			for i, mapping := range config.Mappings {
				analysisItem.Mappings[i], err = buildMapping(mapping)
				if err != nil {
					return nil, err
				}
			}
		}

		for i, test := range config.Tests {
			// A test can specify a resource and a resource type or a log and a log type.
			// By convention, log and log type are used for rules and resource and resource type are used for policies.
			if test.Resource == nil {
				analysisItem.Tests[i], err = buildRuleTest(test)
			} else {
				analysisItem.Tests[i], err = buildPolicyTest(test)
			}
			if err != nil {
				return nil, err
			}
		}

		if _, exists := result[analysisItem.ID]; exists {
			return nil, fmt.Errorf("multiple analysis specs with ID %s", analysisItem.ID)
		}
		result[analysisItem.ID] = &analysisItem
	}

	// Finish each policy by adding its body and then validate it
	for _, policy := range result {
		if body, ok := policyBodies[policy.Body]; ok {
			policy.Body = body
			if err := validateUploadedPolicy(policy, input.UserID); err != nil {
				return nil, err
			}
		} else if policy.Type != typeDataModel {
			// it is ok for DataModels to be missing python body
			return nil, fmt.Errorf("policy %s is missing a body", policy.ID)
		}
	}

	return result, nil
}

// typeNormalizeTableItem handles special cases that depend on a table item's analysis type
func typeNormalizeTableItem(item *tableItem, config analysis.Config) {
	switch item.Type {
	case models.TypeRule:
		// If there is no value set, default to 60 minutes
		if config.DedupPeriodMinutes == 0 {
			item.DedupPeriodMinutes = defaultDedupPeriodMinutes
		} else {
			item.DedupPeriodMinutes = config.DedupPeriodMinutes
		}

		// If there is no value set, default to 1
		if config.Threshold == 0 {
			item.Threshold = defaultRuleThreshold
		} else {
			item.Threshold = config.Threshold
		}

		// These "syntax sugar" re-mappings are to make managing rules from the CLI more intuitive
		if config.PolicyID == "" {
			item.ID = config.RuleID
		}
		if len(config.ResourceTypes) == 0 {
			item.ResourceTypes = config.LogTypes
		}

	case models.TypeGlobal:
		item.ID = config.GlobalID
		// Support non-ID'd globals as the 'panther' global
		if item.ID == "" {
			item.ID = "panther"
		}
	}

	if item.Type == string(models.AnalysisTypeDATAMODEL) {
		item.ID = models.ID(config.DataModelID)
		if len(config.ResourceTypes) == 0 {
			item.ResourceTypes = config.LogTypes
		}
	}
}

func buildRuleTest(test analysis.Test) (models.UnitTest, error) {
	log, err := jsoniter.MarshalToString(test.Log)
	return models.UnitTest{
		ExpectedResult: test.ExpectedResult,
		Name:           test.Name,
		Resource:       log,
	}, err
}

func buildPolicyTest(test analysis.Test) (models.UnitTest, error) {
	resource, err := jsoniter.MarshalToString(test.Resource)
	return models.UnitTest{
		ExpectedResult: test.ExpectedResult,
		Name:           test.Name,
		Resource:       resource,
	}, err
}

func buildMapping(mapping analysis.Mapping) (*models.DataModelMapping, error) {
	if mapping.Path != "" && mapping.Method != "" {
		return nil, errMappingTooManyOptions
	}
	if mapping.Path == "" && mapping.Method == "" {
		return nil, errPathOrMethodMissing
	}
	return &models.DataModelMapping{
		Name:   models.DataModelName(mapping.Name),
		Path:   models.DataModelPath(mapping.Path),
		Method: models.DataModelMethod(mapping.Method),
	}, nil
}

func readZipFile(zf *zip.File) ([]byte, error) {
	f, err := zf.Open()
	if err != nil {
		return nil, err
	}
	defer func() {
		if err := f.Close(); err != nil {
			zap.L().Error("error closing zip file", zap.Error(err))
		}
	}()
	return ioutil.ReadAll(f)
}

// Ensure that the uploaded policy is valid according to the API spec for a Policy
<<<<<<< HEAD
func validateUploadedPolicy(item *tableItem, userID string) error {
	switch item.Type {
	case models.TypeGlobal:
		item.Severity = compliancemodels.SeverityInfo
	case models.TypePolicy, models.TypeRule:
		break
	default:
		return fmt.Errorf("policy ID %s is invalid: unknown analysis type %s", item.ID, item.Type)
	}

	policy := item.Policy(compliancemodels.StatusPass) // Convert to the external Policy model for validation
	policy.CreatedAt = time.Now()
=======
func validateUploadedPolicy(item *tableItem, userID models.UserID) error {
	if item.Type != typePolicy && item.Type != typeRule && item.Type != typeGlobal && item.Type != typeDataModel {
		return fmt.Errorf("policy ID %s is invalid: unknown analysis type %s", item.ID, item.Type)
	}

	if item.Type == typeGlobal || item.Type == typeDataModel {
		item.Severity = models.SeverityINFO
	}

	// for now, only allow one LogType per DataModel
	if item.Type == typeDataModel {
		if len(item.ResourceTypes) > 1 {
			return errDataModelTooManyLogTypes
		}
	}

	policy := item.Policy(models.ComplianceStatusPASS) // Convert to the external Policy model for validation
	policy.CreatedAt = models.ModifyTime(time.Now())
>>>>>>> cee323b2
	policy.CreatedBy = userID
	policy.LastModified = policy.CreatedAt
	policy.LastModifiedBy = userID
	policy.VersionID = "mock.version.id.mock.version.id."

	if err := validate.New().Struct(policy); err != nil {
		return fmt.Errorf("policy ID %s is invalid: %s", policy.ID, err)
	}

	if genericapi.ContainsHTML(policy.DisplayName) {
		return fmt.Errorf("policy ID %s invalid: display name: %v", policy.ID, genericapi.ErrContainsHTML)
	}

	return nil
}<|MERGE_RESOLUTION|>--- conflicted
+++ resolved
@@ -76,28 +76,7 @@
 		}(policy)
 	}
 
-<<<<<<< HEAD
 	var counts models.BulkUploadOutput
-=======
-	counts := &models.BulkUploadResult{
-		ModifiedPolicies: aws.Int64(0),
-		NewPolicies:      aws.Int64(0),
-		TotalPolicies:    aws.Int64(0),
-
-		ModifiedRules: aws.Int64(0),
-		NewRules:      aws.Int64(0),
-		TotalRules:    aws.Int64(0),
-
-		ModifiedGlobals: aws.Int64(0),
-		NewGlobals:      aws.Int64(0),
-		TotalGlobals:    aws.Int64(0),
-
-		ModifiedDataModels: aws.Int64(0),
-		NewDataModels:      aws.Int64(0),
-		TotalDataModels:    aws.Int64(0),
-	}
-
->>>>>>> cee323b2
 	var response *events.APIGatewayProxyResponse
 
 	// Wait for all the goroutines to finish.
@@ -145,17 +124,18 @@
 				counts.ModifiedGlobals++
 			}
 
+		case models.TypeDataModel:
+			counts.TotalDataModels++
+			if result.changeType == newItem {
+				counts.NewDataModels++
+			} else if result.changeType == updatedItem {
+				counts.ModifiedDataModels++
+			}
+
 		default:
 			response = &events.APIGatewayProxyResponse{
 				Body:       "unknown detection type " + string(result.item.Type),
 				StatusCode: http.StatusBadRequest,
-			}
-		case typeDataModel:
-			*counts.TotalDataModels++
-			if result.changeType == newItem {
-				*counts.NewDataModels++
-			} else if result.changeType == updatedItem {
-				*counts.ModifiedDataModels++
 			}
 		}
 	}
@@ -253,7 +233,7 @@
 
 		// ensure Mappings are nil rather than an empty slice
 		if len(config.Mappings) > 0 {
-			analysisItem.Mappings = make([]*models.DataModelMapping, len(config.Mappings))
+			analysisItem.Mappings = make([]models.DataModelMapping, len(config.Mappings))
 			for i, mapping := range config.Mappings {
 				analysisItem.Mappings[i], err = buildMapping(mapping)
 				if err != nil {
@@ -288,7 +268,7 @@
 			if err := validateUploadedPolicy(policy, input.UserID); err != nil {
 				return nil, err
 			}
-		} else if policy.Type != typeDataModel {
+		} else if policy.Type != models.TypeDataModel {
 			// it is ok for DataModels to be missing python body
 			return nil, fmt.Errorf("policy %s is missing a body", policy.ID)
 		}
@@ -329,10 +309,9 @@
 		if item.ID == "" {
 			item.ID = "panther"
 		}
-	}
-
-	if item.Type == string(models.AnalysisTypeDATAMODEL) {
-		item.ID = models.ID(config.DataModelID)
+
+	case models.TypeDataModel:
+		item.ID = config.DataModelID
 		if len(config.ResourceTypes) == 0 {
 			item.ResourceTypes = config.LogTypes
 		}
@@ -357,17 +336,18 @@
 	}, err
 }
 
-func buildMapping(mapping analysis.Mapping) (*models.DataModelMapping, error) {
+func buildMapping(mapping analysis.Mapping) (models.DataModelMapping, error) {
+	var result models.DataModelMapping
 	if mapping.Path != "" && mapping.Method != "" {
-		return nil, errMappingTooManyOptions
+		return result, errMappingTooManyOptions
 	}
 	if mapping.Path == "" && mapping.Method == "" {
-		return nil, errPathOrMethodMissing
-	}
-	return &models.DataModelMapping{
-		Name:   models.DataModelName(mapping.Name),
-		Path:   models.DataModelPath(mapping.Path),
-		Method: models.DataModelMethod(mapping.Method),
+		return result, errPathOrMethodMissing
+	}
+	return models.DataModelMapping{
+		Name:   mapping.Name,
+		Path:   mapping.Path,
+		Method: mapping.Method,
 	}, nil
 }
 
@@ -385,11 +365,16 @@
 }
 
 // Ensure that the uploaded policy is valid according to the API spec for a Policy
-<<<<<<< HEAD
 func validateUploadedPolicy(item *tableItem, userID string) error {
 	switch item.Type {
 	case models.TypeGlobal:
 		item.Severity = compliancemodels.SeverityInfo
+	case models.TypeDataModel:
+		item.Severity = compliancemodels.SeverityInfo
+		// for now, only allow one LogType per DataModel
+		if len(item.ResourceTypes) > 1 {
+			return errors.New("only one ResourceType may be specified per DataModel")
+		}
 	case models.TypePolicy, models.TypeRule:
 		break
 	default:
@@ -398,26 +383,6 @@
 
 	policy := item.Policy(compliancemodels.StatusPass) // Convert to the external Policy model for validation
 	policy.CreatedAt = time.Now()
-=======
-func validateUploadedPolicy(item *tableItem, userID models.UserID) error {
-	if item.Type != typePolicy && item.Type != typeRule && item.Type != typeGlobal && item.Type != typeDataModel {
-		return fmt.Errorf("policy ID %s is invalid: unknown analysis type %s", item.ID, item.Type)
-	}
-
-	if item.Type == typeGlobal || item.Type == typeDataModel {
-		item.Severity = models.SeverityINFO
-	}
-
-	// for now, only allow one LogType per DataModel
-	if item.Type == typeDataModel {
-		if len(item.ResourceTypes) > 1 {
-			return errDataModelTooManyLogTypes
-		}
-	}
-
-	policy := item.Policy(models.ComplianceStatusPASS) // Convert to the external Policy model for validation
-	policy.CreatedAt = models.ModifyTime(time.Now())
->>>>>>> cee323b2
 	policy.CreatedBy = userID
 	policy.LastModified = policy.CreatedAt
 	policy.LastModifiedBy = userID
