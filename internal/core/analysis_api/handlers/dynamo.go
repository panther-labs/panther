package handlers

/**
 * Panther is a Cloud-Native SIEM for the Modern Security Team.
 * Copyright (C) 2020 Panther Labs Inc
 *
 * This program is free software: you can redistribute it and/or modify
 * it under the terms of the GNU Affero General Public License as
 * published by the Free Software Foundation, either version 3 of the
 * License, or (at your option) any later version.
 *
 * This program is distributed in the hope that it will be useful,
 * but WITHOUT ANY WARRANTY; without even the implied warranty of
 * MERCHANTABILITY or FITNESS FOR A PARTICULAR PURPOSE.  See the
 * GNU Affero General Public License for more details.
 *
 * You should have received a copy of the GNU Affero General Public License
 * along with this program.  If not, see <https://www.gnu.org/licenses/>.
 */

import (
	"strings"
	"time"

	"github.com/aws/aws-sdk-go/aws"
	"github.com/aws/aws-sdk-go/aws/awserr"
	"github.com/aws/aws-sdk-go/service/dynamodb"
	"github.com/aws/aws-sdk-go/service/dynamodb/dynamodbattribute"
	"github.com/aws/aws-sdk-go/service/dynamodb/expression"
	"go.uber.org/zap"

	"github.com/panther-labs/panther/api/gateway/analysis/models"
	"github.com/panther-labs/panther/pkg/awsbatch/dynamodbbatch"
	"github.com/panther-labs/panther/pkg/gatewayapi"
)

const (
	typePolicy       = string(models.AnalysisTypePOLICY)
	typeGlobal       = string(models.AnalysisTypeGLOBAL)
	typeRule         = string(models.AnalysisTypeRULE)
	typeDataModel    = string(models.AnalysisTypeDATAMODEL)
	maxDynamoBackoff = 30 * time.Second
)

// The policy struct stored in Dynamo isn't quite the same as the policy struct returned in the API.
//
// Compliance status is not stored in this table, some string slices are stored as String Sets,
// optional values can be omitted from the table if they are empty,
// and extra fields are added for more efficient filtering.
type tableItem struct {
	AutoRemediationID         models.AutoRemediationID         `json:"autoRemediationId,omitempty"`
	AutoRemediationParameters models.AutoRemediationParameters `json:"autoRemediationParameters,omitempty"`
	Body                      models.Body                      `json:"body"`
	CreatedAt                 models.ModifyTime                `json:"createdAt"`
	CreatedBy                 models.UserID                    `json:"createdBy"`
	DedupPeriodMinutes        models.DedupPeriodMinutes        `json:"dedupPeriodMinutes,omitempty"`
	Threshold                 models.Threshold                 `json:"threshold,omitempty"`
	Description               models.Description               `json:"description,omitempty"`
	DisplayName               models.DisplayName               `json:"displayName,omitempty"`
	Enabled                   models.Enabled                   `json:"enabled"`
	ID                        models.ID                        `json:"id"`
	LastModified              models.ModifyTime                `json:"lastModified"`
	LastModifiedBy            models.UserID                    `json:"lastModifiedBy"`

	// Lowercase versions of string fields for easy filtering
	LowerDisplayName string   `json:"lowerDisplayName,omitempty"`
	LowerID          string   `json:"lowerId,omitempty"`
	LowerTags        []string `json:"lowerTags,omitempty" dynamodbav:"lowerTags,stringset,omitempty"`

<<<<<<< HEAD
	Mappings      []*models.Mapping   `json:"mappings,omitempty"`
	OutputIds     models.OutputIds    `json:"outputIds,omitempty" dynamodbav:"outputIds,stringset,omitempty"`
	Reference     models.Reference    `json:"reference,omitempty"`
	Reports       models.Reports      `json:"reports,omitempty"`
	ResourceTypes models.TypeSet      `json:"resourceTypes,omitempty" dynamodbav:"resourceTypes,stringset,omitempty"`
	Runbook       models.Runbook      `json:"runbook,omitempty"`
	Severity      models.Severity     `json:"severity"`
	Suppressions  models.Suppressions `json:"suppressions,omitempty" dynamodbav:"suppressions,stringset,omitempty"`
	Tags          models.Tags         `json:"tags,omitempty" dynamodbav:"tags,stringset,omitempty"`
	Tests         []*models.UnitTest  `json:"tests,omitempty"`
=======
	Mappings      []*models.DataModelMapping `json:"mappings,omitempty"`
	OutputIds     models.OutputIds           `json:"outputIds,omitempty" dynamodbav:"outputIds,stringset,omitempty"`
	Reference     models.Reference           `json:"reference,omitempty"`
	Reports       models.Reports             `json:"reports,omitempty"`
	ResourceTypes models.TypeSet             `json:"resourceTypes,omitempty" dynamodbav:"resourceTypes,stringset,omitempty"`
	Runbook       models.Runbook             `json:"runbook,omitempty"`
	Severity      models.Severity            `json:"severity"`
	Suppressions  models.Suppressions        `json:"suppressions,omitempty" dynamodbav:"suppressions,stringset,omitempty"`
	Tags          models.Tags                `json:"tags,omitempty" dynamodbav:"tags,stringset,omitempty"`
	Tests         []*models.UnitTest         `json:"tests,omitempty"`
>>>>>>> 7a81c90f

	// Logic type (policy or rule)
	Type string `json:"type"`

	VersionID models.VersionID `json:"versionId,omitempty"`
}

// Add extra internal filtering fields before serializing to Dynamo
func (r *tableItem) addExtraFields() {
	r.LowerDisplayName = strings.ToLower(string(r.DisplayName))
	r.LowerID = strings.ToLower(string(r.ID))
	r.LowerTags = lowerSet(r.Tags)
}

// Sort string sets before converting to an external Rule/Policy model.
func (r *tableItem) normalize() {
	sortCaseInsensitive(r.OutputIds)
	sortCaseInsensitive(r.ResourceTypes)
	sortCaseInsensitive(r.Suppressions)
	sortCaseInsensitive(r.Tags)
}

// Policy converts a Dynamo row into a Policy external model.
func (r *tableItem) Policy(status models.ComplianceStatus) *models.Policy {
	r.normalize()
	result := &models.Policy{
		AutoRemediationID:         r.AutoRemediationID,
		AutoRemediationParameters: r.AutoRemediationParameters,
		Body:                      r.Body,
		ComplianceStatus:          status,
		CreatedAt:                 r.CreatedAt,
		CreatedBy:                 r.CreatedBy,
		Description:               r.Description,
		DisplayName:               r.DisplayName,
		Enabled:                   r.Enabled,
		ID:                        r.ID,
		LastModified:              r.LastModified,
		LastModifiedBy:            r.LastModifiedBy,
		OutputIds:                 r.OutputIds,
		Reference:                 r.Reference,
		ResourceTypes:             r.ResourceTypes,
		Runbook:                   r.Runbook,
		Severity:                  r.Severity,
		Suppressions:              r.Suppressions,
		Tags:                      r.Tags,
		Tests:                     r.Tests,
		VersionID:                 r.VersionID,
	}
	gatewayapi.ReplaceMapSliceNils(result)
	return result
}

// PolicySummary converts a Dynamo row into a PolicySummary external model.
func (r *tableItem) PolicySummary(status models.ComplianceStatus) *models.PolicySummary {
	r.normalize()
	result := &models.PolicySummary{
		AutoRemediationID:         r.AutoRemediationID,
		AutoRemediationParameters: r.AutoRemediationParameters,
		ComplianceStatus:          status,
		DisplayName:               r.DisplayName,
		Enabled:                   r.Enabled,
		ID:                        r.ID,
		LastModified:              r.LastModified,
		ResourceTypes:             r.ResourceTypes,
		Severity:                  r.Severity,
		Suppressions:              r.Suppressions,
		Tags:                      r.Tags,
		Threshold:                 r.Threshold,
	}
	gatewayapi.ReplaceMapSliceNils(result)
	return result
}

// Rule converts a Dynamo row into a Rule external model.
func (r *tableItem) Rule() *models.Rule {
	r.normalize()
	result := &models.Rule{
		Body:               r.Body,
		CreatedAt:          r.CreatedAt,
		CreatedBy:          r.CreatedBy,
		Description:        r.Description,
		DisplayName:        r.DisplayName,
		Enabled:            r.Enabled,
		ID:                 r.ID,
		LastModified:       r.LastModified,
		LastModifiedBy:     r.LastModifiedBy,
		LogTypes:           r.ResourceTypes,
		OutputIds:          r.OutputIds,
		Reference:          r.Reference,
		Runbook:            r.Runbook,
		Severity:           r.Severity,
		Tags:               r.Tags,
		Tests:              r.Tests,
		VersionID:          r.VersionID,
		DedupPeriodMinutes: r.DedupPeriodMinutes,
		Threshold:          r.Threshold,
	}
	gatewayapi.ReplaceMapSliceNils(result)
	return result
}

// Global converts a Dynamo row into a Global external model.
func (r *tableItem) Global() *models.Global {
	r.normalize()
	result := &models.Global{
		Body:           r.Body,
		CreatedAt:      r.CreatedAt,
		CreatedBy:      r.CreatedBy,
		Description:    r.Description,
		ID:             r.ID,
		LastModified:   r.LastModified,
		LastModifiedBy: r.LastModifiedBy,
		Tags:           r.Tags,
		VersionID:      r.VersionID,
	}
	gatewayapi.ReplaceMapSliceNils(result)
	return result
}

// DataModel converts a Dynamo row into a DataModel external model.
func (r *tableItem) DataModel() *models.DataModel {
	r.normalize()
	result := &models.DataModel{
		Body:           r.Body,
		CreatedAt:      r.CreatedAt,
		CreatedBy:      r.CreatedBy,
		Description:    r.Description,
		Enabled:        r.Enabled,
		ID:             r.ID,
		LastModified:   r.LastModified,
		LastModifiedBy: r.LastModifiedBy,
		LogTypes:       r.ResourceTypes,
		Mappings:       r.Mappings,
		VersionID:      r.VersionID,
	}
	gatewayapi.ReplaceMapSliceNils(result)
	return result
}

func tableKey(policyID models.ID) map[string]*dynamodb.AttributeValue {
	return map[string]*dynamodb.AttributeValue{
		"id": {S: aws.String(string(policyID))},
	}
}

// Batch delete multiple policies from the Dynamo table.
func dynamoBatchDelete(input *models.DeletePolicies) error {
	deleteRequests := make([]*dynamodb.WriteRequest, len(input.Policies))
	for i, entry := range input.Policies {
		deleteRequests[i] = &dynamodb.WriteRequest{
			DeleteRequest: &dynamodb.DeleteRequest{Key: tableKey(entry.ID)},
		}
	}

	batchInput := &dynamodb.BatchWriteItemInput{
		RequestItems: map[string][]*dynamodb.WriteRequest{env.Table: deleteRequests},
	}
	if err := dynamodbbatch.BatchWriteItem(dynamoClient, maxDynamoBackoff, batchInput); err != nil {
		zap.L().Error("dynamodbbatch.BatchWriteItem (delete) failed", zap.Error(err))
		return err
	}

	return nil
}

// Load a policy/rule from the Dynamo table.
//
// Returns (nil, nil) if the item doesn't exist.
func dynamoGet(policyID models.ID, consistentRead bool) (*tableItem, error) {
	response, err := dynamoClient.GetItem(&dynamodb.GetItemInput{
		ConsistentRead: &consistentRead,
		Key:            tableKey(policyID),
		TableName:      &env.Table,
	})
	if err != nil {
		zap.L().Error("dynamoClient.GetItem failed", zap.Error(err))
		return nil, err
	}

	if len(response.Item) == 0 {
		return nil, nil
	}

	var policy tableItem
	if err = dynamodbattribute.UnmarshalMap(response.Item, &policy); err != nil {
		zap.L().Error("dynamodbattribute.UnmarshalMap failed", zap.Error(err))
		return nil, err
	}

	return &policy, nil
}

type suppressSet models.Suppressions

// Marshal string slice as a Dynamo StringSet instead of a List
func (s suppressSet) MarshalDynamoDBAttributeValue(av *dynamodb.AttributeValue) error {
	av.SS = make([]*string, 0, len(s))
	for _, pattern := range s {
		av.SS = append(av.SS, aws.String(pattern))
	}
	return nil
}

// Add suppressions to an existing policy, returning the updated list of policies.
func addSuppressions(policyIDs []models.ID, patterns models.Suppressions) ([]*tableItem, error) {
	update := expression.Add(expression.Name("suppressions"), expression.Value(suppressSet(patterns)))
	condition := expression.AttributeExists(expression.Name("id"))
	expr, err := expression.NewBuilder().WithUpdate(update).WithCondition(condition).Build()
	if err != nil {
		zap.L().Error("failed to build update expression", zap.Error(err))
		return nil, err
	}
	result := make([]*tableItem, 0, len(policyIDs))

	// Dynamo does not support batch update - proceed sequentially
	for _, policyID := range policyIDs {
		zap.L().Info("updating policy suppressions",
			zap.String("policyId", string(policyID)))
		response, err := dynamoClient.UpdateItem(&dynamodb.UpdateItemInput{
			ConditionExpression:       expr.Condition(),
			ExpressionAttributeNames:  expr.Names(),
			ExpressionAttributeValues: expr.Values(),
			Key:                       tableKey(policyID),
			ReturnValues:              aws.String("ALL_NEW"),
			TableName:                 &env.Table,
			UpdateExpression:          expr.Update(),
		})

		if err != nil {
			aerr, ok := err.(awserr.Error)
			if ok && aerr.Code() == dynamodb.ErrCodeConditionalCheckFailedException {
				zap.L().Warn("policy not found",
					zap.String("policyId", string(policyID)))
				continue
			}
			zap.L().Error("dynamoClient.UpdateItem failed", zap.Error(err))
			return nil, err
		}

		item := new(tableItem)
		if err := dynamodbattribute.UnmarshalMap(response.Attributes, item); err != nil {
			zap.L().Error("failed to unmarshal updated policy", zap.Error(err))
			return nil, err
		}
		result = append(result, item)
	}

	return result, nil
}

// Write a single policy to Dynamo.
func dynamoPut(policy *tableItem) error {
	policy.addExtraFields()
	body, err := dynamodbattribute.MarshalMap(policy)
	if err != nil {
		zap.L().Error("dynamodbattribute.MarshalMap failed", zap.Error(err))
		return err
	}

	if _, err = dynamoClient.PutItem(&dynamodb.PutItemInput{Item: body, TableName: &env.Table}); err != nil {
		zap.L().Error("dynamoClient.PutItem failed", zap.Error(err))
		return err
	}

	return nil
}

// Wrapper around dynamoClient.ScanPages that accepts a handler function to process each item.
func scanPages(input *dynamodb.ScanInput, handler func(*tableItem) error) error {
	var handlerErr, unmarshalErr error

	err := dynamoClient.ScanPages(input, func(page *dynamodb.ScanOutput, lastPage bool) bool {
		var items []*tableItem
		if unmarshalErr = dynamodbattribute.UnmarshalListOfMaps(page.Items, &items); unmarshalErr != nil {
			return false // stop paginating
		}

		for _, entry := range items {
			if handlerErr = handler(entry); handlerErr != nil {
				return false // stop paginating
			}
		}

		return true // keep paging
	})

	if handlerErr != nil {
		zap.L().Error("query item handler failed", zap.Error(handlerErr))
		return handlerErr
	}

	if unmarshalErr != nil {
		zap.L().Error("dynamodbattribute.UnmarshalListOfMaps failed", zap.Error(unmarshalErr))
		return unmarshalErr
	}

	if err != nil {
		zap.L().Error("dynamoClient.QueryPages failed", zap.Error(err))
		return err
	}

	return nil
}<|MERGE_RESOLUTION|>--- conflicted
+++ resolved
@@ -67,18 +67,6 @@
 	LowerID          string   `json:"lowerId,omitempty"`
 	LowerTags        []string `json:"lowerTags,omitempty" dynamodbav:"lowerTags,stringset,omitempty"`
 
-<<<<<<< HEAD
-	Mappings      []*models.Mapping   `json:"mappings,omitempty"`
-	OutputIds     models.OutputIds    `json:"outputIds,omitempty" dynamodbav:"outputIds,stringset,omitempty"`
-	Reference     models.Reference    `json:"reference,omitempty"`
-	Reports       models.Reports      `json:"reports,omitempty"`
-	ResourceTypes models.TypeSet      `json:"resourceTypes,omitempty" dynamodbav:"resourceTypes,stringset,omitempty"`
-	Runbook       models.Runbook      `json:"runbook,omitempty"`
-	Severity      models.Severity     `json:"severity"`
-	Suppressions  models.Suppressions `json:"suppressions,omitempty" dynamodbav:"suppressions,stringset,omitempty"`
-	Tags          models.Tags         `json:"tags,omitempty" dynamodbav:"tags,stringset,omitempty"`
-	Tests         []*models.UnitTest  `json:"tests,omitempty"`
-=======
 	Mappings      []*models.DataModelMapping `json:"mappings,omitempty"`
 	OutputIds     models.OutputIds           `json:"outputIds,omitempty" dynamodbav:"outputIds,stringset,omitempty"`
 	Reference     models.Reference           `json:"reference,omitempty"`
@@ -89,7 +77,6 @@
 	Suppressions  models.Suppressions        `json:"suppressions,omitempty" dynamodbav:"suppressions,stringset,omitempty"`
 	Tags          models.Tags                `json:"tags,omitempty" dynamodbav:"tags,stringset,omitempty"`
 	Tests         []*models.UnitTest         `json:"tests,omitempty"`
->>>>>>> 7a81c90f
 
 	// Logic type (policy or rule)
 	Type string `json:"type"`
