package handlers

/**
 * Panther is a Cloud-Native SIEM for the Modern Security Team.
 * Copyright (C) 2020 Panther Labs Inc
 *
 * This program is free software: you can redistribute it and/or modify
 * it under the terms of the GNU Affero General Public License as
 * published by the Free Software Foundation, either version 3 of the
 * License, or (at your option) any later version.
 *
 * This program is distributed in the hope that it will be useful,
 * but WITHOUT ANY WARRANTY; without even the implied warranty of
 * MERCHANTABILITY or FITNESS FOR A PARTICULAR PURPOSE.  See the
 * GNU Affero General Public License for more details.
 *
 * You should have received a copy of the GNU Affero General Public License
 * along with this program.  If not, see <https://www.gnu.org/licenses/>.
 */

import (
	"fmt"
	"net/http"
	"strings"

	"github.com/aws/aws-lambda-go/events"
	"github.com/aws/aws-sdk-go/service/dynamodb/expression"
	"go.uber.org/zap"

	"github.com/panther-labs/panther/api/lambda/analysis/models"
	"github.com/panther-labs/panther/pkg/gatewayapi"
)

func (API) PatchPack(input *models.PatchPackInput) *events.APIGatewayProxyResponse {
	// This is a partial update, so lookup existing item values
	oldItem, err := dynamoGetPack(input.ID, true)
	if err != nil {
		return &events.APIGatewayProxyResponse{
			Body:       fmt.Sprintf("Internal error finding %s (%s)", input.ID, models.TypePack),
			StatusCode: http.StatusInternalServerError,
		}
	}
	if oldItem == nil {
		return &events.APIGatewayProxyResponse{
			Body:       fmt.Sprintf("Cannot find %s (%s)", input.ID, models.TypePack),
			StatusCode: http.StatusNotFound,
		}
	}
	if !input.Enabled && input.VersionID != oldItem.PackVersion.ID {
		return &events.APIGatewayProxyResponse{
			Body:       fmt.Sprintf("Cannot update a disabled pack (%s)", input.ID),
			StatusCode: http.StatusBadRequest,
		}
	}
	// Update the enabled status and enabledRelease if it has changed
	// Note: currently only support `enabled` and `enabledRelease` updates from the `patch` operation
	return updatePackVersion(input, oldItem)
}

// updatePackVersion updates the version of pack enabled in dynamo, and updates the version of the detections in the pack in dynamo
// It accomplishes this by:
// (1) downloading the relevant release/version from github,
// (2) updating the pack version in the `panther-analysis-packs` ddb
// (3) updating the detections in the pack in the `panther-analysis` ddb
func updatePackVersion(input *models.PatchPackInput, oldPackItem *packTableItem) *events.APIGatewayProxyResponse {
	// First, look up the relevant pack and detection data for this release
	packVersionSet, detectionVersionSet, err := downloadValidatePackData(pantherGithubConfig, input.VersionID)
	if err != nil {
		zap.L().Error("error downloading and validating pack data", zap.Error(err))
		return &events.APIGatewayProxyResponse{
			Body:       fmt.Sprintf("Internal error downloading pack version (%d)", input.VersionID),
			StatusCode: http.StatusInternalServerError,
		}
	}
	if newPackItem, ok := packVersionSet[input.ID]; ok {
		// Update the detections in the pack
		err = updateDetectionsToVersion(input.UserID, newPackItem, detectionVersionSet)
		if err != nil {
			zap.L().Error("Error updating pack detections", zap.Error(err))
			return &events.APIGatewayProxyResponse{StatusCode: http.StatusInternalServerError}
		}
		// Then, update the pack metadata and detection types
		newPack, err := updatePackToVersion(input, oldPackItem, newPackItem, detectionVersionSet)
		if err != nil {
			// TODO: do we need to attempt to rollback the update if the pack detection update fails?
			zap.L().Error("Error updating pack metadata", zap.Error(err))
			return &events.APIGatewayProxyResponse{StatusCode: http.StatusInternalServerError}
		}
		// return success
		return gatewayapi.MarshalResponse(newPack.Pack(), http.StatusOK)
	}
	zap.L().Error("Trying to update pack to a version where it does not exist",
		zap.String("pack", input.ID),
		zap.Int64("version", input.VersionID))
	return &events.APIGatewayProxyResponse{
		Body:       fmt.Sprintf("Internal error updating pack version (%d)", input.VersionID),
		StatusCode: http.StatusInternalServerError,
	}
}

// updatePackToVersion will update a pack to a specific version by:
// (1) ensuring the new version is in the pack's list of available versions
// (2) setting up the new `panther-anlaysis-packs` table item
// (3) calling the update using the new table item
func updatePackToVersion(input *models.PatchPackInput, oldPackItem *packTableItem,
	newPackItem *packTableItem, newDetections map[string]*tableItem) (*packTableItem, error) {

	// check that the new version is in the list of available versions
	if !containsRelease(oldPackItem.AvailableVersions, input.VersionID) {
		return nil, fmt.Errorf("attempting to enable a version (%d) that does not exist for pack (%s)", input.VersionID, oldPackItem.ID)
	}
	versionName, err := getReleaseName(pantherGithubConfig, input.VersionID)
	if err != nil {
		return nil, err
	}
	version := models.Version{
		ID:     input.VersionID,
		SemVer: versionName,
	}
	newPack := setupUpdatePackToVersion(input, version, oldPackItem, newPackItem, newDetections)
	err = updatePack(newPack, input.UserID)
	return newPack, err
}

// setupUpdatePackToVersion will return the new `panther-analysis-packs` ddb table item by
// updating the metadata fields to the new version values
func setupUpdatePackToVersion(input *models.PatchPackInput, version models.Version, oldPackItem *packTableItem,
	newPackItem *packTableItem, detectionVersionSet map[string]*tableItem) *packTableItem {

	// get the new detections in the pack
	newPackDetections := detectionSetLookup(detectionVersionSet, newPackItem.PackDefinition)
<<<<<<< HEAD
	packDetectionTypes := getDetectionTypeSet(newPackDetections)
=======
	packTypes := setPackTypes(newPackDetections)
>>>>>>> 0ff2b2f7
	updateAvailable := isNewReleaseAvailable(version, []*packTableItem{oldPackItem})
	pack := &packTableItem{
		Enabled:           input.Enabled, // update the item enablement status if it has been updated
		UpdateAvailable:   updateAvailable,
		Description:       newPackItem.Description,
		PackDefinition:    newPackItem.PackDefinition,
<<<<<<< HEAD
		PackTypes:         packDetectionTypes,
=======
		PackTypes:         packTypes,
>>>>>>> 0ff2b2f7
		DisplayName:       newPackItem.DisplayName,
		PackVersion:       version,
		ID:                input.ID,
		AvailableVersions: oldPackItem.AvailableVersions,
	}
	return pack
}

// updatePackDetections updates detections by:
// (1) setting up new items based on release data
// (2) writing out the new items
func updateDetectionsToVersion(userID string, pack *packTableItem, newDetectionItems map[string]*tableItem) error {
	newDetections, err := setupUpdateDetectionsToVersion(pack, newDetectionItems)
	if err != nil {
		return err
	}
	for _, newDetection := range newDetections {
		_, err = writeItem(newDetection, userID, nil)
		if err != nil {
			// TODO: should we try to rollback the other updated detections?
			return err
		}
	}
	return nil
}

// setupUpdatePackDetections is a helper method that will generate the new `panther-analysis` ddb table items
func setupUpdateDetectionsToVersion(pack *packTableItem, newDetectionItems map[string]*tableItem) ([]*tableItem, error) {
	// setup slice to return
	var newItems []*tableItem
	// First lookup the existing detections in this pack
	detections, err := detectionDdbLookup(pack.PackDefinition)
	if err != nil {
		return nil, err
	}
	// Then get a list of the updated detection in the pack
	newDetections := detectionSetLookup(newDetectionItems, pack.PackDefinition)
	if err != nil {
		return nil, err
	}
	// Loop through the new detections and update appropriate fields or
	//  create new detection
	for id, newDetection := range newDetections {
		if detection, ok := detections[id]; ok {
			// update existing detection
			detection.Body = newDetection.Body
			// detection.DedupPeriodMinutes = newDetection.DedupPeriodMinutes
			detection.Description = newDetection.Description
			detection.DisplayName = newDetection.DisplayName
			detection.Enabled = pack.Enabled
			detection.ResourceTypes = newDetection.ResourceTypes // aka LogTypes
			// detection.OutputIDs = newDetection.OutputIDs
			detection.Reference = newDetection.Reference
			detection.Reports = newDetection.Reports
			detection.Runbook = newDetection.Runbook
			// detection.Severity = newDetection.Severity
			detection.Tags = newDetection.Tags
			detection.Tests = newDetection.Tests
			// detection.Threshold = newDetection.Threshold
			newItems = append(newItems, detection)
		} else {
			// create new detection
			newItems = append(newItems, newDetection)
		}
	}
	return newItems, nil
}

// updatePackVersions update the `AvailableVersions` and `UpdateAvailable` metadata fields in the
// `panther-analysis-packs` ddb table
func updatePackVersions(newVersion models.Version, oldPackItems []*packTableItem) error {
	// First, look up the relevate pack and detection data for this release
	packVersionSet, detectionVersionSet, err := downloadValidatePackData(pantherGithubConfig, newVersion.ID)
	if err != nil {
		return err
	}
	newPacks := setupUpdatePacksVersions(newVersion, oldPackItems, packVersionSet, detectionVersionSet)
	if err != nil {
		return err
	}
	for _, newPack := range newPacks {
		if err = updatePack(newPack, newPack.LastModifiedBy); err != nil {
			return err
		}
	}
	return nil
}

// setupUpdatePacksVersions will create the new table items to write to the `panther-analysis-packs` ddb table
// it ensures a new version is added to `AvailableVersions` and the `UpdateAvailable` is set appropriately
func setupUpdatePacksVersions(newVersion models.Version, oldPackItems []*packTableItem,
	newPackItems map[string]*packTableItem, newPackDetections map[string]*tableItem) []*packTableItem {

	// setup var to return slice of updated pack items
	var newPacks []*packTableItem
	oldPackItemsMap := make(map[string]*packTableItem)
	// convert oldPacks to a map for ease of comparison
	for _, oldPack := range oldPackItems {
		oldPackItemsMap[oldPack.ID] = oldPack
	}
	// Loop through new packs. Old/deprecated packs will simply not get updated
	for id, newPack := range newPackItems {
		detections := detectionSetLookup(newPackDetections, newPack.PackDefinition)
		if oldPack, ok := oldPackItemsMap[id]; ok {
			// Update existing pack metadata fields: AvailableVersions and UpdateAvailable
			if !containsRelease(oldPack.AvailableVersions, newVersion.ID) {
				// only add the new version to the availableVersions if it is not already there
				oldPack.AvailableVersions = append(oldPack.AvailableVersions, newVersion)
				oldPack.UpdateAvailable = true
				newPacks = append(newPacks, oldPack)
			} else {
				// the pack already knows about this version, just continue
				continue
			}
		} else {
			// Add a new pack, and auto-disable it. AvailableVersionss will only
			// contain the version where it was added
			newPack.Enabled = false
			newPack.AvailableVersions = []models.Version{newVersion}
			// this is a new pack, adding the only version applicable to it so no update is available
			// lookup detections that will be in this pack
<<<<<<< HEAD
			packDetectionTypes := getDetectionTypeSet(detectionSetLookup(newPackDetections, newPack.PackDefinition))
=======
			packDetectionTypes := setPackTypes(detections)
>>>>>>> 0ff2b2f7
			newPack.PackTypes = packDetectionTypes
			newPack.UpdateAvailable = false
			newPack.PackVersion = newVersion
			newPack.LastModifiedBy = systemUserID
			newPack.CreatedBy = systemUserID
			newPack.Type = models.TypePack
			newPacks = append(newPacks, newPack)
		}
	}
	return newPacks
}

// updatePack is a wrapper around the `writePack` method
func updatePack(item *packTableItem, userID string) error {
	// ensure the correct type is set
	item.Type = models.TypePack
	if err := writePack(item, userID, nil); err != nil {
		return err
	}
	return nil
}

func detectionDdbLookup(detectionPattern models.PackDefinition) (map[string]*tableItem, error) {
	items := make(map[string]*tableItem)

	var filters []expression.ConditionBuilder

	// Currently only support specifying IDs
	if len(detectionPattern.IDs) > 0 {
		idFilter := expression.AttributeNotExists(expression.Name("lowerId"))
		for _, id := range detectionPattern.IDs {
			idFilter = idFilter.Or(expression.Contains(expression.Name("lowerId"), strings.ToLower(id)))
		}
		filters = append(filters, idFilter)
	}

	// Build the scan input
	// include all detection types
	scanInput, err := buildScanInput(
		[]models.DetectionType{},
		[]string{},
		filters...)
	if err != nil {
		return nil, err
	}

	// scan for all detections
	err = scanPages(scanInput, func(item tableItem) error {
		items[item.ID] = &item
		return nil
	})
	if err != nil {
		return nil, err
	}

	return items, nil
}

func detectionSetLookup(newDetections map[string]*tableItem, input models.PackDefinition) map[string]*tableItem {
	items := make(map[string]*tableItem)
	// Currently only support specifying IDs
	if len(input.IDs) > 0 {
		for _, id := range input.IDs {
			if detection, ok := newDetections[id]; ok {
				items[detection.ID] = detection
			} else {
				zap.L().Error("pack definition includes a detection that does not exist",
					zap.String("detectionId", id))
			}
		}
	}

	return items
}

<<<<<<< HEAD
func getDetectionTypeSet(detections map[string]*tableItem) map[models.DetectionType]int {
	detectionTypes := make(map[models.DetectionType]int)
	for _, detection := range detections {
		if _, ok := detectionTypes[detection.Type]; ok {
			detectionTypes[detection.Type] = detectionTypes[detection.Type] + 1
		} else {
			detectionTypes[detection.Type] = 1
		}
	}
	return detectionTypes
=======
// setPackTypes will loop through the detections/data models/globals that make it up
// and set the type counts. For example:
// {
//   "GLOBAL": 0, "DATAMODEL": 1, "RULE": 2, "POLICY": 3,
// }
func setPackTypes(detections map[string]*tableItem) map[models.DetectionType]int {
	packTypes := make(map[models.DetectionType]int)
	for _, detection := range detections {
		if _, ok := packTypes[detection.Type]; ok {
			packTypes[detection.Type] = packTypes[detection.Type] + 1
		} else {
			packTypes[detection.Type] = 1
		}
	}
	return packTypes
>>>>>>> 0ff2b2f7
}<|MERGE_RESOLUTION|>--- conflicted
+++ resolved
@@ -129,22 +129,14 @@
 
 	// get the new detections in the pack
 	newPackDetections := detectionSetLookup(detectionVersionSet, newPackItem.PackDefinition)
-<<<<<<< HEAD
-	packDetectionTypes := getDetectionTypeSet(newPackDetections)
-=======
 	packTypes := setPackTypes(newPackDetections)
->>>>>>> 0ff2b2f7
 	updateAvailable := isNewReleaseAvailable(version, []*packTableItem{oldPackItem})
 	pack := &packTableItem{
 		Enabled:           input.Enabled, // update the item enablement status if it has been updated
 		UpdateAvailable:   updateAvailable,
 		Description:       newPackItem.Description,
 		PackDefinition:    newPackItem.PackDefinition,
-<<<<<<< HEAD
-		PackTypes:         packDetectionTypes,
-=======
 		PackTypes:         packTypes,
->>>>>>> 0ff2b2f7
 		DisplayName:       newPackItem.DisplayName,
 		PackVersion:       version,
 		ID:                input.ID,
@@ -266,11 +258,7 @@
 			newPack.AvailableVersions = []models.Version{newVersion}
 			// this is a new pack, adding the only version applicable to it so no update is available
 			// lookup detections that will be in this pack
-<<<<<<< HEAD
-			packDetectionTypes := getDetectionTypeSet(detectionSetLookup(newPackDetections, newPack.PackDefinition))
-=======
 			packDetectionTypes := setPackTypes(detections)
->>>>>>> 0ff2b2f7
 			newPack.PackTypes = packDetectionTypes
 			newPack.UpdateAvailable = false
 			newPack.PackVersion = newVersion
@@ -346,18 +334,6 @@
 	return items
 }
 
-<<<<<<< HEAD
-func getDetectionTypeSet(detections map[string]*tableItem) map[models.DetectionType]int {
-	detectionTypes := make(map[models.DetectionType]int)
-	for _, detection := range detections {
-		if _, ok := detectionTypes[detection.Type]; ok {
-			detectionTypes[detection.Type] = detectionTypes[detection.Type] + 1
-		} else {
-			detectionTypes[detection.Type] = 1
-		}
-	}
-	return detectionTypes
-=======
 // setPackTypes will loop through the detections/data models/globals that make it up
 // and set the type counts. For example:
 // {
@@ -373,5 +349,4 @@
 		}
 	}
 	return packTypes
->>>>>>> 0ff2b2f7
 }