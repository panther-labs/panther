package handlers

/**
 * Panther is a Cloud-Native SIEM for the Modern Security Team.
 * Copyright (C) 2020 Panther Labs Inc
 *
 * This program is free software: you can redistribute it and/or modify
 * it under the terms of the GNU Affero General Public License as
 * published by the Free Software Foundation, either version 3 of the
 * License, or (at your option) any later version.
 *
 * This program is distributed in the hope that it will be useful,
 * but WITHOUT ANY WARRANTY; without even the implied warranty of
 * MERCHANTABILITY or FITNESS FOR A PARTICULAR PURPOSE.  See the
 * GNU Affero General Public License for more details.
 *
 * You should have received a copy of the GNU Affero General Public License
 * along with this program.  If not, see <https://www.gnu.org/licenses/>.
 */

import (
	"fmt"
	"net/http"
	"strings"

	"github.com/aws/aws-lambda-go/events"
	"github.com/aws/aws-sdk-go/service/dynamodb/expression"
	"go.uber.org/zap"

	"github.com/panther-labs/panther/api/lambda/analysis/models"
	"github.com/panther-labs/panther/pkg/gatewayapi"
)

func (API) PatchPack(input *models.PatchPackInput) *events.APIGatewayProxyResponse {
	// This is a partial update, so lookup existing item values
	oldItem, err := dynamoGetPack(input.ID, true)
	if err != nil {
		return &events.APIGatewayProxyResponse{
			Body:       fmt.Sprintf("Internal error finding %s (%s)", input.ID, models.TypePack),
			StatusCode: http.StatusInternalServerError,
		}
	}
	if oldItem == nil {
		return &events.APIGatewayProxyResponse{
			Body:       fmt.Sprintf("Cannot find %s (%s)", input.ID, models.TypePack),
			StatusCode: http.StatusNotFound,
		}
	}
	if !input.Enabled && input.VersionID != oldItem.PackVersion.ID {
		return &events.APIGatewayProxyResponse{
			Body:       fmt.Sprintf("Cannot update a disabled pack (%s)", input.ID),
			StatusCode: http.StatusBadRequest,
		}
	}
	// Update the enabled status and enabledRelease if it has changed
	// Note: currently only support `enabled` and `enabledRelease` updates from the `patch` operation
	return updatePackVersion(input, oldItem)
}

// updatePackVersion updates the version of pack enabled in dynamo, and updates the version of the detections in the pack in dynamo
// It accomplishes this by:
// (1) downloading the relevant release/version from github,
// (2) updating the pack version in the `panther-analysis-packs` ddb
// (3) updating the detections in the pack in the `panther-analysis` ddb
func updatePackVersion(input *models.PatchPackInput, oldPackItem *packTableItem) *events.APIGatewayProxyResponse {
	// First, look up the relevant pack and detection data for this release
	packVersionSet, detectionVersionSet, err := downloadValidatePackData(pantherGithubConfig, input.VersionID)
	if err != nil {
		zap.L().Error("error downloading and validating pack data", zap.Error(err))
		return &events.APIGatewayProxyResponse{
			Body:       fmt.Sprintf("Internal error downloading pack version (%d)", input.VersionID),
			StatusCode: http.StatusInternalServerError,
		}
	}
	if newPackItem, ok := packVersionSet[input.ID]; ok {
		// Update the detections in the pack
		err = updateDetectionsToVersion(input.UserID, oldPackItem, newPackItem, detectionVersionSet)
		if err != nil {
			zap.L().Error("Error updating pack detections", zap.Error(err))
			return &events.APIGatewayProxyResponse{StatusCode: http.StatusInternalServerError}
		}
		// Then, update the pack metadata and detection types
		newPack, err := updatePackToVersion(input, oldPackItem, newPackItem, detectionVersionSet)
		if err != nil {
			// TODO: do we need to attempt to rollback the update if the pack detection update fails?
			zap.L().Error("Error updating pack metadata", zap.Error(err))
			return &events.APIGatewayProxyResponse{StatusCode: http.StatusInternalServerError}
		}
		// return success
		return gatewayapi.MarshalResponse(newPack.Pack(), http.StatusOK)
	}
	zap.L().Error("Trying to update pack to a version where it does not exist",
		zap.String("pack", input.ID),
		zap.Int64("version", input.VersionID))
	return &events.APIGatewayProxyResponse{
		Body:       fmt.Sprintf("Internal error updating pack version (%d)", input.VersionID),
		StatusCode: http.StatusInternalServerError,
	}
}

// updatePackToVersion will update a pack to a specific version by:
// (1) ensuring the new version is in the pack's list of available versions
// (2) setting up the new `panther-anlaysis-packs` table item
// (3) calling the update using the new table item
func updatePackToVersion(input *models.PatchPackInput, oldPackItem *packTableItem,
	newPackItem *packTableItem, newDetections map[string]*tableItem) (*packTableItem, error) {

	// check that the new version is in the list of available versions
	if !containsRelease(oldPackItem.AvailableVersions, input.VersionID) {
		return nil, fmt.Errorf("attempting to enable a version (%d) that does not exist for pack (%s)", input.VersionID, oldPackItem.ID)
	}
	versionName, err := getReleaseName(pantherGithubConfig, input.VersionID)
	if err != nil {
		return nil, err
	}
	version := models.Version{
		ID:     input.VersionID,
		SemVer: versionName,
	}
	newPack := setupUpdatePackToVersion(input, version, oldPackItem, newPackItem, newDetections)
	err = updatePack(newPack, input.UserID)
	return newPack, err
}

// setupUpdatePackToVersion will return the new `panther-analysis-packs` ddb table item by
// updating the metadata fields to the new version values
func setupUpdatePackToVersion(input *models.PatchPackInput, version models.Version, oldPackItem *packTableItem,
	newPackItem *packTableItem, detectionVersionSet map[string]*tableItem) *packTableItem {

	// get the new detections in the pack
	newPackDetections := detectionSetLookup(detectionVersionSet, newPackItem.PackDefinition)
	packDetectionTypes := getDetectionTypeSet(newPackDetections)
	updateAvailable := isNewReleaseAvailable(version, []*packTableItem{oldPackItem})
	pack := &packTableItem{
		Enabled:           input.Enabled, // update the item enablement status if it has been updated
		UpdateAvailable:   updateAvailable,
		Description:       newPackItem.Description,
		PackDefinition:    newPackItem.PackDefinition,
		PackTypes:         packDetectionTypes,
		DisplayName:       newPackItem.DisplayName,
		PackVersion:       version,
		ID:                input.ID,
		AvailableVersions: oldPackItem.AvailableVersions,
	}
	return pack
}

// updatePackDetections updates detections by:
// (1) setting up new items based on release data
// (2) writing out the new items
func updateDetectionsToVersion(userID string, oldPack *packTableItem, pack *packTableItem, newDetectionItems map[string]*tableItem) error {
	newDetections, err := setupUpdateDetectionsToVersion(oldPack, pack, newDetectionItems)
	if err != nil {
		return err
	}
	for _, newDetection := range newDetections {
		_, err = writeItem(newDetection, userID, nil)
		if err != nil {
			// TODO: should we try to rollback the other updated detections?
			return err
		}
	}
	return nil
}

// setupUpdatePackDetections is a helper method that will generate the new `panther-analysis` ddb table items
func setupUpdateDetectionsToVersion(oldPack *packTableItem, pack *packTableItem, newDetectionItems map[string]*tableItem) ([]*tableItem, error) {
	// setup slice to return
	var newItems []*tableItem
	// First lookup the existing detections in this pack
	detections, err := detectionDdbLookup(pack.PackDefinition)
	if err != nil {
		return nil, err
	}
	// Then get a list of the updated detection in the pack
	newDetections := detectionSetLookup(newDetectionItems, pack.PackDefinition)
	if err != nil {
		return nil, err
	}
	// if we are enabling or disabling the pack, we need to enable/disable
	// the detections in it.
	// if this is simply updating the pack to a new version, we should
	// not update the enabled status of the detections in it
	// This will ensure user-enabled / user-disabled detections will remain
	enabledStatusChanged := false
	var otherExistingPacks []*packTableItem
	if oldPack.Enabled != pack.Enabled {
		enabledStatusChanged = true
		// if we are disabling a pack, we need to look up detection pack memebership
		// so that if a detection spans multiple packs, we only disable it if it
		// is not enabled via another pack
		// look up all other packs not including this one
		filter := expression.NotEqual(expression.Name("lowerId"), expression.Value(strings.ToLower(pack.ID)))
		scanInput, err := buildTableScanInput(env.PackTable, []models.DetectionType{models.TypePack}, []string{}, []expression.ConditionBuilder{filter}...)
		if err != nil {
			return nil, err
		}
		otherExistingPacks, err = getPackItems(scanInput)
		if err != nil {
			return nil, err
		}
	}
	// Loop through the new detections and update appropriate fields or
	//  create new detection
	for id, newDetection := range newDetections {
		if detection, ok := detections[id]; ok {
			// update existing detection
			detection.Body = newDetection.Body
			// detection.DedupPeriodMinutes = newDetection.DedupPeriodMinutes
			detection.Description = newDetection.Description
			detection.DisplayName = newDetection.DisplayName
			detection.ResourceTypes = newDetection.ResourceTypes // aka LogTypes
			// detection.OutputIDs = newDetection.OutputIDs
			detection.Reference = newDetection.Reference
			detection.Reports = newDetection.Reports
			detection.Runbook = newDetection.Runbook
			// detection.Severity = newDetection.Severity
			detection.Tags = newDetection.Tags
			detection.Tests = newDetection.Tests
			// detection.Threshold = newDetection.Threshold
			newItems = append(newItems, detection)
			if enabledStatusChanged {
				// if we are disabling this pack, make sure
				// the detections in it aren't in another enabled
				// pack before disabling it
				if !pack.Enabled {
					detection.Enabled = isDetectionInMultipleEnabledPacks(otherExistingPacks, id)
				}
				detection.Enabled = pack.Enabled
			}
		} else {
			// create new detection
			newItems = append(newItems, newDetection)
		}
	}
	return newItems, nil
}

// isDetectionInMultipleEnabledPacks will return True is a detection exists in another enabled pack
// otherwise it will return False
func isDetectionInMultipleEnabledPacks(packs []*packTableItem, detectionID string) bool {
	// if a user disables a pack, it disables all the detections in the pack unless those detections are in another pack
	for _, pack := range packs {
		packDetections, err := detectionDdbLookup(pack.DetectionPattern)
		if err != nil {
			zap.L().Error("error looking up detections in pack", zap.String("packId", pack.ID))
			return false
		}
		if _, ok := packDetections[detectionID]; ok {
			// This detection is in another pack:
			// If that other pack is enabled, go ahead and return true;
			// otherwise, continuing checking for any enabled pack that
			// contains this detection
			if pack.Enabled {
				return true
			}
		}
	}
	// if this detection does not exist in any other pack OR
	// all packs taht this detection is in are disabled, return false
	return false
}

// updatePackVersions update the `AvailableVersions` and `UpdateAvailable` metadata fields in the
// `panther-analysis-packs` ddb table
func updatePackVersions(newVersion models.Version, oldPackItems []*packTableItem) error {
	// First, look up the relevate pack and detection data for this release
<<<<<<< HEAD
	// This should also validate the detections; so as not to list a release that wouldn't actually work
	// or pass validatiaons
	packVersionSet, detectionVersionSet, err := downloadValidatePackData(pantherGithubConfig, newVersion)
=======
	packVersionSet, detectionVersionSet, err := downloadValidatePackData(pantherGithubConfig, newVersion.ID)
>>>>>>> 042b73ab
	if err != nil {
		return err
	}
	newPacks := setupUpdatePacksVersions(newVersion, oldPackItems, packVersionSet, detectionVersionSet)
	if err != nil {
		return err
	}
	for _, newPack := range newPacks {
		if err = updatePack(newPack, newPack.LastModifiedBy); err != nil {
			return err
		}
	}
	return nil
}

// setupUpdatePacksVersions will create the new table items to write to the `panther-analysis-packs` ddb table
// it ensures a new version is added to `AvailableVersions` and the `UpdateAvailable` is set appropriately
func setupUpdatePacksVersions(newVersion models.Version, oldPackItems []*packTableItem,
	newPackItems map[string]*packTableItem, newPackDetections map[string]*tableItem) []*packTableItem {

	// setup var to return slice of updated pack items
	var newPacks []*packTableItem
	oldPackItemsMap := make(map[string]*packTableItem)
	// convert oldPacks to a map for ease of comparison
	for _, oldPack := range oldPackItems {
		oldPackItemsMap[oldPack.ID] = oldPack
	}
	// Loop through new packs. Old/deprecated packs will simply not get updated
	for id, newPack := range newPackItems {
		if oldPack, ok := oldPackItemsMap[id]; ok {
			// Update existing pack metadata fields: AvailableVersions and UpdateAvailable
			if !containsRelease(oldPack.AvailableVersions, newVersion.ID) {
				// only add the new version to the availableVersions if it is not already there
				oldPack.AvailableVersions = append(oldPack.AvailableVersions, newVersion)
				oldPack.UpdateAvailable = true
				newPacks = append(newPacks, oldPack)
			} else {
				// the pack already knows about this version, just continue
				continue
			}
		} else {
			// Add a new pack, and auto-disable it. AvailableVersionss will only
			// contain the version where it was added
			newPack.Enabled = false
			newPack.AvailableVersions = []models.Version{newVersion}
			// this is a new pack, adding the only version applicable to it so no update is available
			// lookup detections that will be in this pack
			packDetectionTypes := getDetectionTypeSet(detectionSetLookup(newPackDetections, newPack.PackDefinition))
			newPack.PackTypes = packDetectionTypes
			newPack.UpdateAvailable = false
			newPack.PackVersion = newVersion
			newPack.LastModifiedBy = systemUserID
			newPack.CreatedBy = systemUserID
			newPack.Type = models.TypePack
			newPacks = append(newPacks, newPack)
		}
	}
	return newPacks
}

// updatePack is a wrapper around the `writePack` method
func updatePack(item *packTableItem, userID string) error {
	// ensure the correct type is set
	item.Type = models.TypePack
	if err := writePack(item, userID, nil); err != nil {
		return err
	}
	return nil
}

func detectionDdbLookup(detectionPattern models.PackDefinition) (map[string]*tableItem, error) {
	items := make(map[string]*tableItem)

	var filters []expression.ConditionBuilder

	// Currently only support specifying IDs
	if len(detectionPattern.IDs) > 0 {
		idFilter := expression.AttributeNotExists(expression.Name("lowerId"))
		for _, id := range detectionPattern.IDs {
			idFilter = idFilter.Or(expression.Contains(expression.Name("lowerId"), strings.ToLower(id)))
		}
		filters = append(filters, idFilter)
	}

	// Build the scan input
	// include all detection types
	scanInput, err := buildScanInput(
		[]models.DetectionType{},
		[]string{},
		filters...)
	if err != nil {
		return nil, err
	}

	// scan for all detections
	err = scanPages(scanInput, func(item tableItem) error {
		items[item.ID] = &item
		return nil
	})
	if err != nil {
		return nil, err
	}

	return items, nil
}

func detectionSetLookup(newDetections map[string]*tableItem, input models.PackDefinition) map[string]*tableItem {
	items := make(map[string]*tableItem)
	// Currently only support specifying IDs
	if len(input.IDs) > 0 {
		for _, id := range input.IDs {
			if detection, ok := newDetections[id]; ok {
				items[detection.ID] = detection
			} else {
				zap.L().Error("pack definition includes a detection that does not exist",
					zap.String("detectionId", id))
			}
		}
	}

	return items
}

func getDetectionTypeSet(detections map[string]*tableItem) map[models.DetectionType]int {
	detectionTypes := make(map[models.DetectionType]int)
	for _, detection := range detections {
		if _, ok := detectionTypes[detection.Type]; ok {
			detectionTypes[detection.Type] = detectionTypes[detection.Type] + 1
		} else {
			detectionTypes[detection.Type] = 1
		}
	}
	return detectionTypes
}<|MERGE_RESOLUTION|>--- conflicted
+++ resolved
@@ -191,7 +191,8 @@
 		// is not enabled via another pack
 		// look up all other packs not including this one
 		filter := expression.NotEqual(expression.Name("lowerId"), expression.Value(strings.ToLower(pack.ID)))
-		scanInput, err := buildTableScanInput(env.PackTable, []models.DetectionType{models.TypePack}, []string{}, []expression.ConditionBuilder{filter}...)
+		scanInput, err := buildTableScanInput(env.PackTable, []models.DetectionType{models.TypePack},
+			[]string{}, []expression.ConditionBuilder{filter}...)
 		if err != nil {
 			return nil, err
 		}
@@ -241,7 +242,7 @@
 func isDetectionInMultipleEnabledPacks(packs []*packTableItem, detectionID string) bool {
 	// if a user disables a pack, it disables all the detections in the pack unless those detections are in another pack
 	for _, pack := range packs {
-		packDetections, err := detectionDdbLookup(pack.DetectionPattern)
+		packDetections, err := detectionDdbLookup(pack.PackDefinition)
 		if err != nil {
 			zap.L().Error("error looking up detections in pack", zap.String("packId", pack.ID))
 			return false
@@ -257,7 +258,7 @@
 		}
 	}
 	// if this detection does not exist in any other pack OR
-	// all packs taht this detection is in are disabled, return false
+	// all packs that this detection is in are disabled, return false
 	return false
 }
 
@@ -265,13 +266,9 @@
 // `panther-analysis-packs` ddb table
 func updatePackVersions(newVersion models.Version, oldPackItems []*packTableItem) error {
 	// First, look up the relevate pack and detection data for this release
-<<<<<<< HEAD
 	// This should also validate the detections; so as not to list a release that wouldn't actually work
 	// or pass validatiaons
-	packVersionSet, detectionVersionSet, err := downloadValidatePackData(pantherGithubConfig, newVersion)
-=======
 	packVersionSet, detectionVersionSet, err := downloadValidatePackData(pantherGithubConfig, newVersion.ID)
->>>>>>> 042b73ab
 	if err != nil {
 		return err
 	}
