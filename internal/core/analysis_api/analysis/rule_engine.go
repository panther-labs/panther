package analysis

/**
 * Panther is a Cloud-Native SIEM for the Modern Security Team.
 * Copyright (C) 2020 Panther Labs Inc
 *
 * This program is free software: you can redistribute it and/or modify
 * it under the terms of the GNU Affero General Public License as
 * published by the Free Software Foundation, either version 3 of the
 * License, or (at your option) any later version.
 *
 * This program is distributed in the hope that it will be useful,
 * but WITHOUT ANY WARRANTY; without even the implied warranty of
 * MERCHANTABILITY or FITNESS FOR A PARTICULAR PURPOSE.  See the
 * GNU Affero General Public License for more details.
 *
 * You should have received a copy of the GNU Affero General Public License
 * along with this program.  If not, see <https://www.gnu.org/licenses/>.
 */

import (
	"fmt"
	"strconv"

	"github.com/aws/aws-sdk-go/service/lambda/lambdaiface"
	jsoniter "github.com/json-iterator/go"
	"github.com/pkg/errors"

	enginemodels "github.com/panther-labs/panther/api/lambda/analysis"
	"github.com/panther-labs/panther/api/lambda/analysis/models"
	"github.com/panther-labs/panther/pkg/genericapi"
)

// RuleEngine is a proxy for the rule engine backend (currently another lambda function).
type RuleEngine struct {
	lambdaClient lambdaiface.LambdaAPI
	lambdaName   string
}

func NewRuleEngine(lambdaClient lambdaiface.LambdaAPI, lambdaName string) RuleEngine {
	return RuleEngine{
		lambdaClient: lambdaClient,
		lambdaName:   lambdaName,
	}
}

func (e *RuleEngine) TestRule(rule *models.TestRuleInput) (*models.TestRuleOutput, error) {
	// Build the list of events to run the rule against
	inputEvents := make([]enginemodels.Event, len(rule.Tests))
	for i, test := range rule.Tests {
		var attrs map[string]interface{}
		if err := jsoniter.UnmarshalFromString(test.Resource, &attrs); err != nil {
			//nolint // Error is capitalized because will be returned to the UI
			return nil, &TestInputError{fmt.Errorf(`Event for test "%s" is not valid json: %w`, test.Name, err)}
		}

		inputEvents[i] = enginemodels.Event{
			Data: attrs,
			ID:   strconv.Itoa(i),
		}
	}

	input := enginemodels.RulesEngineInput{
		Rules: []enginemodels.Rule{
			{
				Body:     rule.Body,
				ID:       testRuleID, // doesn't matter as we're only running one rule
				LogTypes: rule.LogTypes,
			},
		},
		Events: inputEvents,
	}

	// Send the request to the rule-engine
	var engineOutput enginemodels.RulesEngineOutput
	err := genericapi.Invoke(e.lambdaClient, e.lambdaName, &input, &engineOutput)
	if err != nil {
		return nil, errors.Wrap(err, "error invoking rule engine")
	}

	// Translate rule engine output to test results.
	testResult := &models.TestRuleOutput{
		Results: make([]models.TestRuleRecord, len(engineOutput.Results)),
	}
	for i, result := range engineOutput.Results {
		// Determine which test case this result corresponds to.
		testIndex, err := strconv.Atoi(result.ID)
		if err != nil {
			return nil, errors.Wrapf(err, "unable to extract test number from test result resourceID %s", result.ID)
		}
		test := rule.Tests[testIndex]

		record := models.TestRuleRecord{
			ID:     result.ID,
			Name:   test.Name,
			Passed: hasPassed(test.ExpectedResult, result),
			Functions: models.TestRuleRecordFunctions{
				Rule: buildTestSubRecord(strconv.FormatBool(result.RuleOutput), result.RuleError),
			},
		}
		if result.GenericError != "" {
			record.Error = &models.TestError{Message: result.GenericError}
		}

		// The remaining functions are only included if the user expects rule() to match the event
		if test.ExpectedResult {
<<<<<<< HEAD
			// Show the output of other functions only if user expects rule() to match the event (ie return True).
			testResult.Results[i].DedupOutput = result.DedupOutput
			testResult.Results[i].DedupError = result.DedupError
			testResult.Results[i].TitleOutput = result.TitleOutput
			testResult.Results[i].TitleError = result.TitleError
			testResult.Results[i].DescriptionOutput = result.DescriptionOutput
			testResult.Results[i].DescriptionError = result.DescriptionError
			testResult.Results[i].ReferenceOutput = result.ReferenceOutput
			testResult.Results[i].ReferenceError = result.ReferenceError
			testResult.Results[i].SeverityOutput = result.SeverityOutput
			testResult.Results[i].SeverityError = result.SeverityError
			testResult.Results[i].RunbookOutput = result.RunbookOutput
			testResult.Results[i].RunbookError = result.RunbookError
			testResult.Results[i].DestinationOverrideOutput = result.DestinationOverrideOutput
			testResult.Results[i].DestinationOverrideError = result.DestinationOverrideError
			testResult.Results[i].AlertContextOutput = truncate(result.AlertContextOutput) // truncate, can be huge json
			testResult.Results[i].AlertContextError = result.AlertContextError
=======
			record.Functions.Title = buildTestSubRecord(result.TitleOutput, result.TitleError)
			record.Functions.Dedup = buildTestSubRecord(result.DedupOutput, result.DedupError)
			record.Functions.AlertContext = buildTestSubRecord(truncate(result.AlertContextOutput), result.AlertContextError)
>>>>>>> 4c390807
		}

		testResult.Results[i] = record
	}
	return testResult, nil
}

func buildTestSubRecord(output, error string) *models.TestDetectionSubRecord {
	if output == "" && error == "" {
		return nil
	}

	result := &models.TestDetectionSubRecord{}
	if output != "" {
		result.Output = &output
	}
	if error != "" {
		result.Error = &models.TestError{Message: error}
	}
	return result
}

func truncate(s string) string {
	maxChars := 140
	if len(s) > maxChars {
		return s[:maxChars] + "..."
	}
	return s
}

func hasPassed(expectedRuleOutput bool, result enginemodels.RuleResult) bool {
	if len(result.GenericError) > 0 || len(result.RuleError) > 0 {
		// If there is an error in the script functions, like import/syntax/indentation error or rule() raised
		// an exception, fail the test.
		return false
	}
	if !expectedRuleOutput {
		// rule() should return false (not match the event), so the other functions (title/dedup etc) should not
		// affect the test result.
		return result.RuleOutput == expectedRuleOutput
	}

	// rule() should return True. We also expect the other functions to not raise any exceptions.
	return !result.Errored && (result.RuleOutput == expectedRuleOutput)
}

const testRuleID = "RuleAPITestRule"<|MERGE_RESOLUTION|>--- conflicted
+++ resolved
@@ -104,29 +104,15 @@
 
 		// The remaining functions are only included if the user expects rule() to match the event
 		if test.ExpectedResult {
-<<<<<<< HEAD
-			// Show the output of other functions only if user expects rule() to match the event (ie return True).
-			testResult.Results[i].DedupOutput = result.DedupOutput
-			testResult.Results[i].DedupError = result.DedupError
-			testResult.Results[i].TitleOutput = result.TitleOutput
-			testResult.Results[i].TitleError = result.TitleError
-			testResult.Results[i].DescriptionOutput = result.DescriptionOutput
-			testResult.Results[i].DescriptionError = result.DescriptionError
-			testResult.Results[i].ReferenceOutput = result.ReferenceOutput
-			testResult.Results[i].ReferenceError = result.ReferenceError
-			testResult.Results[i].SeverityOutput = result.SeverityOutput
-			testResult.Results[i].SeverityError = result.SeverityError
-			testResult.Results[i].RunbookOutput = result.RunbookOutput
-			testResult.Results[i].RunbookError = result.RunbookError
-			testResult.Results[i].DestinationOverrideOutput = result.DestinationOverrideOutput
-			testResult.Results[i].DestinationOverrideError = result.DestinationOverrideError
-			testResult.Results[i].AlertContextOutput = truncate(result.AlertContextOutput) // truncate, can be huge json
-			testResult.Results[i].AlertContextError = result.AlertContextError
-=======
 			record.Functions.Title = buildTestSubRecord(result.TitleOutput, result.TitleError)
 			record.Functions.Dedup = buildTestSubRecord(result.DedupOutput, result.DedupError)
 			record.Functions.AlertContext = buildTestSubRecord(truncate(result.AlertContextOutput), result.AlertContextError)
->>>>>>> 4c390807
+			// Show the output of other functions only if user expects rule() to match the event (ie return True).
+			record.Functions.Description = buildTestSubRecord(result.DescriptionOutput, result.DescriptionError)
+			record.Functions.Reference = buildTestSubRecord(result.ReferenceOutput, result.ReferenceError)
+			record.Functions.Severity = buildTestSubRecord(result.SeverityOutput, result.SeverityError)
+			record.Functions.Runbook = buildTestSubRecord(result.RunbookOutput, result.RunbookError)
+			record.Functions.DestinationOverride = buildTestSubRecord(result.DestinationOverrideOutput)
 		}
 
 		testResult.Results[i] = record
