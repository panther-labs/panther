package main

/**
 * Panther is a Cloud-Native SIEM for the Modern Security Team.
 * Copyright (C) 2020 Panther Labs Inc
 *
 * This program is free software: you can redistribute it and/or modify
 * it under the terms of the GNU Affero General Public License as
 * published by the Free Software Foundation, either version 3 of the
 * License, or (at your option) any later version.
 *
 * This program is distributed in the hope that it will be useful,
 * but WITHOUT ANY WARRANTY; without even the implied warranty of
 * MERCHANTABILITY or FITNESS FOR A PARTICULAR PURPOSE.  See the
 * GNU Affero General Public License for more details.
 *
 * You should have received a copy of the GNU Affero General Public License
 * along with this program.  If not, see <https://www.gnu.org/licenses/>.
 */

import (
	"bufio"
	"encoding/base64"
	"fmt"
	"io/ioutil"
	"os"
	"path"
	"sort"
	"strings"
	"testing"
	"time"

	"github.com/aws/aws-sdk-go/aws"
	"github.com/aws/aws-sdk-go/aws/session"
	"github.com/aws/aws-sdk-go/service/cloudformation"
	"github.com/google/uuid"
	jsoniter "github.com/json-iterator/go"
	"github.com/stretchr/testify/assert"
	"github.com/stretchr/testify/require"

	"github.com/panther-labs/panther/api/gateway/analysis/client"
	"github.com/panther-labs/panther/api/gateway/analysis/client/operations"
	"github.com/panther-labs/panther/api/gateway/analysis/models"
	"github.com/panther-labs/panther/pkg/gatewayapi"
	"github.com/panther-labs/panther/pkg/shutil"
	"github.com/panther-labs/panther/pkg/testutils"
)

const (
	bootstrapStack      = "panther-bootstrap"
	gatewayStack        = "panther-bootstrap-gateway"
	tableName           = "panther-analysis"
	analysesRoot        = "./test_analyses"
	analysesZipLocation = "./bulk_upload.zip"
)

var (
	integrationTest bool
	awsSession      = session.Must(session.NewSession())
	httpClient      = gatewayapi.GatewayClient(awsSession)
	apiClient       *client.PantherAnalysisAPI

	userID = models.UserID("521a1c7b-273f-4a03-99a7-5c661de5b0e8")

	// NOTE: this gets changed by the bulk upload!
	policy = &models.Policy{
		AutoRemediationID:         "fix-it",
		AutoRemediationParameters: map[string]string{"hello": "world", "emptyParameter": ""},
		ComplianceStatus:          models.ComplianceStatusPASS,
		Description:               "Matches every resource",
		DisplayName:               "AlwaysTrue",
		Enabled:                   true,
		ID:                        "Test:Policy",
		ResourceTypes:             []string{"AWS.S3.Bucket"},
		Severity:                  "MEDIUM",
		Suppressions:              models.Suppressions{"panther.*"},
		Tags:                      []string{"policyTag"},
		OutputIds:                 []string{"policyOutput"},
		Tests: []*models.UnitTest{
			{
				Name:           "This will be True",
				ExpectedResult: true,
				Resource:       `{}`,
			},
			{
				Name:           "This will also be True",
				ExpectedResult: true,
				Resource:       `{"nested": {}}`,
			},
		},
		Reports: map[string][]string{},
	}
	versionedPolicy *models.Policy // this will get set when we modify policy for use in delete testing

	policyFromBulk = &models.Policy{
		AutoRemediationParameters: map[string]string{"hello": "goodbye"},
		ComplianceStatus:          models.ComplianceStatusPASS,
		CreatedBy:                 userID,
		ID:                        "AWS.CloudTrail.Log.Validation.Enabled",
		Enabled:                   true,
		ResourceTypes:             []string{"AWS.CloudTrail"},
		LastModifiedBy:            userID,
		Tags:                      []string{"AWS Managed Rules - Management and Governance", "CIS"},
		OutputIds:                 []string{"621a1c7b-273f-4a03-99a7-5c661de5b0e8"},
		Reports:                   map[string][]string{},
		Reference:                 "reference.link",
		Runbook:                   "Runbook\n",
		Severity:                  "MEDIUM",
		Description:               "This rule validates that AWS CloudTrails have log file validation enabled.\n",
		Tests: []*models.UnitTest{
			{
				Name:           "Log File Validation Disabled",
				ExpectedResult: false,
				Resource: `{
        "Info": {
          "LogFileValidationEnabled": false
        },
        "EventSelectors": [
          {
            "DataResources": [
              {
                "Type": "AWS::S3::Object",
                "Values": null
              }
            ],
            "IncludeManagementEvents": false,
            "ReadWriteType": "All"
          }
        ]
      }`,
			},
			{
				Name:           "Log File Validation Enabled",
				ExpectedResult: true,
				Resource: `{
        "Info": {
          "LogFileValidationEnabled": true
        },
        "Bucket": {
          "CreationDate": "2019-01-01T00:00:00Z",
          "Grants": [
            {
              "Grantee": {
                "URI": null
              },
              "Permission": "FULL_CONTROL"
            }
          ],
          "Owner": {
            "DisplayName": "panther-admins",
            "ID": "longalphanumericstring112233445566778899"
          },
          "Versioning": null
        },
        "EventSelectors": [
          {
            "DataResources": [
              {
                "Type": "AWS::S3::Object",
                "Values": null
              }
            ],
            "ReadWriteType": "All"
          }
        ]
      }`,
			},
		},
	}

	policyFromBulkJSON = &models.Policy{
		AutoRemediationID:         "fix-it",
		AutoRemediationParameters: map[string]string{"hello": "goodbye"},
		ComplianceStatus:          models.ComplianceStatusPASS,
		CreatedBy:                 userID,
		Description:               "Matches every resource",
		DisplayName:               "AlwaysTrue",
		Enabled:                   true,
		ID:                        "Test:Policy:JSON",
		LastModifiedBy:            userID,
		ResourceTypes:             []string{"AWS.S3.Bucket"},
		Severity:                  "MEDIUM",
		Suppressions:              []string{},
		Tags:                      []string{},
		OutputIds:                 []string{},
		Reports:                   map[string][]string{},
		Tests: []*models.UnitTest{
			{
				Name:           "This will be True",
				ExpectedResult: true,
				Resource:       `{"Bucket": "empty"}`,
			},
		},
	}

	rule = &models.Rule{
		Body:               "def rule(event): return len(event) > 0\n",
		Description:        "Matches every non-empty event",
		Enabled:            true,
		ID:                 "NonEmptyEvent",
		LogTypes:           []string{"AWS.CloudTrail"},
		Severity:           "HIGH",
		Tests:              []*models.UnitTest{},
		Tags:               []string{"test-tag"},
		OutputIds:          []string{"test-output1", "test-output2"},
		Reports:            map[string][]string{},
		DedupPeriodMinutes: 1440,
		Threshold:          10,
	}

	global = &models.Global{
		Body:        "def helper_is_true(truthy): return truthy is True\n",
		Description: "Provides a helper function",
		ID:          "GlobalTypeAnalysis",
	}
)

func TestMain(m *testing.M) {
	integrationTest = strings.ToLower(os.Getenv("INTEGRATION_TEST")) == "true"
	os.Exit(m.Run())
}

// TestIntegrationAPI is the single integration test - invokes the live API Gateway.
func TestIntegrationAPI(t *testing.T) {
	if !integrationTest {
		t.Skip()
	}

	// Set expected bodies from test files
	trueBody, err := ioutil.ReadFile(path.Join(analysesRoot, "policy_always_true.py"))
	require.NoError(t, err)
	policy.Body = models.Body(trueBody)
	policyFromBulkJSON.Body = models.Body(trueBody)

	cloudtrailBody, err := ioutil.ReadFile(path.Join(analysesRoot, "policy_aws_cloudtrail_log_validation_enabled.py"))
	require.NoError(t, err)
	policyFromBulk.Body = models.Body(cloudtrailBody)

	// Lookup analysis bucket name
	cfnClient := cloudformation.New(awsSession)
	response, err := cfnClient.DescribeStacks(
		&cloudformation.DescribeStacksInput{StackName: aws.String(bootstrapStack)})
	require.NoError(t, err)
	var bucketName string
	for _, output := range response.Stacks[0].Outputs {
		if aws.StringValue(output.OutputKey) == "AnalysisVersionsBucket" {
			bucketName = *output.OutputValue
			break
		}
	}
	require.NotEmpty(t, bucketName)

	// Lookup analysis-api endpoint
	response, err = cfnClient.DescribeStacks(
		&cloudformation.DescribeStacksInput{StackName: aws.String(gatewayStack)})
	require.NoError(t, err)
	var endpoint string
	for _, output := range response.Stacks[0].Outputs {
		if aws.StringValue(output.OutputKey) == "AnalysisApiEndpoint" {
			endpoint = *output.OutputValue
			break
		}
	}
	require.NotEmpty(t, endpoint)

	// Reset data stores: S3 bucket and Dynamo table
	require.NoError(t, testutils.ClearS3Bucket(awsSession, bucketName))
	require.NoError(t, testutils.ClearDynamoTable(awsSession, tableName))

	apiClient = client.NewHTTPClientWithConfig(nil, client.DefaultTransportConfig().
		WithBasePath("/v1").WithHost(endpoint))

	// ORDER MATTERS!

	t.Run("TestPolicies", func(t *testing.T) {
		t.Run("TestPolicyPass", testPolicyPass)
		t.Run("TestPolicyPassAllResourceTypes", testPolicyPassAllResourceTypes)
		t.Run("TestPolicyFail", testPolicyFail)
		t.Run("TestPolicyError", testPolicyError)
		t.Run("TestPolicyMixed", testPolicyMixed)
	})

	// These tests must be run before any data is input
	t.Run("TestEmpty", func(t *testing.T) {
		t.Run("GetEnabledEmpty", getEnabledEmpty)
		t.Run("ListNotFound", listNotFound)
	})

	t.Run("Create", func(t *testing.T) {
		t.Run("CreatePolicyInvalid", createInvalid)
		t.Run("CreatePolicySuccess", createPolicySuccess)
		t.Run("CreateRuleSuccess", createRuleSuccess)
		// This test (and the other global tests) does trigger the layer-manager lambda to run, but since there is only
		// support for a single global nothing changes (the version gets bumped a few times). Once multiple globals are
		// supported, these tests can be improved to run policies and rules that rely on these imports.
		t.Run("CreateGlobalSuccess", createGlobalSuccess)

		t.Run("SaveEnabledPolicyFailingTests", saveEnabledPolicyFailingTests)
		t.Run("SaveDisabledPolicyFailingTests", saveDisabledPolicyFailingTests)
		t.Run("SaveEnabledPolicyPassingTests", saveEnabledPolicyPassingTests)
		t.Run("SavePolicyInvalidTestInputJson", savePolicyInvalidTestInputJSON)

		t.Run("SaveEnabledRuleFailingTests", saveEnabledRuleFailingTests)
		t.Run("SaveDisabledRuleFailingTests", saveDisabledRuleFailingTests)
		t.Run("SaveEnabledRulePassingTests", saveEnabledRulePassingTests)
		t.Run("SaveRuleInvalidTestInputJson", saveRuleInvalidTestInputJSON)
	})
	if t.Failed() {
		return
	}

	t.Run("Get", func(t *testing.T) {
		t.Run("GetNotFound", getNotFound)
		t.Run("GetLatest", getLatest)
		t.Run("GetVersion", getVersion)
		t.Run("GetRule", getRule)
		t.Run("GetRuleWrongType", getRuleWrongType)
		t.Run("GetGlobal", getGlobal)
	})

	// NOTE! This will mutate the original policy above!
	t.Run("BulkUpload", func(t *testing.T) {
		t.Run("BulkUploadInvalid", bulkUploadInvalid)
		t.Run("BulkUploadSuccess", bulkUploadSuccess)
	})
	if t.Failed() {
		return
	}

	t.Run("List", func(t *testing.T) {
		t.Run("ListSuccess", listSuccess)
		t.Run("ListFiltered", listFiltered)
		t.Run("ListPaging", listPaging)
		t.Run("ListRules", listRules)
		t.Run("GetEnabledPolicies", getEnabledPolicies)
		t.Run("GetEnabledRules", getEnabledRules)
	})

	t.Run("Modify", func(t *testing.T) {
		t.Run("ModifyInvalid", modifyInvalid)
		t.Run("ModifyNotFound", modifyNotFound)
		t.Run("ModifySuccess", modifySuccess)
		t.Run("ModifyRule", modifyRule)
		t.Run("ModifyGlobal", modifyGlobal)
	})

	t.Run("Suppress", func(t *testing.T) {
		t.Run("SuppressNotFound", suppressNotFound)
		t.Run("SuppressSuccess", suppressSuccess)
	})

	// TODO: Add integration tests for integrated pass/fail info
	// E.g. filter + sort policies with different failure counts

	t.Run("Delete", func(t *testing.T) {
		t.Run("DeleteInvalid", deleteInvalid)
		t.Run("DeleteNotExists", deleteNotExists)
		t.Run("DeleteSuccess", deleteSuccess)
		t.Run("DeleteGlobal", deleteGlobal)
	})
}

func testPolicyPass(t *testing.T) {
	t.Run(string(models.AnalysisTypePOLICY), func(t *testing.T) {
		testPolicy := &models.TestPolicy{
			AnalysisType:  models.AnalysisTypePOLICY,
			Body:          policy.Body,
			ResourceTypes: policy.ResourceTypes,
			Tests:         policy.Tests,
		}
		expected := &models.TestPolicyResult{
			TestSummary:  true,
			TestsErrored: models.TestsErrored{},
			TestsFailed:  models.TestsFailed{},
			TestsPassed:  models.TestsPassed{string(policy.Tests[0].Name), string(policy.Tests[1].Name)},
		}

		result, err := apiClient.Operations.TestPolicy(&operations.TestPolicyParams{
			Body:       testPolicy,
			HTTPClient: httpClient,
		})

		require.NoError(t, err)
		assert.Equal(t, expected, result.Payload)
	})

	t.Run(string(models.AnalysisTypeRULE), func(t *testing.T) {
		testPolicy := &models.TestPolicy{
			AnalysisType:  models.AnalysisTypeRULE,
			Body:          "def rule(e): return True",
			ResourceTypes: policy.ResourceTypes,
			Tests:         policy.Tests,
		}
		expected := &models.TestRuleResult{
			TestSummary: true,
			Results: []*models.RuleResult{
				{
					DedupOutput: "defaultDedupString:RuleAPITestRule",
<<<<<<< HEAD
=======
					Passed:      true,
>>>>>>> 7bacde48
					Errored:     false,
					ID:          "0",
					RuleOutput:  true,
					RuleID:      "RuleAPITestRule",
					TitleOutput: "",
<<<<<<< HEAD
				}, {
					DedupOutput: "defaultDedupString:RuleAPITestRule",
=======
					TestName:    string(policy.Tests[0].Name),
				}, {
					DedupOutput: "defaultDedupString:RuleAPITestRule",
					Passed:      true,
>>>>>>> 7bacde48
					Errored:     false,
					ID:          "1",
					RuleOutput:  true,
					RuleID:      "RuleAPITestRule",
					TitleOutput: "",
<<<<<<< HEAD
=======
					TestName:    string(policy.Tests[1].Name),
>>>>>>> 7bacde48
				},
			},
		}

		result, err := apiClient.Operations.TestRule(&operations.TestRuleParams{
			Body:       testPolicy,
			HTTPClient: httpClient,
		})

		require.NoError(t, err)
		assert.Equal(t, expected, result.Payload)
	})
}

func testPolicyPassAllResourceTypes(t *testing.T) {
	t.Run(string(models.AnalysisTypePOLICY), func(t *testing.T) {
		testPolicy := &models.TestPolicy{
			AnalysisType:  models.AnalysisTypePOLICY,
			Body:          "def policy(resource): return True",
			ResourceTypes: []string{},   // means applicable to all resource types
			Tests:         policy.Tests, // just reuse from the example policy
		}
		expected := &models.TestPolicyResult{
			TestSummary:  true,
			TestsErrored: models.TestsErrored{},
			TestsFailed:  models.TestsFailed{},
			TestsPassed:  models.TestsPassed{string(policy.Tests[0].Name), string(policy.Tests[1].Name)},
		}

		result, err := apiClient.Operations.TestPolicy(&operations.TestPolicyParams{
			Body:       testPolicy,
			HTTPClient: httpClient,
		})

		require.NoError(t, err)
		assert.Equal(t, expected, result.Payload)
	})

	t.Run(string(models.AnalysisTypeRULE), func(t *testing.T) {
		testPolicy := &models.TestPolicy{
			AnalysisType:  models.AnalysisTypeRULE,
			Body:          "def rule(e): return True",
			ResourceTypes: []string{},   // means applicable to all resource types
			Tests:         policy.Tests, // just reuse from the example policy
		}
		expected := &models.TestRuleResult{
			TestSummary: true,
			Results: []*models.RuleResult{
				{
					DedupOutput: "defaultDedupString:RuleAPITestRule",
					Passed:      true,
					Errored:     false,
					ID:          "0",
					RuleOutput:  true,
					RuleID:      "RuleAPITestRule",
					TitleOutput: "",
<<<<<<< HEAD
=======
					TestName:    string(policy.Tests[0].Name),
>>>>>>> 7bacde48
				}, {
					DedupOutput: "defaultDedupString:RuleAPITestRule",
					Passed:      true,
					Errored:     false,
					ID:          "1",
					RuleOutput:  true,
					RuleID:      "RuleAPITestRule",
					TitleOutput: "",
<<<<<<< HEAD
=======
					TestName:    string(policy.Tests[1].Name),
>>>>>>> 7bacde48
				},
			},
		}

		result, err := apiClient.Operations.TestRule(&operations.TestRuleParams{
			Body:       testPolicy,
			HTTPClient: httpClient,
		})

		require.NoError(t, err)
		assert.Equal(t, expected, result.Payload)
	})
}

func testPolicyFail(t *testing.T) {
	result, err := apiClient.Operations.TestPolicy(&operations.TestPolicyParams{
		Body: &models.TestPolicy{
			AnalysisType:  models.AnalysisTypePOLICY,
			Body:          "def policy(resource): return False",
			ResourceTypes: policy.ResourceTypes,
			Tests:         policy.Tests,
		},
		HTTPClient: httpClient,
	})

	require.NoError(t, err)
	expected := &models.TestPolicyResult{
		TestSummary:  false,
		TestsErrored: models.TestsErrored{},
		TestsFailed:  models.TestsFailed{string(policy.Tests[0].Name), string(policy.Tests[1].Name)},
		TestsPassed:  models.TestsPassed{},
	}
	assert.Equal(t, expected, result.Payload)
}

func testPolicyError(t *testing.T) {
	result, err := apiClient.Operations.TestPolicy(&operations.TestPolicyParams{
		Body: &models.TestPolicy{
			AnalysisType:  models.AnalysisTypePOLICY,
			Body:          "whatever, I do what I want",
			ResourceTypes: policy.ResourceTypes,
			Tests:         policy.Tests,
		},
		HTTPClient: httpClient,
	})

	require.NoError(t, err)
	expected := &models.TestPolicyResult{
		TestSummary: false,
		TestsErrored: models.TestsErrored{
			{
				ErrorMessage: "SyntaxError: invalid syntax (PolicyApiTestingPolicy.py, line 1)",
				Name:         string(policy.Tests[0].Name),
			},
			{
				ErrorMessage: "SyntaxError: invalid syntax (PolicyApiTestingPolicy.py, line 1)",
				Name:         string(policy.Tests[1].Name),
			},
		},
		TestsFailed: models.TestsFailed{},
		TestsPassed: models.TestsPassed{},
	}
	assert.Equal(t, expected, result.Payload)
}

func testPolicyMixed(t *testing.T) {
	result, err := apiClient.Operations.TestPolicy(&operations.TestPolicyParams{
		Body: &models.TestPolicy{
			AnalysisType:  models.AnalysisTypePOLICY,
			Body:          "def policy(resource): return resource['Hello']",
			ResourceTypes: policy.ResourceTypes,
			Tests: models.TestSuite{
				{
					ExpectedResult: true,
					Name:           "test-1",
					Resource:       `{"Hello": true}`,
				},
				{
					ExpectedResult: false,
					Name:           "test-2",
					Resource:       `{"Hello": false}`,
				},
				{
					ExpectedResult: true,
					Name:           "test-3",
					Resource:       `{"Hello": false}`,
				},
				{
					ExpectedResult: true,
					Name:           "test-4",
					Resource:       `{"Goodbye": false}`,
				},
			},
		},
		HTTPClient: httpClient,
	})

	require.NoError(t, err)
	expected := &models.TestPolicyResult{
		TestSummary: false,
		TestsErrored: models.TestsErrored{
			{
				ErrorMessage: "KeyError: 'Hello'",
				Name:         "test-4",
			},
		},
		TestsFailed: models.TestsFailed{"test-3"},
		TestsPassed: models.TestsPassed{"test-1", "test-2"},
	}
	assert.Equal(t, expected, result.Payload)
}

func createInvalid(t *testing.T) {
	result, err := apiClient.Operations.CreatePolicy(&operations.CreatePolicyParams{HTTPClient: httpClient})
	assert.Nil(t, result)
	require.Error(t, err)
	require.IsType(t, &operations.CreatePolicyBadRequest{}, err)
}

func createPolicySuccess(t *testing.T) {
	result, err := apiClient.Operations.CreatePolicy(&operations.CreatePolicyParams{
		Body: &models.UpdatePolicy{
			AutoRemediationID:         policy.AutoRemediationID,
			AutoRemediationParameters: policy.AutoRemediationParameters,
			Body:                      policy.Body,
			Description:               policy.Description,
			DisplayName:               policy.DisplayName,
			Enabled:                   policy.Enabled,
			ID:                        policy.ID,
			ResourceTypes:             policy.ResourceTypes,
			Severity:                  policy.Severity,
			Suppressions:              policy.Suppressions,
			Tags:                      policy.Tags,
			OutputIds:                 policy.OutputIds,
			UserID:                    userID,
			Tests:                     policy.Tests,
		},
		HTTPClient: httpClient,
	})

	require.NoError(t, err)

	require.NoError(t, result.Payload.Validate(nil))
	assert.NotZero(t, result.Payload.CreatedAt)
	assert.NotZero(t, result.Payload.LastModified)

	expectedPolicy := *policy
	expectedPolicy.CreatedAt = result.Payload.CreatedAt
	expectedPolicy.CreatedBy = userID
	expectedPolicy.LastModified = result.Payload.LastModified
	expectedPolicy.LastModifiedBy = userID
	expectedPolicy.VersionID = result.Payload.VersionID
	assert.Equal(t, &expectedPolicy, result.Payload)
}

// Tests that a policy cannot be saved if it is enabled and its tests fail.
func saveEnabledPolicyFailingTests(t *testing.T) {
	body := "def policy(resource): return resource['key']"
	tests := []*models.UnitTest{
		{
			Name:           "This will pass",
			ExpectedResult: true,
			Resource:       `{"key":true}`,
		}, {
			Name:           "This will fail",
			ExpectedResult: false,
			Resource:       `{"key":true}`,
		}, {
			Name:           "This will fail too",
			ExpectedResult: false,
			Resource:       `{}`,
		},
	}
	policyID := uuid.New().String()
	defer cleanupAnalyses(t, policyID)

	req := models.UpdatePolicy{
		AutoRemediationID:         policy.AutoRemediationID,
		AutoRemediationParameters: policy.AutoRemediationParameters,
		Body:                      models.Body(body),
		Description:               policy.Description,
		DisplayName:               policy.DisplayName,
		Enabled:                   true,
		ID:                        models.ID(policyID),
		ResourceTypes:             policy.ResourceTypes,
		Severity:                  policy.Severity,
		Suppressions:              policy.Suppressions,
		Tags:                      policy.Tags,
		OutputIds:                 policy.OutputIds,
		UserID:                    userID,
		Tests:                     tests,
	}

	expectedErrorMessage := "cannot save an enabled policy with failing unit tests"

	t.Run("Create", func(t *testing.T) {
		_, err := apiClient.Operations.CreatePolicy(&operations.CreatePolicyParams{
			Body:       &req,
			HTTPClient: httpClient,
		})
		require.Error(t, err)
		e, ok := err.(*operations.CreatePolicyBadRequest)
		require.True(t, ok)
		require.Equal(t, expectedErrorMessage, *e.Payload.Message)
	})

	t.Run("Modify", func(t *testing.T) {
		_, err := apiClient.Operations.ModifyPolicy(&operations.ModifyPolicyParams{
			Body:       &req,
			HTTPClient: httpClient,
		})
		require.Error(t, err)
		e, ok := err.(*operations.ModifyPolicyBadRequest)
		require.True(t, ok)
		require.Equal(t, expectedErrorMessage, *e.Payload.Message)
	})
}

// Tests a disabled policy can be saved even if its tests fail.
func saveDisabledPolicyFailingTests(t *testing.T) {
	policyID := uuid.New().String()
	defer cleanupAnalyses(t, policyID)
	body := "def policy(resource): return True"
	tests := []*models.UnitTest{
		{
			Name:           "This will fail",
			ExpectedResult: false,
			Resource:       `{}`,
		},
	}
	req := models.UpdatePolicy{
		AutoRemediationID:         policy.AutoRemediationID,
		AutoRemediationParameters: policy.AutoRemediationParameters,
		Body:                      models.Body(body),
		Description:               policy.Description,
		DisplayName:               policy.DisplayName,
		Enabled:                   false,
		ID:                        models.ID(policyID),
		ResourceTypes:             policy.ResourceTypes,
		Severity:                  policy.Severity,
		Suppressions:              policy.Suppressions,
		Tags:                      policy.Tags,
		OutputIds:                 policy.OutputIds,
		UserID:                    userID,
		Tests:                     tests,
	}

	t.Run("Create", func(t *testing.T) {
		_, err := apiClient.Operations.CreatePolicy(&operations.CreatePolicyParams{
			Body:       &req,
			HTTPClient: httpClient,
		})
		require.NoError(t, err)
	})

	t.Run("Modify", func(t *testing.T) {
		_, err := apiClient.Operations.ModifyPolicy(&operations.ModifyPolicyParams{
			Body:       &req,
			HTTPClient: httpClient,
		})
		require.NoError(t, err)
	})
}

// Tests that a policy can be saved if it is enabled and its tests pass.
func saveEnabledPolicyPassingTests(t *testing.T) {
	policyID := uuid.New().String()
	defer cleanupAnalyses(t, policyID)
	body := "def policy(resource): return True"
	tests := []*models.UnitTest{
		{
			Name:           "Compliant",
			ExpectedResult: true,
			Resource:       `{}`,
		}, {
			Name:           "Compliant 2",
			ExpectedResult: true,
			Resource:       `{}`,
		},
	}
	req := models.UpdatePolicy{
		AutoRemediationID:         policy.AutoRemediationID,
		AutoRemediationParameters: policy.AutoRemediationParameters,
		Body:                      models.Body(body),
		Description:               policy.Description,
		DisplayName:               policy.DisplayName,
		Enabled:                   true,
		ID:                        models.ID(policyID),
		ResourceTypes:             policy.ResourceTypes,
		Severity:                  policy.Severity,
		Suppressions:              policy.Suppressions,
		Tags:                      policy.Tags,
		OutputIds:                 policy.OutputIds,
		UserID:                    userID,
		Tests:                     tests,
	}

	t.Run("Create", func(t *testing.T) {
		_, err := apiClient.Operations.CreatePolicy(&operations.CreatePolicyParams{
			Body:       &req,
			HTTPClient: httpClient,
		})
		require.NoError(t, err)
	})

	t.Run("Modify", func(t *testing.T) {
		_, err := apiClient.Operations.ModifyPolicy(&operations.ModifyPolicyParams{
			Body:       &req,
			HTTPClient: httpClient,
		})
		require.NoError(t, err)
	})
}

func savePolicyInvalidTestInputJSON(t *testing.T) {
	policyID := uuid.New().String()
	defer cleanupAnalyses(t, policyID)
	body := "def policy(resource): return True"
	tests := []*models.UnitTest{
		{
			Name:           "PolicyName",
			ExpectedResult: true,
			Resource:       "invalid json",
		},
	}
	req := models.UpdatePolicy{
		AutoRemediationID:         policy.AutoRemediationID,
		AutoRemediationParameters: policy.AutoRemediationParameters,
		Body:                      models.Body(body),
		Description:               policy.Description,
		DisplayName:               policy.DisplayName,
		Enabled:                   true,
		ID:                        models.ID(policyID),
		ResourceTypes:             policy.ResourceTypes,
		Severity:                  policy.Severity,
		Suppressions:              policy.Suppressions,
		Tags:                      policy.Tags,
		OutputIds:                 policy.OutputIds,
		UserID:                    userID,
		Tests:                     tests,
	}

	t.Run("Create", func(t *testing.T) {
		_, err := apiClient.Operations.CreatePolicy(&operations.CreatePolicyParams{
			Body:       &req,
			HTTPClient: httpClient,
		})
		require.Error(t, err)
		e, ok := err.(*operations.CreatePolicyBadRequest)
		require.True(t, ok, err)

		expectedErrorPrefix := fmt.Sprintf(`Resource for test "%s" is not valid json:`, tests[0].Name)
		require.True(t, strings.HasPrefix(*e.Payload.Message, expectedErrorPrefix), *e.Payload.Message)
	})

	t.Run("Modify", func(t *testing.T) {
		_, err := apiClient.Operations.ModifyPolicy(&operations.ModifyPolicyParams{
			Body:       &req,
			HTTPClient: httpClient,
		})
		require.Error(t, err)
		e, ok := err.(*operations.ModifyPolicyBadRequest)
		require.True(t, ok, err)

		expectedErrorPrefix := fmt.Sprintf(`Resource for test "%s" is not valid json:`, tests[0].Name)
		require.True(t, strings.HasPrefix(*e.Payload.Message, expectedErrorPrefix), *e.Payload.Message)
	})
}

// Tests that a rule cannot be saved if it is enabled and its tests fail.
func saveEnabledRuleFailingTests(t *testing.T) {
	ruleID := uuid.New().String()
	defer cleanupAnalyses(t, ruleID)
	body := "def rule(event): return event['key']"
	tests := []*models.UnitTest{
		{
			Name:           "This will fail",
			ExpectedResult: false,
			Resource:       `{"key":true}`,
		}, {
			Name:           "This will fail too",
			ExpectedResult: true,
			Resource:       `{}`,
		}, {
			Name:           "This will pass",
			ExpectedResult: true,
			Resource:       `{"key":true}`,
		},
	}
	req := models.UpdateRule{
		Body:               models.Body(body),
		Description:        rule.Description,
		Enabled:            true,
		ID:                 models.ID(ruleID),
		LogTypes:           rule.LogTypes,
		Severity:           rule.Severity,
		UserID:             userID,
		DedupPeriodMinutes: rule.DedupPeriodMinutes,
		Tags:               rule.Tags,
		OutputIds:          rule.OutputIds,
		Tests:              tests,
	}

	expectedErrorMessage := "cannot save an enabled rule with failing unit tests"

	t.Run("Create", func(t *testing.T) {
		_, err := apiClient.Operations.CreateRule(&operations.CreateRuleParams{
			Body:       &req,
			HTTPClient: httpClient,
		})
		require.Error(t, err)
		e, ok := err.(*operations.CreateRuleBadRequest)
		require.True(t, ok)
		require.Equal(t, expectedErrorMessage, *e.Payload.Message)
	})

	t.Run("Modify", func(t *testing.T) {
		_, err := apiClient.Operations.ModifyRule(&operations.ModifyRuleParams{
			Body:       &req,
			HTTPClient: httpClient,
		})
		require.Error(t, err)
		e, ok := err.(*operations.ModifyRuleBadRequest)
		require.True(t, ok)
		require.Equal(t, expectedErrorMessage, *e.Payload.Message)
	})
}

// Tests that a rule can be saved if it is enabled and its tests pass.
// This is different than createRuleSuccess test. createRuleSuccess saves
// a rule without tests.
func saveEnabledRulePassingTests(t *testing.T) {
	ruleID := uuid.New().String()
	defer cleanupAnalyses(t, ruleID)
	body := "def rule(event): return True"
	tests := []*models.UnitTest{
		{
			Name:           "Trigger alert",
			ExpectedResult: true,
			Resource:       `{}`,
		}, {
			Name:           "Trigger alert 2",
			ExpectedResult: true,
			Resource:       `{}`,
		},
	}
	req := models.UpdateRule{
		Body:               models.Body(body),
		Description:        rule.Description,
		Enabled:            true,
		ID:                 models.ID(ruleID),
		LogTypes:           rule.LogTypes,
		Severity:           rule.Severity,
		UserID:             userID,
		DedupPeriodMinutes: rule.DedupPeriodMinutes,
		Tags:               rule.Tags,
		Tests:              tests,
	}

	t.Run("Create", func(t *testing.T) {
		_, err := apiClient.Operations.CreateRule(&operations.CreateRuleParams{
			Body:       &req,
			HTTPClient: httpClient,
		})
		require.NoError(t, err)
	})

	t.Run("Modify", func(t *testing.T) {
		_, err := apiClient.Operations.ModifyRule(&operations.ModifyRuleParams{
			Body:       &req,
			HTTPClient: httpClient,
		})
		require.NoError(t, err)
	})
}

func saveRuleInvalidTestInputJSON(t *testing.T) {
	ruleID := uuid.New().String()
	defer cleanupAnalyses(t, ruleID)
	body := "def rule(event): return True"
	tests := []*models.UnitTest{
		{
			Name:           "Trigger alert",
			ExpectedResult: true,
			Resource:       "invalid json",
		},
	}
	req := models.UpdateRule{
		Body:               models.Body(body),
		Description:        rule.Description,
		Enabled:            true,
		ID:                 models.ID(ruleID),
		LogTypes:           rule.LogTypes,
		Severity:           rule.Severity,
		UserID:             userID,
		DedupPeriodMinutes: rule.DedupPeriodMinutes,
		Tags:               rule.Tags,
		Tests:              tests,
	}

	t.Run("Create", func(t *testing.T) {
		_, err := apiClient.Operations.CreateRule(&operations.CreateRuleParams{
			Body:       &req,
			HTTPClient: httpClient,
		})
		require.Error(t, err)
		e, ok := err.(*operations.CreateRuleBadRequest)
		require.True(t, ok, err)

		expectedErrorPrefix := fmt.Sprintf(`Event for test "%s" is not valid json:`, tests[0].Name)
		require.True(t, strings.HasPrefix(*e.Payload.Message, expectedErrorPrefix), *e.Payload.Message)
	})

	t.Run("Modify", func(t *testing.T) {
		_, err := apiClient.Operations.ModifyRule(&operations.ModifyRuleParams{
			Body:       &req,
			HTTPClient: httpClient,
		})
		require.Error(t, err)
		e, ok := err.(*operations.ModifyRuleBadRequest)
		require.True(t, ok, err)

		expectedErrorPrefix := fmt.Sprintf(`Event for test "%s" is not valid json:`, tests[0].Name)
		require.True(t, strings.HasPrefix(*e.Payload.Message, expectedErrorPrefix), *e.Payload.Message)
	})
}

// Tests a disabled policy can be saved even if its tests fail.
func saveDisabledRuleFailingTests(t *testing.T) {
	ruleID := uuid.New().String()
	defer cleanupAnalyses(t, ruleID)
	body := "def policy(resource): return True"
	tests := []*models.UnitTest{
		{
			Name:           "This will fail",
			ExpectedResult: false,
			Resource:       `{}`,
		},
	}
	req := models.UpdateRule{
		Body:               models.Body(body),
		Description:        rule.Description,
		Enabled:            false,
		ID:                 models.ID(ruleID),
		LogTypes:           rule.LogTypes,
		Severity:           rule.Severity,
		UserID:             userID,
		DedupPeriodMinutes: rule.DedupPeriodMinutes,
		Tags:               rule.Tags,
		OutputIds:          rule.OutputIds,
		Tests:              tests,
	}

	t.Run("Create", func(t *testing.T) {
		_, err := apiClient.Operations.CreateRule(&operations.CreateRuleParams{
			Body:       &req,
			HTTPClient: httpClient,
		})
		require.NoError(t, err)
	})

	t.Run("Modify", func(t *testing.T) {
		_, err := apiClient.Operations.ModifyRule(&operations.ModifyRuleParams{
			Body:       &req,
			HTTPClient: httpClient,
		})
		require.NoError(t, err)
	})
}

func createRuleSuccess(t *testing.T) {
	result, err := apiClient.Operations.CreateRule(&operations.CreateRuleParams{
		Body: &models.UpdateRule{
			Body:               rule.Body,
			Description:        rule.Description,
			Enabled:            rule.Enabled,
			ID:                 rule.ID,
			LogTypes:           rule.LogTypes,
			Severity:           rule.Severity,
			UserID:             userID,
			DedupPeriodMinutes: rule.DedupPeriodMinutes,
			Tags:               rule.Tags,
			OutputIds:          rule.OutputIds,
			Threshold:          rule.Threshold,
		},
		HTTPClient: httpClient,
	})

	require.NoError(t, err)

	require.NoError(t, result.Payload.Validate(nil))
	assert.NotZero(t, result.Payload.CreatedAt)
	assert.NotZero(t, result.Payload.LastModified)

	expectedRule := *rule
	expectedRule.CreatedAt = result.Payload.CreatedAt
	expectedRule.CreatedBy = userID
	expectedRule.LastModified = result.Payload.LastModified
	expectedRule.LastModifiedBy = userID
	expectedRule.VersionID = result.Payload.VersionID
	assert.Equal(t, &expectedRule, result.Payload)
}

func createGlobalSuccess(t *testing.T) {
	result, err := apiClient.Operations.CreateGlobal(&operations.CreateGlobalParams{
		Body: &models.UpdateGlobal{
			Body:        global.Body,
			Description: global.Description,
			ID:          global.ID,
			UserID:      userID,
		},
		HTTPClient: httpClient,
	})

	require.NoError(t, err)

	require.NoError(t, result.Payload.Validate(nil))
	assert.NotZero(t, result.Payload.CreatedAt)
	assert.NotZero(t, result.Payload.LastModified)

	global.CreatedAt = result.Payload.CreatedAt
	global.CreatedBy = userID
	global.LastModified = result.Payload.LastModified
	global.LastModifiedBy = userID
	global.Tags = []string{} // nil was converted to empty list
	global.VersionID = result.Payload.VersionID
	assert.Equal(t, global, result.Payload)
}

func getNotFound(t *testing.T) {
	result, err := apiClient.Operations.GetPolicy(&operations.GetPolicyParams{
		PolicyID:   "does-not-exist",
		HTTPClient: httpClient,
	})
	assert.Nil(t, result)
	require.Error(t, err)
	require.IsType(t, &operations.GetPolicyNotFound{}, err)
}

// Get the latest policy version (from Dynamo)
func getLatest(t *testing.T) {
	result, err := apiClient.Operations.GetPolicy(&operations.GetPolicyParams{
		PolicyID:   string(policy.ID),
		HTTPClient: httpClient,
	})
	require.NoError(t, err)
	assert.NoError(t, result.Payload.Validate(nil))

	// set things that change
	expectedPolicy := *policy
	expectedPolicy.CreatedAt = result.Payload.CreatedAt
	expectedPolicy.CreatedBy = userID
	expectedPolicy.LastModified = result.Payload.LastModified
	expectedPolicy.LastModifiedBy = userID
	expectedPolicy.VersionID = result.Payload.VersionID
	assert.Equal(t, &expectedPolicy, result.Payload)
}

// Get a specific policy version (from S3)
func getVersion(t *testing.T) {
	// first get the version now as latest
	result, err := apiClient.Operations.GetPolicy(&operations.GetPolicyParams{
		PolicyID:   string(policy.ID),
		HTTPClient: httpClient,
	})
	require.NoError(t, err)
	assert.NoError(t, result.Payload.Validate(nil))

	versionedPolicy = result.Payload // remember for later in delete tests, since it will change

	// set version we expect
	expectedPolicy := *policy
	expectedPolicy.VersionID = result.Payload.VersionID

	// now look it up
	result, err = apiClient.Operations.GetPolicy(&operations.GetPolicyParams{
		PolicyID:   string(policy.ID),
		VersionID:  aws.String(string(result.Payload.VersionID)),
		HTTPClient: httpClient,
	})
	require.NoError(t, err)
	assert.NoError(t, result.Payload.Validate(nil))

	// set things that change but NOT the version
	expectedPolicy.CreatedAt = result.Payload.CreatedAt
	expectedPolicy.CreatedBy = userID
	expectedPolicy.LastModified = result.Payload.LastModified
	expectedPolicy.LastModifiedBy = userID
	assert.Equal(t, &expectedPolicy, result.Payload)
}

// Get a rule
func getRule(t *testing.T) {
	result, err := apiClient.Operations.GetRule(&operations.GetRuleParams{
		RuleID:     string(rule.ID),
		HTTPClient: httpClient,
	})
	require.NoError(t, err)
	assert.NoError(t, result.Payload.Validate(nil))
	expectedRule := *rule
	// these get assigned
	expectedRule.CreatedBy = result.Payload.CreatedBy
	expectedRule.LastModifiedBy = result.Payload.LastModifiedBy
	expectedRule.CreatedAt = result.Payload.CreatedAt
	expectedRule.LastModified = result.Payload.LastModified
	expectedRule.VersionID = result.Payload.VersionID
	assert.Equal(t, &expectedRule, result.Payload)
}

// Get a global
func getGlobal(t *testing.T) {
	result, err := apiClient.Operations.GetGlobal(&operations.GetGlobalParams{
		GlobalID:   string(global.ID),
		HTTPClient: httpClient,
	})
	require.NoError(t, err)
	assert.NoError(t, result.Payload.Validate(nil))
	assert.Equal(t, global, result.Payload)
}

// GetRule with a policy ID returns 404 not found
func getRuleWrongType(t *testing.T) {
	result, err := apiClient.Operations.GetRule(&operations.GetRuleParams{
		RuleID:     string(policy.ID),
		HTTPClient: httpClient,
	})
	assert.Nil(t, result)
	require.Error(t, err)
	require.IsType(t, &operations.GetRuleNotFound{}, err)
}

func modifyInvalid(t *testing.T) {
	result, err := apiClient.Operations.ModifyPolicy(&operations.ModifyPolicyParams{
		// missing fields
		Body:       &models.UpdatePolicy{},
		HTTPClient: httpClient,
	})
	assert.Nil(t, result)
	require.Error(t, err)
	require.IsType(t, &operations.ModifyPolicyBadRequest{}, err)
}

func modifyNotFound(t *testing.T) {
	result, err := apiClient.Operations.ModifyPolicy(&operations.ModifyPolicyParams{
		Body: &models.UpdatePolicy{
			Body:     "def policy(resource): return False",
			Enabled:  policy.Enabled,
			ID:       "DOES.NOT.EXIST",
			Severity: policy.Severity,
			UserID:   userID,
		},
		HTTPClient: httpClient,
	})
	assert.Nil(t, result)
	require.Error(t, err)
	require.IsType(t, &operations.ModifyPolicyNotFound{}, err)
}

func modifySuccess(t *testing.T) {
	// things we will change
	expectedPolicy := *policy
	expectedPolicy.Description = "A new and modified description!"
	expectedPolicy.Tests = []*models.UnitTest{
		{
			Name:           "This will be True",
			ExpectedResult: true,
			Resource:       `{}`,
		},
	}
	result, err := apiClient.Operations.ModifyPolicy(&operations.ModifyPolicyParams{
		Body: &models.UpdatePolicy{
			AutoRemediationID:         policy.AutoRemediationID,
			AutoRemediationParameters: policy.AutoRemediationParameters,
			Body:                      policy.Body,
			Description:               expectedPolicy.Description,
			DisplayName:               policy.DisplayName,
			Enabled:                   policy.Enabled,
			ID:                        policy.ID,
			ResourceTypes:             policy.ResourceTypes,
			Severity:                  policy.Severity,
			Suppressions:              policy.Suppressions,
			Tags:                      policy.Tags,
			OutputIds:                 policy.OutputIds,
			Tests:                     expectedPolicy.Tests,
			UserID:                    userID,
		},
		HTTPClient: httpClient,
	})
	require.NoError(t, err)

	// these get assigned
	expectedPolicy.CreatedBy = result.Payload.CreatedBy
	expectedPolicy.LastModifiedBy = result.Payload.LastModifiedBy
	expectedPolicy.CreatedAt = result.Payload.CreatedAt
	expectedPolicy.LastModified = result.Payload.LastModified
	expectedPolicy.VersionID = result.Payload.VersionID
	assert.Equal(t, &expectedPolicy, result.Payload)
}

// Modify a rule
func modifyRule(t *testing.T) {
	// these are changes
	expectedRule := *rule
	expectedRule.Description = "SkyNet integration"
	expectedRule.DedupPeriodMinutes = 60
	expectedRule.Threshold = rule.Threshold + 1

	result, err := apiClient.Operations.ModifyRule(&operations.ModifyRuleParams{
		Body: &models.UpdateRule{
			Body:               expectedRule.Body,
			Description:        expectedRule.Description,
			Enabled:            expectedRule.Enabled,
			ID:                 expectedRule.ID,
			LogTypes:           expectedRule.LogTypes,
			Severity:           expectedRule.Severity,
			UserID:             userID,
			DedupPeriodMinutes: expectedRule.DedupPeriodMinutes,
			Tags:               expectedRule.Tags,
			OutputIds:          expectedRule.OutputIds,
			Threshold:          expectedRule.Threshold,
		},
		HTTPClient: httpClient,
	})

	require.NoError(t, err)

	require.NoError(t, result.Payload.Validate(nil))
	assert.NotZero(t, result.Payload.CreatedAt)
	assert.NotZero(t, result.Payload.LastModified)

	expectedRule.CreatedBy = result.Payload.CreatedBy
	expectedRule.LastModifiedBy = result.Payload.LastModifiedBy
	expectedRule.CreatedAt = result.Payload.CreatedAt
	expectedRule.LastModified = result.Payload.LastModified
	expectedRule.VersionID = result.Payload.VersionID
	assert.Equal(t, &expectedRule, result.Payload)
}

// Modify a global
func modifyGlobal(t *testing.T) {
	global.Description = "Now returns False"
	global.Body = "def helper_is_true(truthy): return truthy is False\n"

	result, err := apiClient.Operations.ModifyGlobal(&operations.ModifyGlobalParams{
		Body: &models.UpdateGlobal{
			Body:        global.Body,
			Description: global.Description,
			ID:          global.ID,
			UserID:      userID,
		},
		HTTPClient: httpClient,
	})

	require.NoError(t, err)

	require.NoError(t, result.Payload.Validate(nil))
	assert.NotZero(t, result.Payload.CreatedAt)
	assert.NotZero(t, result.Payload.LastModified)

	global.LastModified = result.Payload.LastModified
	global.VersionID = result.Payload.VersionID
	assert.Equal(t, global, result.Payload)
}

func suppressNotFound(t *testing.T) {
	result, err := apiClient.Operations.Suppress(&operations.SuppressParams{
		Body: &models.Suppress{
			PolicyIds:        []models.ID{"no-such-id"},
			ResourcePatterns: models.Suppressions{"s3:.*"},
		},
		HTTPClient: httpClient,
	})
	require.NoError(t, err)
	// a policy which doesn't exist logs a warning but doesn't return an API error
	assert.Equal(t, &operations.SuppressOK{}, result)
}

func suppressSuccess(t *testing.T) {
	result, err := apiClient.Operations.Suppress(&operations.SuppressParams{
		Body: &models.Suppress{
			PolicyIds:        []models.ID{policy.ID},
			ResourcePatterns: models.Suppressions{"new-suppression"},
		},
		HTTPClient: httpClient,
	})
	require.NoError(t, err)
	assert.Equal(t, &operations.SuppressOK{}, result)

	// Verify suppressions were added correctly
	getResult, err := apiClient.Operations.GetPolicy(&operations.GetPolicyParams{
		PolicyID:   string(policy.ID),
		HTTPClient: httpClient,
	})
	require.NoError(t, err)
	sort.Strings(getResult.Payload.Suppressions)
	// It was added to the existing suppressions
	assert.Equal(t, models.Suppressions{"new-suppression", "panther.*"}, getResult.Payload.Suppressions)
}

func bulkUploadInvalid(t *testing.T) {
	result, err := apiClient.Operations.BulkUpload(
		&operations.BulkUploadParams{HTTPClient: httpClient})
	assert.Nil(t, result)
	require.Error(t, err)
	require.IsType(t, &operations.BulkUploadBadRequest{}, err)
}

func bulkUploadSuccess(t *testing.T) {
	require.NoError(t, shutil.ZipDirectory(analysesRoot, analysesZipLocation, true))
	zipFile, err := os.Open(analysesZipLocation)
	require.NoError(t, err)
	content, err := ioutil.ReadAll(bufio.NewReader(zipFile))
	require.NoError(t, err)

	encoded := base64.StdEncoding.EncodeToString(content)
	result, err := apiClient.Operations.BulkUpload(&operations.BulkUploadParams{
		Body: &models.BulkUpload{
			Data:   models.Base64zipfile(encoded),
			UserID: userID,
		},
		HTTPClient: httpClient,
	})

	// cleaning up added Rule
	defer cleanupAnalyses(t, "Rule.Always.True")

	require.NoError(t, err)

	expected := &models.BulkUploadResult{
		ModifiedPolicies: aws.Int64(1),
		NewPolicies:      aws.Int64(2),
		TotalPolicies:    aws.Int64(3),

		ModifiedRules: aws.Int64(0),
		NewRules:      aws.Int64(1),
		TotalRules:    aws.Int64(1),

		ModifiedGlobals: aws.Int64(0),
		NewGlobals:      aws.Int64(0),
		TotalGlobals:    aws.Int64(0),
	}
	require.Equal(t, expected, result.Payload)

	// Verify the existing policy was updated - the created fields were unchanged
	getResult, err := apiClient.Operations.GetPolicy(&operations.GetPolicyParams{
		PolicyID:   string(policy.ID),
		HTTPClient: httpClient,
	})
	require.NoError(t, err)

	assert.NoError(t, getResult.Payload.Validate(nil))
	assert.True(t, time.Time(getResult.Payload.LastModified).After(time.Time(policy.LastModified)))
	assert.NotEqual(t, getResult.Payload.VersionID, policy.VersionID)
	assert.NotEmpty(t, getResult.Payload.VersionID)

	expectedPolicy := *policy
	expectedPolicy.AutoRemediationParameters = map[string]string{"hello": "goodbye"}
	expectedPolicy.Description = "Matches every resource\n"
	expectedPolicy.CreatedBy = getResult.Payload.CreatedBy
	expectedPolicy.LastModifiedBy = getResult.Payload.LastModifiedBy
	expectedPolicy.CreatedAt = getResult.Payload.CreatedAt
	expectedPolicy.LastModified = getResult.Payload.LastModified
	expectedPolicy.Tests = expectedPolicy.Tests[:1]
	expectedPolicy.Tests[0].Resource = `{"Bucket":"empty"}`
	expectedPolicy.Tags = []string{}
	expectedPolicy.OutputIds = []string{}
	expectedPolicy.VersionID = getResult.Payload.VersionID
	assert.Equal(t, &expectedPolicy, getResult.Payload)

	// Now reset global policy so subsequent tests have a reference
	policy = getResult.Payload

	// Verify newly created policy #1
	getResult, err = apiClient.Operations.GetPolicy(&operations.GetPolicyParams{
		PolicyID:   string(policyFromBulk.ID),
		HTTPClient: httpClient,
	})
	require.NoError(t, err)

	assert.NoError(t, getResult.Payload.Validate(nil))
	assert.NotZero(t, getResult.Payload.CreatedAt)
	assert.NotZero(t, getResult.Payload.LastModified)
	policyFromBulk.CreatedAt = getResult.Payload.CreatedAt
	policyFromBulk.LastModified = getResult.Payload.LastModified
	policyFromBulk.Suppressions = []string{}
	policyFromBulk.VersionID = getResult.Payload.VersionID

	// Verify the resource string is the same as we expect, by unmarshalling it into its object map
	for i, test := range policyFromBulk.Tests {
		var expected map[string]interface{}
		var actual map[string]interface{}
		require.NoError(t, jsoniter.UnmarshalFromString(string(test.Resource), &expected))
		require.NoError(t, jsoniter.UnmarshalFromString(string(getResult.Payload.Tests[i].Resource), &actual))
		assert.Equal(t, expected, actual)
		test.Resource = getResult.Payload.Tests[i].Resource
	}

	assert.Equal(t, policyFromBulk, getResult.Payload)

	// Verify newly created policy #2
	getResult, err = apiClient.Operations.GetPolicy(&operations.GetPolicyParams{
		PolicyID:   string(policyFromBulkJSON.ID),
		HTTPClient: httpClient,
	})
	require.NoError(t, err)

	assert.NoError(t, getResult.Payload.Validate(nil))
	assert.NotZero(t, getResult.Payload.CreatedAt)
	assert.NotZero(t, getResult.Payload.LastModified)
	policyFromBulkJSON.CreatedAt = getResult.Payload.CreatedAt
	policyFromBulkJSON.LastModified = getResult.Payload.LastModified
	policyFromBulkJSON.Tags = []string{}
	policyFromBulkJSON.OutputIds = []string{}
	policyFromBulkJSON.VersionID = getResult.Payload.VersionID

	// Verify the resource string is the same as we expect, by unmarshaling it into its object map
	for i, test := range policyFromBulkJSON.Tests {
		var expected map[string]interface{}
		var actual map[string]interface{}
		require.NoError(t, jsoniter.UnmarshalFromString(string(test.Resource), &expected))
		require.NoError(t, jsoniter.UnmarshalFromString(string(getResult.Payload.Tests[i].Resource), &actual))
		assert.Equal(t, expected, actual)
		test.Resource = getResult.Payload.Tests[i].Resource
	}

	assert.Equal(t, policyFromBulkJSON, getResult.Payload)

	// Verify newly created Rule
	expectedNewRule := &models.Rule{
		ID:                 "Rule.Always.True",
		DisplayName:        "Rule Always True display name",
		Enabled:            true,
		LogTypes:           []string{"CiscoUmbrella.DNS"},
		Tags:               []string{"DNS"},
		Severity:           "LOW",
		Description:        "Test rule",
		Runbook:            "Test runbook",
		DedupPeriodMinutes: 480,
		Threshold:          42,
		OutputIds:          []string{},
		Tests:              []*models.UnitTest{},
		Reports:            map[string][]string{},
	}

	getRule, err := apiClient.Operations.GetRule(&operations.GetRuleParams{
		RuleID:     string(expectedNewRule.ID),
		HTTPClient: httpClient,
	})
	require.NoError(t, err)
	// Setting the below to the value received
	// since we have no control over them
	expectedNewRule.CreatedAt = getRule.Payload.CreatedAt
	expectedNewRule.CreatedBy = getRule.Payload.CreatedBy
	expectedNewRule.LastModified = getRule.Payload.LastModified
	expectedNewRule.LastModifiedBy = getRule.Payload.LastModifiedBy
	expectedNewRule.VersionID = getRule.Payload.VersionID
	expectedNewRule.Body = getRule.Payload.Body
	assert.Equal(t, expectedNewRule, getRule.Payload)
	// Checking if the body contains the provide `rule` function (the body contains licence information that we are not interested in)
	assert.Contains(t, getRule.Payload.Body, "def rule(event):\n    return True\n")
}

func listNotFound(t *testing.T) {
	result, err := apiClient.Operations.ListPolicies(&operations.ListPoliciesParams{
		HTTPClient: httpClient,
	})
	require.NoError(t, err)

	expected := &models.PolicyList{
		Paging: &models.Paging{
			ThisPage:   aws.Int64(0),
			TotalItems: aws.Int64(0),
			TotalPages: aws.Int64(0),
		},
		Policies: []*models.PolicySummary{},
	}
	assert.Equal(t, expected, result.Payload)
}

func listSuccess(t *testing.T) {
	result, err := apiClient.Operations.ListPolicies(&operations.ListPoliciesParams{
		HTTPClient: httpClient,
		SortBy:     aws.String("id"),
	})
	require.NoError(t, err)

	expected := &models.PolicyList{
		Paging: &models.Paging{
			ThisPage:   aws.Int64(1),
			TotalItems: aws.Int64(3),
			TotalPages: aws.Int64(1),
		},
		Policies: []*models.PolicySummary{ // sorted by id
			{
				AutoRemediationID:         policyFromBulkJSON.AutoRemediationID,
				AutoRemediationParameters: policyFromBulkJSON.AutoRemediationParameters,
				ComplianceStatus:          models.ComplianceStatusPASS,
				DisplayName:               policyFromBulkJSON.DisplayName,
				Enabled:                   policyFromBulkJSON.Enabled,
				ID:                        policyFromBulkJSON.ID,
				LastModified:              policyFromBulkJSON.LastModified,
				ResourceTypes:             policyFromBulkJSON.ResourceTypes,
				Severity:                  policyFromBulkJSON.Severity,
				Suppressions:              policyFromBulkJSON.Suppressions,
				Tags:                      []string{},
				Reports:                   map[string][]string{},
			},
			{
				AutoRemediationID:         policy.AutoRemediationID,
				AutoRemediationParameters: policy.AutoRemediationParameters,
				ComplianceStatus:          models.ComplianceStatusPASS,
				DisplayName:               policy.DisplayName,
				Enabled:                   policy.Enabled,
				ID:                        policy.ID,
				LastModified:              result.Payload.Policies[1].LastModified, // this gets set
				ResourceTypes:             policy.ResourceTypes,
				Severity:                  policy.Severity,
				Suppressions:              policy.Suppressions,
				Tags:                      []string{},
				Reports:                   map[string][]string{},
			},
			{
				AutoRemediationID:         policyFromBulk.AutoRemediationID,
				AutoRemediationParameters: policyFromBulk.AutoRemediationParameters,
				ComplianceStatus:          models.ComplianceStatusPASS,
				DisplayName:               policyFromBulk.DisplayName,
				Enabled:                   policyFromBulk.Enabled,
				ID:                        policyFromBulk.ID,
				LastModified:              policyFromBulk.LastModified,
				ResourceTypes:             policyFromBulk.ResourceTypes,
				Severity:                  policyFromBulk.Severity,
				Suppressions:              policyFromBulk.Suppressions,
				Tags:                      policyFromBulk.Tags,
				Reports:                   map[string][]string{},
			},
		},
	}

	require.Len(t, result.Payload.Policies, len(expected.Policies))
	assert.Equal(t, expected, result.Payload)
}

func listFiltered(t *testing.T) {
	result, err := apiClient.Operations.ListPolicies(&operations.ListPoliciesParams{
		Enabled:        aws.Bool(true),
		HasRemediation: aws.Bool(true),
		NameContains:   aws.String("json"), // policyFromBulkJSON only
		ResourceTypes:  []string{"AWS.S3.Bucket"},
		Severity:       aws.String(string(models.SeverityMEDIUM)),
		HTTPClient:     httpClient,
	})
	require.NoError(t, err)

	expected := &models.PolicyList{
		Paging: &models.Paging{
			ThisPage:   aws.Int64(1),
			TotalItems: aws.Int64(1),
			TotalPages: aws.Int64(1),
		},
		Policies: []*models.PolicySummary{
			{
				AutoRemediationID:         policyFromBulkJSON.AutoRemediationID,
				AutoRemediationParameters: policyFromBulkJSON.AutoRemediationParameters,
				ComplianceStatus:          models.ComplianceStatusPASS,
				DisplayName:               policyFromBulkJSON.DisplayName,
				Enabled:                   policyFromBulkJSON.Enabled,
				ID:                        policyFromBulkJSON.ID,
				LastModified:              policyFromBulkJSON.LastModified,
				ResourceTypes:             policyFromBulkJSON.ResourceTypes,
				Severity:                  policyFromBulkJSON.Severity,
				Suppressions:              policyFromBulkJSON.Suppressions,
				Tags:                      policyFromBulkJSON.Tags,
				Reports:                   policyFromBulkJSON.Reports,
			},
		},
	}
	assert.Equal(t, expected, result.Payload)
}

func listPaging(t *testing.T) {
	// Page 1
	result, err := apiClient.Operations.ListPolicies(&operations.ListPoliciesParams{
		PageSize:   aws.Int64(1),
		SortBy:     aws.String("id"),
		SortDir:    aws.String("descending"),
		HTTPClient: httpClient,
	})
	require.NoError(t, err)

	expected := &models.PolicyList{
		Paging: &models.Paging{
			ThisPage:   aws.Int64(1),
			TotalItems: aws.Int64(3),
			TotalPages: aws.Int64(3),
		},
		Policies: []*models.PolicySummary{
			{
				AutoRemediationID:         policyFromBulkJSON.AutoRemediationID,
				AutoRemediationParameters: policyFromBulkJSON.AutoRemediationParameters,
				ComplianceStatus:          models.ComplianceStatusPASS,
				DisplayName:               policyFromBulkJSON.DisplayName,
				Enabled:                   policyFromBulkJSON.Enabled,
				ID:                        policyFromBulkJSON.ID,
				LastModified:              policyFromBulkJSON.LastModified,
				ResourceTypes:             policyFromBulkJSON.ResourceTypes,
				Severity:                  policyFromBulkJSON.Severity,
				Suppressions:              policyFromBulkJSON.Suppressions,
				Tags:                      policyFromBulkJSON.Tags,
				Reports:                   policyFromBulkJSON.Reports,
			},
		},
	}
	assert.Equal(t, expected, result.Payload)

	// Page 2
	result, err = apiClient.Operations.ListPolicies(&operations.ListPoliciesParams{
		Page:       aws.Int64(2),
		PageSize:   aws.Int64(1),
		SortBy:     aws.String("id"),
		SortDir:    aws.String("descending"),
		HTTPClient: httpClient,
	})
	require.NoError(t, err)

	expected = &models.PolicyList{
		Paging: &models.Paging{
			ThisPage:   aws.Int64(2),
			TotalItems: aws.Int64(3),
			TotalPages: aws.Int64(3),
		},
		Policies: []*models.PolicySummary{
			{
				AutoRemediationID:         policy.AutoRemediationID,
				AutoRemediationParameters: policy.AutoRemediationParameters,
				ComplianceStatus:          models.ComplianceStatusPASS,
				DisplayName:               policy.DisplayName,
				Enabled:                   policy.Enabled,
				ID:                        policy.ID,
				LastModified:              result.Payload.Policies[0].LastModified, // this gets set
				ResourceTypes:             policy.ResourceTypes,
				Severity:                  policy.Severity,
				Suppressions:              policy.Suppressions,
				Tags:                      policy.Tags,
				Reports:                   policy.Reports,
			},
		},
	}
	assert.Equal(t, expected, result.Payload)

	// Page 3
	result, err = apiClient.Operations.ListPolicies(&operations.ListPoliciesParams{
		Page:       aws.Int64(3),
		PageSize:   aws.Int64(1),
		SortBy:     aws.String("id"),
		SortDir:    aws.String("descending"),
		HTTPClient: httpClient,
	})
	require.NoError(t, err)

	expected = &models.PolicyList{
		Paging: &models.Paging{
			ThisPage:   aws.Int64(3),
			TotalItems: aws.Int64(3),
			TotalPages: aws.Int64(3),
		},
		Policies: []*models.PolicySummary{
			{
				AutoRemediationID:         policyFromBulk.AutoRemediationID,
				AutoRemediationParameters: policyFromBulk.AutoRemediationParameters,
				ComplianceStatus:          models.ComplianceStatusPASS,
				DisplayName:               policyFromBulk.DisplayName,
				Enabled:                   policyFromBulk.Enabled,
				ID:                        policyFromBulk.ID,
				LastModified:              policyFromBulk.LastModified,
				ResourceTypes:             policyFromBulk.ResourceTypes,
				Severity:                  policyFromBulk.Severity,
				Suppressions:              policyFromBulk.Suppressions,
				Tags:                      policyFromBulk.Tags,
				Reports:                   policyFromBulk.Reports,
			},
		},
	}
	assert.Equal(t, expected, result.Payload)
}

// List rules (not policies)
func listRules(t *testing.T) {
	result, err := apiClient.Operations.ListRules(&operations.ListRulesParams{
		HTTPClient: httpClient,
	})
	require.NoError(t, err)

	expected := &models.RuleList{
		Paging: &models.Paging{
			ThisPage:   aws.Int64(1),
			TotalItems: aws.Int64(1),
			TotalPages: aws.Int64(1),
		},
		Rules: []*models.RuleSummary{
			{
				DisplayName:  rule.DisplayName,
				Enabled:      rule.Enabled,
				ID:           rule.ID,
				LastModified: result.Payload.Rules[0].LastModified, // this is changed
				LogTypes:     rule.LogTypes,
				Severity:     rule.Severity,
				Tags:         rule.Tags,
				Reports:      rule.Reports,
				Threshold:    rule.Threshold,
			},
		},
	}
	assert.Equal(t, expected, result.Payload)
}

func getEnabledEmpty(t *testing.T) {
	result, err := apiClient.Operations.GetEnabledPolicies(&operations.GetEnabledPoliciesParams{
		HTTPClient: httpClient,
		Type:       string(models.AnalysisTypePOLICY),
	})
	require.NoError(t, err)
	assert.Equal(t, &models.EnabledPolicies{Policies: []*models.EnabledPolicy{}}, result.Payload)
}

func getEnabledPolicies(t *testing.T) {
	result, err := apiClient.Operations.GetEnabledPolicies(&operations.GetEnabledPoliciesParams{
		HTTPClient: httpClient,
		Type:       string(models.AnalysisTypePOLICY),
	})
	require.NoError(t, err)

	// use map, do not count on order
	expected := map[models.ID]*models.EnabledPolicy{
		policy.ID: {
			Body:          policy.Body,
			ID:            policy.ID,
			ResourceTypes: policy.ResourceTypes,
			Severity:      policy.Severity,
			VersionID:     result.Payload.Policies[0].VersionID, // this is set
			Suppressions:  policy.Suppressions,
		},
		policyFromBulkJSON.ID: {
			Body:          policyFromBulkJSON.Body,
			ID:            policyFromBulkJSON.ID,
			ResourceTypes: policyFromBulkJSON.ResourceTypes,
			Severity:      policyFromBulkJSON.Severity,
			VersionID:     policyFromBulkJSON.VersionID,
			Reports: map[string][]string{
				"Test": {"Value1", "Value2"},
			},
		},
		policyFromBulk.ID: {
			Body:          policyFromBulk.Body,
			ID:            policyFromBulk.ID,
			ResourceTypes: policyFromBulk.ResourceTypes,
			Severity:      policyFromBulk.Severity,
			VersionID:     policyFromBulk.VersionID,
			Tags:          policyFromBulk.Tags,
			OutputIds:     policyFromBulk.OutputIds,
		},
	}

	for _, resultPolicy := range result.Payload.Policies {
		assert.Equal(t, expected[resultPolicy.ID], resultPolicy)
	}
}

// Get enabled rules (instead of policies)
func getEnabledRules(t *testing.T) {
	result, err := apiClient.Operations.GetEnabledPolicies(&operations.GetEnabledPoliciesParams{
		Type:       string(models.AnalysisTypeRULE),
		HTTPClient: httpClient,
	})
	require.NoError(t, err)

	expected := &models.EnabledPolicies{
		Policies: []*models.EnabledPolicy{
			{
				Body:               rule.Body,
				ID:                 rule.ID,
				ResourceTypes:      rule.LogTypes,
				Severity:           rule.Severity,
				VersionID:          result.Payload.Policies[0].VersionID, // this is set
				DedupPeriodMinutes: rule.DedupPeriodMinutes,
				Tags:               rule.Tags,
				OutputIds:          rule.OutputIds,
			},
		},
	}
	assert.Equal(t, expected, result.Payload)
}

func deleteInvalid(t *testing.T) {
	result, err := apiClient.Operations.DeletePolicies(&operations.DeletePoliciesParams{
		Body:       &models.DeletePolicies{},
		HTTPClient: httpClient,
	})
	assert.Nil(t, result)
	require.Error(t, err)
	require.IsType(t, &operations.DeletePoliciesBadRequest{}, err)
}

// Delete a set of policies that don't exist - returns OK
func deleteNotExists(t *testing.T) {
	result, err := apiClient.Operations.DeletePolicies(&operations.DeletePoliciesParams{
		Body: &models.DeletePolicies{
			Policies: []*models.DeleteEntry{
				{
					ID: "does-not-exist",
				},
				{
					ID: "also-does-not-exist",
				},
			},
		},
		HTTPClient: httpClient,
	})
	require.NoError(t, err)
	assert.Equal(t, &operations.DeletePoliciesOK{}, result)
}

func deleteSuccess(t *testing.T) {
	result, err := apiClient.Operations.DeletePolicies(&operations.DeletePoliciesParams{
		Body: &models.DeletePolicies{
			Policies: []*models.DeleteEntry{
				{
					ID: policy.ID,
				},
				{
					ID: policyFromBulk.ID,
				},
				{
					ID: policyFromBulkJSON.ID,
				},
				{
					ID: rule.ID,
				},
			},
		},
		HTTPClient: httpClient,
	})
	require.NoError(t, err)
	assert.Equal(t, &operations.DeletePoliciesOK{}, result)

	// Trying to retrieve the deleted policy should now return 404
	_, err = apiClient.Operations.GetPolicy(&operations.GetPolicyParams{
		PolicyID:   string(policy.ID),
		HTTPClient: httpClient,
	})
	require.Error(t, err)
	require.IsType(t, &operations.GetPolicyNotFound{}, err)

	// But retrieving an older version will still work...
	getResult, err := apiClient.Operations.GetPolicy(&operations.GetPolicyParams{
		PolicyID:   string(versionedPolicy.ID),
		VersionID:  aws.String(string(versionedPolicy.VersionID)),
		HTTPClient: httpClient,
	})
	require.NoError(t, err)

	assert.Equal(t, versionedPolicy, getResult.Payload)

	// List operations should be empty
	emptyPaging := &models.Paging{
		ThisPage:   aws.Int64(0),
		TotalItems: aws.Int64(0),
		TotalPages: aws.Int64(0),
	}

	policyList, err := apiClient.Operations.ListPolicies(&operations.ListPoliciesParams{
		HTTPClient: httpClient,
	})
	require.NoError(t, err)
	expectedPolicyList := &models.PolicyList{Paging: emptyPaging, Policies: []*models.PolicySummary{}}
	assert.Equal(t, expectedPolicyList, policyList.Payload)

	ruleList, err := apiClient.Operations.ListRules(&operations.ListRulesParams{
		HTTPClient: httpClient,
	})
	require.NoError(t, err)
	expectedRuleList := &models.RuleList{Paging: emptyPaging, Rules: []*models.RuleSummary{}}
	assert.Equal(t, expectedRuleList, ruleList.Payload)
}

func deleteGlobal(t *testing.T) {
	result, err := apiClient.Operations.DeleteGlobals(&operations.DeleteGlobalsParams{
		Body: &models.DeletePolicies{
			Policies: []*models.DeleteEntry{
				{
					ID: global.ID,
				},
			},
		},
		HTTPClient: httpClient,
	})
	require.NoError(t, err)
	assert.Equal(t, &operations.DeleteGlobalsOK{}, result)

	// Trying to retrieve the deleted policy should now return 404
	_, err = apiClient.Operations.GetGlobal(&operations.GetGlobalParams{
		GlobalID:   string(global.ID),
		HTTPClient: httpClient,
	})
	require.Error(t, err)
	require.IsType(t, &operations.GetGlobalNotFound{}, err)

	// But retrieving an older version will still work
	getResult, err := apiClient.Operations.GetGlobal(&operations.GetGlobalParams{
		GlobalID:   string(global.ID),
		VersionID:  aws.String(string(global.VersionID)),
		HTTPClient: httpClient,
	})
	require.NoError(t, err)
	assert.Equal(t, global, getResult.Payload)
}

// Can be used for both policies and rules since they share the same api handler.
func cleanupAnalyses(t *testing.T, analysisID ...string) {
	entries := make([]*models.DeleteEntry, len(analysisID))
	for i, pid := range analysisID {
		entries[i] = &models.DeleteEntry{ID: models.ID(pid)}
	}
	result, err := apiClient.Operations.DeletePolicies(&operations.DeletePoliciesParams{
		Body: &models.DeletePolicies{
			Policies: entries,
		},
		HTTPClient: httpClient,
	})
	require.NoError(t, err)
	assert.Equal(t, &operations.DeletePoliciesOK{}, result)
}<|MERGE_RESOLUTION|>--- conflicted
+++ resolved
@@ -396,33 +396,22 @@
 			Results: []*models.RuleResult{
 				{
 					DedupOutput: "defaultDedupString:RuleAPITestRule",
-<<<<<<< HEAD
-=======
 					Passed:      true,
->>>>>>> 7bacde48
 					Errored:     false,
 					ID:          "0",
 					RuleOutput:  true,
 					RuleID:      "RuleAPITestRule",
 					TitleOutput: "",
-<<<<<<< HEAD
-				}, {
-					DedupOutput: "defaultDedupString:RuleAPITestRule",
-=======
 					TestName:    string(policy.Tests[0].Name),
 				}, {
 					DedupOutput: "defaultDedupString:RuleAPITestRule",
 					Passed:      true,
->>>>>>> 7bacde48
 					Errored:     false,
 					ID:          "1",
 					RuleOutput:  true,
 					RuleID:      "RuleAPITestRule",
 					TitleOutput: "",
-<<<<<<< HEAD
-=======
 					TestName:    string(policy.Tests[1].Name),
->>>>>>> 7bacde48
 				},
 			},
 		}
@@ -479,10 +468,7 @@
 					RuleOutput:  true,
 					RuleID:      "RuleAPITestRule",
 					TitleOutput: "",
-<<<<<<< HEAD
-=======
 					TestName:    string(policy.Tests[0].Name),
->>>>>>> 7bacde48
 				}, {
 					DedupOutput: "defaultDedupString:RuleAPITestRule",
 					Passed:      true,
@@ -491,10 +477,7 @@
 					RuleOutput:  true,
 					RuleID:      "RuleAPITestRule",
 					TitleOutput: "",
-<<<<<<< HEAD
-=======
 					TestName:    string(policy.Tests[1].Name),
->>>>>>> 7bacde48
 				},
 			},
 		}
