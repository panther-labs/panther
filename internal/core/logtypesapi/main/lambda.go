--- conflicted
+++ resolved
@@ -53,7 +53,7 @@
 	// Syncing the zap.Logger always results in Lambda errors. Commented code kept as a reminder.
 	// defer logger.Sync()
 
-	awsSession := session.Must(session.NewSession())
+	session := session.Must(session.NewSession())
 	nativeLogTypes := logtypes.CollectNames(registry.NativeLogTypes())
 	// FIXME: uncomment the below line to add the resource history to the of available logTypes and allow rules to target
 	// nativeLogTypes = append(nativeLogTypes, logtypes.CollectNames(snapshotlogs.LogTypes())...)
@@ -63,18 +63,14 @@
 			return nativeLogTypes
 		},
 		Database: &logtypesapi.DynamoDBLogTypes{
-			DB:        dynamodb.New(awsSession),
+			DB:        dynamodb.New(session),
 			TableName: config.LogTypesTableName,
 		},
-<<<<<<< HEAD
 		DataCatalog: datacatalog.Client{
 			QueueURL: config.DataCatalogQueueURL,
 			SQSAPI:   sqs.New(session),
 		},
 		LambdaClient: lambdaclient.New(session),
-=======
-		LambdaClient: lambdaclient.New(awsSession),
->>>>>>> 3b58e7cd
 	}
 
 	validate := validator.New()
