package api

/**
 * Panther is a Cloud-Native SIEM for the Modern Security Team.
 * Copyright (C) 2020 Panther Labs Inc
 *
 * This program is free software: you can redistribute it and/or modify
 * it under the terms of the GNU Affero General Public License as
 * published by the Free Software Foundation, either version 3 of the
 * License, or (at your option) any later version.
 *
 * This program is distributed in the hope that it will be useful,
 * but WITHOUT ANY WARRANTY; without even the implied warranty of
 * MERCHANTABILITY or FITNESS FOR A PARTICULAR PURPOSE.  See the
 * GNU Affero General Public License for more details.
 *
 * You should have received a copy of the GNU Affero General Public License
 * along with this program.  If not, see <https://www.gnu.org/licenses/>.
 */

import (
	"context"
	"fmt"

	"github.com/pkg/errors"
	"go.uber.org/zap"

	"github.com/panther-labs/panther/api/lambda/source/models"
	"github.com/panther-labs/panther/internal/core/source_api/ddb"
	"github.com/panther-labs/panther/internal/log_analysis/datacatalog_updater/datacatalog"
	"github.com/panther-labs/panther/pkg/genericapi"
)

var (
	updateIntegrationInternalError = &genericapi.InternalError{Message: "Failed to update source, please try again later"}
)

// UpdateIntegrationSettings makes an update to an integration from the UI.
//
// This endpoint updates attributes such as the behavior of the integration, or display information.
func (api API) UpdateIntegrationSettings(input *models.UpdateIntegrationSettingsInput) (*models.SourceIntegration, error) {
	// First get the current existingIntegrationItem settings so that we can properly evaluate it
	existingIntegrationItem, err := getItem(input.IntegrationID)
	if err != nil {
		return nil, err
	}

	if err = api.validateUniqueConstraints(existingIntegrationItem, input); err != nil {
		return nil, err
	}

	// Validate the updated existingIntegrationItem settings
	reason, passing, err := evaluateIntegrationFunc(api, &models.CheckIntegrationInput{
		// From existing existingIntegrationItem
		AWSAccountID:    existingIntegrationItem.AWSAccountID,
		IntegrationType: existingIntegrationItem.IntegrationType,

		// From update existingIntegrationItem request
		IntegrationLabel:  input.IntegrationLabel,
		EnableCWESetup:    input.CWEEnabled,
		EnableRemediation: input.RemediationEnabled,
		S3Bucket:          input.S3Bucket,
		S3Prefix:          input.S3Prefix,
		KmsKey:            input.KmsKey,
		SqsConfig:         input.SqsConfig,
	})
	if err != nil {
		return nil, err
	}
	if !passing {
		zap.L().Warn("UpdateIntegration: resource has a misconfiguration",
			zap.Error(err),
			zap.String("reason", reason),
			zap.Any("input", input))
		return nil, &genericapi.InvalidInputError{
			Message: fmt.Sprintf("source %s did not pass configuration check because of %s",
				existingIntegrationItem.AWSAccountID, reason),
		}
	}

	if err := updateTables(existingIntegrationItem, input); err != nil {
		zap.L().Error("failed to update tables", zap.Error(err))
		return nil, updateIntegrationInternalError
	}

	if err := normalizeIntegration(existingIntegrationItem, input); err != nil {
		zap.L().Error("failed to normalize integration", zap.Error(err))
		return nil, err
	}

	if err := dynamoClient.PutItem(existingIntegrationItem); err != nil {
		zap.L().Error("failed to put item in ddb", zap.Error(err))
		return nil, updateIntegrationInternalError
	}

	existingIntegration := itemToIntegration(existingIntegrationItem)

	return existingIntegration, nil
}

func (api API) validateUniqueConstraints(existingIntegrationItem *ddb.Integration, input *models.UpdateIntegrationSettingsInput) error {
	existingIntegrations, err := api.ListIntegrations(&models.ListIntegrationsInput{})
	if err != nil {
		zap.L().Error("failed to fetch integrations", zap.Error(errors.WithStack(err)))
		return updateIntegrationInternalError
	}
	for _, existingIntegration := range existingIntegrations {
		if existingIntegration.IntegrationType == existingIntegrationItem.IntegrationType &&
			existingIntegration.IntegrationID != existingIntegrationItem.IntegrationID {

			switch existingIntegration.IntegrationType {
			case models.IntegrationTypeAWS3:
				if existingIntegration.AWSAccountID == existingIntegrationItem.AWSAccountID &&
					existingIntegration.IntegrationLabel == input.IntegrationLabel {
					// Log sources for same account need to have different labels
					return &genericapi.InvalidInputError{
						Message: fmt.Sprintf("Log source for account %s with label %s already onboarded",
							existingIntegrationItem.AWSAccountID,
							input.IntegrationLabel),
					}
				}

				if existingIntegration.S3Bucket == input.S3Bucket && existingIntegration.S3Prefix == input.S3Prefix {
					return &genericapi.InvalidInputError{
						Message: "An S3 integration with the same S3 bucket and prefix already exists.",
					}
				}
			case models.IntegrationTypeSqs:
				if existingIntegration.IntegrationLabel == input.IntegrationLabel {
					// Sqs sources need to have different labels
					return &genericapi.InvalidInputError{
						Message: fmt.Sprintf("Integration with label %s already exists", input.IntegrationLabel),
					}
				}
			}
		}
	}
	return nil
}

func normalizeIntegration(item *ddb.Integration, input *models.UpdateIntegrationSettingsInput) error {
	switch item.IntegrationType {
	case models.IntegrationTypeAWSScan:
		item.IntegrationLabel = input.IntegrationLabel
		item.ScanIntervalMins = input.ScanIntervalMins
		item.CWEEnabled = input.CWEEnabled
		item.RemediationEnabled = input.RemediationEnabled
	case models.IntegrationTypeAWS3:
		item.S3Bucket = input.S3Bucket
		item.S3Prefix = input.S3Prefix
		item.KmsKey = input.KmsKey
		item.LogTypes = input.LogTypes
	case models.IntegrationTypeSqs:
		item.IntegrationLabel = input.IntegrationLabel
		item.SqsConfig.LogTypes = input.SqsConfig.LogTypes

		newAllowedPrincipals := input.SqsConfig.AllowedPrincipalArns
		newAllowedSources := input.SqsConfig.AllowedSourceArns
		item.SqsConfig.AllowedSourceArns = newAllowedSources
		item.SqsConfig.AllowedPrincipalArns = newAllowedPrincipals
		if err := UpdateSourceSqsQueue(item.IntegrationID, newAllowedPrincipals, newAllowedSources); err != nil {
			return updateIntegrationInternalError
		}
	}
	return nil
}

// UpdateIntegrationLastScanStart updates an integration when a new scan is started.
func (API) UpdateIntegrationLastScanStart(input *models.UpdateIntegrationLastScanStartInput) error {
	existingIntegration, err := getItem(input.IntegrationID)
	if err != nil {
		return err
	}

	existingIntegration.LastScanStartTime = &input.LastScanStartTime
	existingIntegration.ScanStatus = input.ScanStatus
	err = dynamoClient.PutItem(existingIntegration)
	if err != nil {
		return &genericapi.InternalError{Message: "Failed updating the integration last scan start"}
	}
	return nil
}

// UpdateIntegrationLastScanEnd updates an integration when a scan ends.
func (API) UpdateIntegrationLastScanEnd(input *models.UpdateIntegrationLastScanEndInput) error {
	existingIntegration, err := getItem(input.IntegrationID)
	if err != nil {
		return err
	}

	existingIntegration.LastScanEndTime = &input.LastScanEndTime
	existingIntegration.LastScanErrorMessage = input.LastScanErrorMessage
	existingIntegration.ScanStatus = input.ScanStatus
	err = dynamoClient.PutItem(existingIntegration)
	if err != nil {
		return &genericapi.InternalError{Message: "Failed updating the integration last scan end"}
	}
	return nil
}

func getItem(integrationID string) (*ddb.Integration, error) {
	item, err := dynamoClient.GetItem(integrationID)
	if err != nil {
		return nil, &genericapi.InternalError{Message: "Encountered issue while updating integration"}
	}

	if item == nil {
		return nil, &genericapi.DoesNotExistError{Message: "existingIntegration does not exist"}
	}
	return item, nil
}

<<<<<<< HEAD
func updateTables(integrationType string, input *models.UpdateIntegrationSettingsInput) error {
	var logTypes []string
	switch integrationType {
	case models.IntegrationTypeAWS3:
		logTypes = input.LogTypes
	case models.IntegrationTypeSqs:
		logTypes = input.SqsConfig.LogTypes
	}

	client := datacatalog.Client{
		SQSAPI:   sqsClient,
		QueueURL: env.DataCatalogUpdaterQueueURL,
=======
func updateTables(item *ddb.Integration, input *models.UpdateIntegrationSettingsInput) error {
	var existingLogTypes, newLogTypes []string
	switch item.IntegrationType {
	case models.IntegrationTypeAWS3:
		existingLogTypes = item.LogTypes
		newLogTypes = input.LogTypes
	case models.IntegrationTypeSqs:
		existingLogTypes = item.SqsConfig.LogTypes
		newLogTypes = input.SqsConfig.LogTypes
	}

	// If the user hasn't added new log types to the integration
	// don't create new tables
	if !newLogsAdded(existingLogTypes, newLogTypes) {
		return nil
	}

	m := process.CreateTablesMessage{
		LogTypes: newLogTypes,
>>>>>>> f7b38ff2
	}
	err := client.SendCreateTablesForLogTypes(context.TODO(), logTypes...)
	if err != nil {
		return errors.Wrap(err, "failed to create Glue tables")
	}
	return nil
}

// Returns True if user has added new logs, false otherwise
func newLogsAdded(old, new []string) bool {
	for i := range new {
		found := false
		for j := range old {
			if new[i] == old[j] {
				found = true
				break
			}
		}
		if !found {
			return true
		}
	}
	return false
}<|MERGE_RESOLUTION|>--- conflicted
+++ resolved
@@ -210,20 +210,6 @@
 	return item, nil
 }
 
-<<<<<<< HEAD
-func updateTables(integrationType string, input *models.UpdateIntegrationSettingsInput) error {
-	var logTypes []string
-	switch integrationType {
-	case models.IntegrationTypeAWS3:
-		logTypes = input.LogTypes
-	case models.IntegrationTypeSqs:
-		logTypes = input.SqsConfig.LogTypes
-	}
-
-	client := datacatalog.Client{
-		SQSAPI:   sqsClient,
-		QueueURL: env.DataCatalogUpdaterQueueURL,
-=======
 func updateTables(item *ddb.Integration, input *models.UpdateIntegrationSettingsInput) error {
 	var existingLogTypes, newLogTypes []string
 	switch item.IntegrationType {
@@ -241,11 +227,11 @@
 		return nil
 	}
 
-	m := process.CreateTablesMessage{
-		LogTypes: newLogTypes,
->>>>>>> f7b38ff2
-	}
-	err := client.SendCreateTablesForLogTypes(context.TODO(), logTypes...)
+	client := datacatalog.Client{
+		SQSAPI:   sqsClient,
+		QueueURL: env.DataCatalogUpdaterQueueURL,
+	}
+	err := client.SendCreateTablesForLogTypes(context.TODO(), newLogTypes...)
 	if err != nil {
 		return errors.Wrap(err, "failed to create Glue tables")
 	}
