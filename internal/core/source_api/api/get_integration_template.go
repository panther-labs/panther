package api

/**
 * Panther is a scalable, powerful, cloud-native SIEM written in Golang/React.
 * Copyright (C) 2020 Panther Labs Inc
 *
 * This program is free software: you can redistribute it and/or modify
 * it under the terms of the GNU Affero General Public License as
 * published by the Free Software Foundation, either version 3 of the
 * License, or (at your option) any later version.
 *
 * This program is distributed in the hope that it will be useful,
 * but WITHOUT ANY WARRANTY; without even the implied warranty of
 * MERCHANTABILITY or FITNESS FOR A PARTICULAR PURPOSE.  See the
 * GNU Affero General Public License for more details.
 *
 * You should have received a copy of the GNU Affero General Public License
 * along with this program.  If not, see <https://www.gnu.org/licenses/>.
 */

import (
	"fmt"
	"io/ioutil"
	"strings"
	"time"

	"github.com/aws/aws-sdk-go/aws"
	"github.com/aws/aws-sdk-go/aws/endpoints"
	"github.com/aws/aws-sdk-go/service/s3"
	"github.com/aws/aws-sdk-go/service/s3/s3iface"
	"go.uber.org/zap"

	"github.com/panther-labs/panther/api/lambda/source/models"
)

const (
	TemplateBucket           = "panther-public-cloudformation-templates"
	TemplateBucketRegion     = endpoints.UsWest2RegionID
	CloudSecurityTemplateKey = "panther-cloudsec-iam/v1.0.0/template.yml"
	LogProcessingTemplateKey = "panther-log-analysis-iam/v1.0.0/template.yml"
	cacheTimeout             = time.Minute * 30

	// Formatting variables used for re-writing the default templates
<<<<<<< HEAD
	accountIDFind    = "Value: '' # MasterAccountId"
	accountIDReplace = "Value: '%s' # MasterAccountId"

	// Formatting variables for Cloud Security
	regionFind         = "Value: '' # MasterAccountRegion"
	regionReplace      = "Value: '%s' # MasterAccountRegion"
	cweFind            = "Value: '' # DeployCloudWatchEventSetup"
	cweReplace         = "Value: '%t' # DeployCloudWatchEventSetup"
	remediationFind    = "Value: '' # DeployRemediation"
	remediationReplace = "Value: '%t' # DeployRemediation"

	// Formatting variables for Log Analysis
	roleSuffixIDFind  = "Value: '' # RoleSuffix"
	roleSuffixReplace = "Value: '%s' # RoleSuffix"
	s3BucketFind      = "Value: '' # S3Bucket"
	s3BucketReplace   = "Value: '%s' # S3Bucket"
	s3PrefixFind      = "Value: '' # S3Prefix"
	s3PrefixReplace   = "Value: '%s' # S3Prefix"
	kmsKeyFind        = "Value: '' # KmsKey"
	kmsKeyReplace     = "Value: '%s' # KmsKey"
=======
	accountIDFind     = "Value: '' # MasterAccountId"
	accountIDReplace  = "Value: '%s' # MasterAccountId"
	roleSuffixIDFind  = "Value: '' # RoleSuffix"
	roleSuffixReplace = "Value: '%s' # RoleSuffix"

	// Formatting variables for Cloud Security
	cweFind            = "Value: '' # DeployCloudWatchEventSetup"
	cweReplace         = "Value: %t # DeployCloudWatchEventSetup"
	remediationFind    = "Value: '' # DeployRemediation"
	remediationReplace = "Value: %t # DeployRemediation"

	// Formatting variables for Log Analysis
	s3BucketFind    = "Value: '' # S3Bucket"
	s3BucketReplace = "Value: '%s' # S3Bucket"
	s3PrefixFind    = "Value: '' # S3Prefix"
	s3PrefixReplace = "Value: '%s' # S3Prefix"
	kmsKeyFind      = "Value: '' # KmsKey"
	kmsKeyReplace   = "Value: '%s' # KmsKey"

	// The format of log processing role
	logProcessingRoleFormat = "arn:aws:iam::%s:role/PantherLogProcessingRole-%s"
	auditRoleFormat         = "arn:aws:iam::%s:role/PantherAuditRole"
	cweRoleFormat           = "arn:aws:iam::%s:role/PantherCloudFormationStackSetExecutionRole"
	remediationRoleFormat   = "arn:aws:iam::%s:role/PantherRemediationRole"
>>>>>>> 3930a142
)

var (
	templateCache = make(map[string]templateCacheItem, 2)

	// Get the template from Panther's public S3 bucket
	s3Client s3iface.S3API = s3.New(sess, &aws.Config{
		Region: aws.String(TemplateBucketRegion),
	})
)

type templateCacheItem struct {
	Timestamp time.Time
	Body      string
}

// GetIntegrationTemplate generates a new satellite account CloudFormation template based on the given parameters.
func (API) GetIntegrationTemplate(input *models.GetIntegrationTemplateInput) (*models.SourceIntegrationTemplate, error) {
	zap.L().Debug("constructing source template")

	// Get the template
	template, err := getTemplate(input.IntegrationType)
	if err != nil {
		return nil, err
	}

	// Format the template with the user's input
	formattedTemplate := strings.Replace(template, accountIDFind,
		fmt.Sprintf(accountIDReplace, *input.AWSAccountID), 1)

	// Cloud Security replacements
	if *input.IntegrationType == models.IntegrationTypeAWSScan {
<<<<<<< HEAD
		formattedTemplate = strings.Replace(formattedTemplate, regionFind,
			fmt.Sprintf(regionReplace, *sess.Config.Region), 1)
=======
>>>>>>> 3930a142
		formattedTemplate = strings.Replace(formattedTemplate, cweFind,
			fmt.Sprintf(cweReplace, aws.BoolValue(input.CWEEnabled)), 1)
		formattedTemplate = strings.Replace(formattedTemplate, remediationFind,
			fmt.Sprintf(remediationReplace, aws.BoolValue(input.RemediationEnabled)), 1)
	} else {
		// Log Analysis replacements
		formattedTemplate = strings.Replace(formattedTemplate, roleSuffixIDFind,
			fmt.Sprintf(roleSuffixReplace, generateRoleSuffix(*input.IntegrationLabel)), 1)

		formattedTemplate = strings.Replace(formattedTemplate, s3BucketFind,
			fmt.Sprintf(s3BucketReplace, *input.S3Bucket), 1)

		if input.S3Prefix != nil {
			formattedTemplate = strings.Replace(formattedTemplate, s3PrefixFind,
				fmt.Sprintf(s3PrefixReplace, *input.S3Prefix), 1)
		} else {
			// If no S3Prefix is specified, add as default '*'
			formattedTemplate = strings.Replace(formattedTemplate, s3PrefixFind,
				fmt.Sprintf(s3PrefixReplace, "*"), 1)
		}

		if input.KmsKey != nil {
			formattedTemplate = strings.Replace(formattedTemplate, kmsKeyFind,
				fmt.Sprintf(kmsKeyReplace, *input.KmsKey), 1)
		}
	}

	return &models.SourceIntegrationTemplate{
		Body: aws.String(formattedTemplate),
	}, nil
}

func getTemplate(integrationType *string) (string, error) {
<<<<<<< HEAD
	// First check the cache		switch *integrationType {
=======
	// First check the cache
>>>>>>> 3930a142
	if item, ok := templateCache[*integrationType]; ok && time.Since(item.Timestamp) < cacheTimeout {
		zap.L().Debug("using cached s3Object")
		return item.Body, nil
	}

	templateRequest := &s3.GetObjectInput{
		Bucket: aws.String(TemplateBucket),
	}
	if *integrationType == models.IntegrationTypeAWSScan {
		templateRequest.Key = aws.String(CloudSecurityTemplateKey)
	} else {
		templateRequest.Key = aws.String(LogProcessingTemplateKey)
	}
	s3Object, err := s3Client.GetObject(templateRequest)
	if err != nil {
		return "", err
	}

	// Load the s3Object into memory. They're only ~8Kb in size.
	templateBody, err := ioutil.ReadAll(s3Object.Body)
	if err != nil {
		return "", err
	}

	templateBodyString := string(templateBody)
	// Update the cache
	templateCache[*integrationType] = templateCacheItem{
		Timestamp: time.Now(),
		Body:      templateBodyString,
	}

	// Return the s3Object
	return templateBodyString, nil
}

// Generates the ARN of the log processing role
func generateLogProcessingRoleArn(awsAccountID string, label string) string {
	return fmt.Sprintf(logProcessingRoleFormat, awsAccountID, generateRoleSuffix(label))
}

func generateRoleSuffix(label string) string {
	sanitized := strings.ReplaceAll(label, " ", "-")
	return strings.ToLower(sanitized)
}<|MERGE_RESOLUTION|>--- conflicted
+++ resolved
@@ -41,7 +41,6 @@
 	cacheTimeout             = time.Minute * 30
 
 	// Formatting variables used for re-writing the default templates
-<<<<<<< HEAD
 	accountIDFind    = "Value: '' # MasterAccountId"
 	accountIDReplace = "Value: '%s' # MasterAccountId"
 
@@ -62,32 +61,6 @@
 	s3PrefixReplace   = "Value: '%s' # S3Prefix"
 	kmsKeyFind        = "Value: '' # KmsKey"
 	kmsKeyReplace     = "Value: '%s' # KmsKey"
-=======
-	accountIDFind     = "Value: '' # MasterAccountId"
-	accountIDReplace  = "Value: '%s' # MasterAccountId"
-	roleSuffixIDFind  = "Value: '' # RoleSuffix"
-	roleSuffixReplace = "Value: '%s' # RoleSuffix"
-
-	// Formatting variables for Cloud Security
-	cweFind            = "Value: '' # DeployCloudWatchEventSetup"
-	cweReplace         = "Value: %t # DeployCloudWatchEventSetup"
-	remediationFind    = "Value: '' # DeployRemediation"
-	remediationReplace = "Value: %t # DeployRemediation"
-
-	// Formatting variables for Log Analysis
-	s3BucketFind    = "Value: '' # S3Bucket"
-	s3BucketReplace = "Value: '%s' # S3Bucket"
-	s3PrefixFind    = "Value: '' # S3Prefix"
-	s3PrefixReplace = "Value: '%s' # S3Prefix"
-	kmsKeyFind      = "Value: '' # KmsKey"
-	kmsKeyReplace   = "Value: '%s' # KmsKey"
-
-	// The format of log processing role
-	logProcessingRoleFormat = "arn:aws:iam::%s:role/PantherLogProcessingRole-%s"
-	auditRoleFormat         = "arn:aws:iam::%s:role/PantherAuditRole"
-	cweRoleFormat           = "arn:aws:iam::%s:role/PantherCloudFormationStackSetExecutionRole"
-	remediationRoleFormat   = "arn:aws:iam::%s:role/PantherRemediationRole"
->>>>>>> 3930a142
 )
 
 var (
@@ -120,11 +93,8 @@
 
 	// Cloud Security replacements
 	if *input.IntegrationType == models.IntegrationTypeAWSScan {
-<<<<<<< HEAD
 		formattedTemplate = strings.Replace(formattedTemplate, regionFind,
 			fmt.Sprintf(regionReplace, *sess.Config.Region), 1)
-=======
->>>>>>> 3930a142
 		formattedTemplate = strings.Replace(formattedTemplate, cweFind,
 			fmt.Sprintf(cweReplace, aws.BoolValue(input.CWEEnabled)), 1)
 		formattedTemplate = strings.Replace(formattedTemplate, remediationFind,
@@ -158,11 +128,7 @@
 }
 
 func getTemplate(integrationType *string) (string, error) {
-<<<<<<< HEAD
-	// First check the cache		switch *integrationType {
-=======
 	// First check the cache
->>>>>>> 3930a142
 	if item, ok := templateCache[*integrationType]; ok && time.Since(item.Timestamp) < cacheTimeout {
 		zap.L().Debug("using cached s3Object")
 		return item.Body, nil
