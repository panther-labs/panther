package api

/**
 * Panther is a scalable, powerful, cloud-native SIEM written in Golang/React.
 * Copyright (C) 2020 Panther Labs Inc
 *
 * This program is free software: you can redistribute it and/or modify
 * it under the terms of the GNU Affero General Public License as
 * published by the Free Software Foundation, either version 3 of the
 * License, or (at your option) any later version.
 *
 * This program is distributed in the hope that it will be useful,
 * but WITHOUT ANY WARRANTY; without even the implied warranty of
 * MERCHANTABILITY or FITNESS FOR A PARTICULAR PURPOSE.  See the
 * GNU Affero General Public License for more details.
 *
 * You should have received a copy of the GNU Affero General Public License
 * along with this program.  If not, see <https://www.gnu.org/licenses/>.
 */

import (
	"fmt"
	"strings"

	"github.com/aws/aws-sdk-go/aws"
	"go.uber.org/zap"

	"github.com/panther-labs/panther/api/lambda/source/models"
)

<<<<<<< HEAD
=======
const (
	TemplateBucket           = "panther-public-cloudformation-templates"
	CloudSecurityTemplateKey = "panther-cloudsec-iam/v1.0.0/template.yml"
	LogProcessingTemplateKey = "panther-log-processing-iam/latest/template.yml"
	cacheTimout              = time.Minute * 30
)

>>>>>>> 77fd9ffb
var (
	// Formatting variables used for re-writing the default templates
<<<<<<< HEAD
	accountIDFind    = "Default: '' # MasterAccountId"
	accountIDReplace = "Default: %s # MasterAccountId"
	regionFind       = "Default: '' # MasterAccountRegion"
	regionReplace    = "Default: %s # MasterAccountRegion"

	// Formatting variables for Cloud Security
	cweFind            = "Default: false # DeployCloudWatchEventSetup"
	cweReplace         = "Default: %t # DeployCloudWatchEventSetup"
	remediationFind    = "Default: false # DeployRemediation"
	remediationReplace = "Default: %t # DeployRemediation"
=======
	accountIDFind    = []byte("Value: '' # MasterAccountId")
	accountIDReplace = "Value: %s # MasterAccountId"

	// Formatting variables for Cloud Security
	cweFind            = []byte("Value: '' # DeployCloudWatchEventSetup")
	cweReplace         = "Value: %t # DeployCloudWatchEventSetup"
	remediationFind    = []byte("Value: '' # DeployRemediation")
	remediationReplace = "Value: %t # DeployRemediation"
>>>>>>> 77fd9ffb

	// Formatting variables for Log Analysis
	s3BucketFind    = "Default: '' # S3Buckets"
	s3BucketReplace = "Default: %s # S3Buckets"
	kmsKeyFind      = "Default: '' # EncryptionKeys"
	kmsKeyReplace   = "Default: %s # EncryptionKeys"
)

// GetIntegrationTemplate generates a new satellite account CloudFormation template based on the given parameters.
func (API) GetIntegrationTemplate(input *models.GetIntegrationTemplateInput) (*models.SourceIntegrationTemplate, error) {
	zap.L().Debug("constructing source template")

	// Format the template with the user's input
	formattedTemplate := strings.Replace(getTemplate(input.IntegrationType), accountIDFind,
		fmt.Sprintf(accountIDReplace, *input.AWSAccountID), 1)
	formattedTemplate = strings.Replace(formattedTemplate, regionFind,
		fmt.Sprintf(regionReplace, *sess.Config.Region), 1)

	// Cloud Security replacements
	formattedTemplate = strings.Replace(formattedTemplate, cweFind,
		fmt.Sprintf(cweReplace, *input.CWEEnabled), 1)
	formattedTemplate = strings.Replace(formattedTemplate, remediationFind,
		fmt.Sprintf(remediationReplace, *input.RemediationEnabled), 1)

	// Log Analysis replacements
	formattedTemplate = strings.Replace(formattedTemplate, s3BucketFind,
		fmt.Sprintf(s3BucketReplace, strings.Join(sliceStringValue(input.S3Buckets), ",")), 1)
	formattedTemplate = strings.Replace(formattedTemplate, kmsKeyFind,
		fmt.Sprintf(kmsKeyReplace, strings.Join(sliceStringValue(input.KmsKeys), ",")), 1)

	return &models.SourceIntegrationTemplate{
		Body: aws.String(formattedTemplate),
	}, nil
}

func sliceStringValue(stringPointers []*string) []string {
	out := make([]string, 0, len(stringPointers))
	for index, ptr := range stringPointers {
		out[index] = aws.StringValue(ptr)
	}
	return out
}

func getTemplate(integrationType *string) string {
	switch *integrationType {
	case models.IntegrationTypeAWSScan:
		return complianceTemplate
	case models.IntegrationTypeAWS3:
		return logProcessingTemplate
	default:
		panic("unknown integration type: " + *integrationType)
	}
}<|MERGE_RESOLUTION|>--- conflicted
+++ resolved
@@ -28,19 +28,8 @@
 	"github.com/panther-labs/panther/api/lambda/source/models"
 )
 
-<<<<<<< HEAD
-=======
-const (
-	TemplateBucket           = "panther-public-cloudformation-templates"
-	CloudSecurityTemplateKey = "panther-cloudsec-iam/v1.0.0/template.yml"
-	LogProcessingTemplateKey = "panther-log-processing-iam/latest/template.yml"
-	cacheTimout              = time.Minute * 30
-)
-
->>>>>>> 77fd9ffb
 var (
 	// Formatting variables used for re-writing the default templates
-<<<<<<< HEAD
 	accountIDFind    = "Default: '' # MasterAccountId"
 	accountIDReplace = "Default: %s # MasterAccountId"
 	regionFind       = "Default: '' # MasterAccountRegion"
@@ -51,16 +40,6 @@
 	cweReplace         = "Default: %t # DeployCloudWatchEventSetup"
 	remediationFind    = "Default: false # DeployRemediation"
 	remediationReplace = "Default: %t # DeployRemediation"
-=======
-	accountIDFind    = []byte("Value: '' # MasterAccountId")
-	accountIDReplace = "Value: %s # MasterAccountId"
-
-	// Formatting variables for Cloud Security
-	cweFind            = []byte("Value: '' # DeployCloudWatchEventSetup")
-	cweReplace         = "Value: %t # DeployCloudWatchEventSetup"
-	remediationFind    = []byte("Value: '' # DeployRemediation")
-	remediationReplace = "Value: %t # DeployRemediation"
->>>>>>> 77fd9ffb
 
 	// Formatting variables for Log Analysis
 	s3BucketFind    = "Default: '' # S3Buckets"
@@ -107,7 +86,7 @@
 func getTemplate(integrationType *string) string {
 	switch *integrationType {
 	case models.IntegrationTypeAWSScan:
-		return complianceTemplate
+		return cloudsecTemplate
 	case models.IntegrationTypeAWS3:
 		return logProcessingTemplate
 	default:
