--- conflicted
+++ resolved
@@ -41,16 +41,6 @@
 				LogTypes:        []string{"one", "two"}, // "one" is duplicate with above
 			},
 		},
-<<<<<<< HEAD
-		// FIXME: This was changed for cloudsecurity feature branch
-		//{ // should not match
-		//	SourceIntegrationMetadata: models.SourceIntegrationMetadata{
-		//		IntegrationType: models.IntegrationTypeAWSScan,
-		//		LogTypes:        nil,
-		//	},
-		//},
-=======
->>>>>>> 97e63ba0
 	}
 	assert.Equal(t, expectedLogTypes, collectLogTypes(listOutput))
 }