package api

/**
 * Panther is a scalable, powerful, cloud-native SIEM written in Golang/React.
 * Copyright (C) 2020 Panther Labs Inc
 *
 * This program is free software: you can redistribute it and/or modify
 * it under the terms of the GNU Affero General Public License as
 * published by the Free Software Foundation, either version 3 of the
 * License, or (at your option) any later version.
 *
 * This program is distributed in the hope that it will be useful,
 * but WITHOUT ANY WARRANTY; without even the implied warranty of
 * MERCHANTABILITY or FITNESS FOR A PARTICULAR PURPOSE.  See the
 * GNU Affero General Public License for more details.
 *
 * You should have received a copy of the GNU Affero General Public License
 * along with this program.  If not, see <https://www.gnu.org/licenses/>.
 */

import (
	"errors"
	"fmt"

	"github.com/aws/aws-sdk-go/aws"
	"github.com/aws/aws-sdk-go/aws/credentials"
	"github.com/aws/aws-sdk-go/aws/credentials/stscreds"
	"github.com/aws/aws-sdk-go/service/kms"
	"github.com/aws/aws-sdk-go/service/s3"
	"github.com/aws/aws-sdk-go/service/sts"
	"go.uber.org/zap"

	"github.com/panther-labs/panther/api/lambda/source/models"
	"github.com/panther-labs/panther/pkg/genericapi"
)

<<<<<<< HEAD
const (
	auditRoleFormat         = "arn:aws:iam::%s:role/PantherAuditRole-%s"
	logProcessingRoleFormat = "arn:aws:iam::%s:role/PantherLogProcessingRole-%s"
	cweRoleFormat           = "arn:aws:iam::%s:role/PantherCloudFormationStackSetExecutionRole-%s"
	remediationRoleFormat   = "arn:aws:iam::%s:role/PantherRemediationRole-%s"
=======
var (
	evaluateIntegrationFunc       = evaluateIntegration
	checkIntegrationInternalError = &genericapi.InternalError{Message: "Failed to validate source. Please try again later"}
>>>>>>> 727e61a7
)

// CheckIntegration adds a set of new integrations in a batch.
func (API) CheckIntegration(input *models.CheckIntegrationInput) (*models.SourceIntegrationHealth, error) {
	zap.L().Debug("beginning source health check")
	out := &models.SourceIntegrationHealth{
		AWSAccountID:    aws.StringValue(input.AWSAccountID),
		IntegrationType: aws.StringValue(input.IntegrationType),
	}

<<<<<<< HEAD
	if *input.IntegrationType == models.IntegrationTypeAWSScan {
		_, out.AuditRoleStatus = getCredentialsWithStatus(aws.String(fmt.Sprintf(auditRoleFormat,
			*input.AWSAccountID, *sess.Config.Region)))
		if aws.BoolValue(input.EnableCWESetup) {
			_, out.CWERoleStatus = getCredentialsWithStatus(aws.String(fmt.Sprintf(cweRoleFormat,
				*input.AWSAccountID, *sess.Config.Region)))
		}
		if aws.BoolValue(input.EnableRemediation) {
			_, out.RemediationRoleStatus = getCredentialsWithStatus(aws.String(fmt.Sprintf(remediationRoleFormat,
				*input.AWSAccountID, *sess.Config.Region)))
=======
	switch aws.StringValue(input.IntegrationType) {
	case models.IntegrationTypeAWSScan:
		_, out.AuditRoleStatus = getCredentialsWithStatus(fmt.Sprintf(auditRoleFormat, *input.AWSAccountID))
		if aws.BoolValue(input.EnableCWESetup) {
			_, out.CWERoleStatus = getCredentialsWithStatus(fmt.Sprintf(cweRoleFormat, *input.AWSAccountID))
		}
		if aws.BoolValue(input.EnableRemediation) {
			_, out.RemediationRoleStatus = getCredentialsWithStatus(fmt.Sprintf(remediationRoleFormat, *input.AWSAccountID))
>>>>>>> 727e61a7
		}

	case models.IntegrationTypeAWS3:
		var roleCreds *credentials.Credentials
<<<<<<< HEAD
		roleCreds, out.ProcessingRoleStatus = getCredentialsWithStatus(aws.String(fmt.Sprintf(logProcessingRoleFormat,
			*input.AWSAccountID, *sess.Config.Region)))
		if len(input.S3Buckets) > 0 && *out.ProcessingRoleStatus.Healthy {
			out.S3BucketsStatus = checkBuckets(roleCreds, input.S3Buckets)
		}
		if len(input.KmsKeys) > 0 && *out.ProcessingRoleStatus.Healthy {
			out.KMSKeysStatus = checkKeys(roleCreds, input.KmsKeys)
=======
		logProcessingRole := generateLogProcessingRoleArn(*input.AWSAccountID, *input.IntegrationLabel)
		roleCreds, out.ProcessingRoleStatus = getCredentialsWithStatus(logProcessingRole)
		if aws.BoolValue(out.ProcessingRoleStatus.Healthy) {
			out.S3BucketStatus = checkBucket(roleCreds, input.S3Bucket)
			out.KMSKeyStatus = checkKey(roleCreds, input.KmsKey)
>>>>>>> 727e61a7
		}
	default:
		return nil, checkIntegrationInternalError
	}

	return out, nil
}
func checkKey(roleCredentials *credentials.Credentials, key *string) models.SourceIntegrationItemStatus {
	if key == nil {
		// KMS key is optional
		return models.SourceIntegrationItemStatus{
			Healthy: aws.Bool(true),
		}
	}
	kmsClient := kms.New(sess, &aws.Config{Credentials: roleCredentials})

	info, err := kmsClient.DescribeKey(&kms.DescribeKeyInput{KeyId: key})
	if err != nil {
		return models.SourceIntegrationItemStatus{
			Healthy:      aws.Bool(false),
			ErrorMessage: aws.String(err.Error()),
		}
	}

	if !*info.KeyMetadata.Enabled {
		// If the key is disabled, we should fail as well
		return models.SourceIntegrationItemStatus{
			Healthy:      aws.Bool(false),
			ErrorMessage: aws.String("key disabled"),
		}
	}

	return models.SourceIntegrationItemStatus{
		Healthy: aws.Bool(true),
	}
}

func checkBucket(roleCredentials *credentials.Credentials, bucket *string) models.SourceIntegrationItemStatus {
	s3Client := s3.New(sess, &aws.Config{Credentials: roleCredentials})

	_, err := s3Client.GetBucketLocation(&s3.GetBucketLocationInput{Bucket: bucket})
	if err != nil {
		return models.SourceIntegrationItemStatus{
			Healthy:      aws.Bool(false),
			ErrorMessage: aws.String(err.Error()),
		}
	}

	return models.SourceIntegrationItemStatus{
		Healthy: aws.Bool(true),
	}
}

func getCredentialsWithStatus(roleARN string) (*credentials.Credentials, models.SourceIntegrationItemStatus) {
	zap.L().Debug("checking role", zap.String("roleArn", roleARN))
	// Setup new credentials with the role
	roleCredentials := stscreds.NewCredentials(
		sess,
		roleARN,
	)

	// Use the role to make sure it's good
	stsClient := sts.New(sess, aws.NewConfig().WithCredentials(roleCredentials))
	_, err := stsClient.GetCallerIdentity(&sts.GetCallerIdentityInput{})
	if err != nil {
		return roleCredentials, models.SourceIntegrationItemStatus{
			Healthy:      aws.Bool(false),
			ErrorMessage: aws.String(err.Error()),
		}
	}

	return roleCredentials, models.SourceIntegrationItemStatus{
		Healthy: aws.Bool(true),
	}
}

func evaluateIntegration(api API, integration *models.CheckIntegrationInput) (bool, error) {
	status, err := api.CheckIntegration(integration)
	if err != nil {
		zap.L().Error("integration failed health check",
			zap.Error(err),
			zap.Any("integration", integration),
			zap.Any("status", status))
		return false, err
	}

	switch aws.StringValue(integration.IntegrationType) {
	case models.IntegrationTypeAWSScan:
		if !aws.BoolValue(status.AuditRoleStatus.Healthy) {
			// If audit role is not healthy return false
			return false, nil
		}

		if aws.BoolValue(integration.EnableRemediation) && !aws.BoolValue(status.RemediationRoleStatus.Healthy) {
			// If remediation is enabled but remediation role is not healthy return false
			return false, nil
		}

		if aws.BoolValue(integration.EnableCWESetup) && !aws.BoolValue(status.CWERoleStatus.Healthy) {
			// If CWE are enbled but CWEEvents role is not healthy return false
			return false, nil
		}
		return true, nil

<<<<<<< HEAD
	if !passing {
		zap.L().Warn("integration failed health check",
			zap.Any("integration", integration),
			zap.Any("status", status))
	}

	return passing, nil
=======
	case models.IntegrationTypeAWS3:
		if !aws.BoolValue(status.ProcessingRoleStatus.Healthy) || !aws.BoolValue(status.S3BucketStatus.Healthy) {
			// If Log processing role is not healthy or S3 bucket status is not healthy return false
			return false, nil
		}

		if integration.KmsKey != nil {
			// If the integration has a KMS key and the keys is not healthy return false
			return aws.BoolValue(status.KMSKeyStatus.Healthy), nil
		}
		return true, nil
	default:
		return false, errors.New("invalid integration type")
	}
>>>>>>> 727e61a7
}<|MERGE_RESOLUTION|>--- conflicted
+++ resolved
@@ -34,17 +34,16 @@
 	"github.com/panther-labs/panther/pkg/genericapi"
 )
 
-<<<<<<< HEAD
 const (
 	auditRoleFormat         = "arn:aws:iam::%s:role/PantherAuditRole-%s"
 	logProcessingRoleFormat = "arn:aws:iam::%s:role/PantherLogProcessingRole-%s"
 	cweRoleFormat           = "arn:aws:iam::%s:role/PantherCloudFormationStackSetExecutionRole-%s"
 	remediationRoleFormat   = "arn:aws:iam::%s:role/PantherRemediationRole-%s"
-=======
+)
+
 var (
 	evaluateIntegrationFunc       = evaluateIntegration
 	checkIntegrationInternalError = &genericapi.InternalError{Message: "Failed to validate source. Please try again later"}
->>>>>>> 727e61a7
 )
 
 // CheckIntegration adds a set of new integrations in a batch.
@@ -55,46 +54,26 @@
 		IntegrationType: aws.StringValue(input.IntegrationType),
 	}
 
-<<<<<<< HEAD
-	if *input.IntegrationType == models.IntegrationTypeAWSScan {
-		_, out.AuditRoleStatus = getCredentialsWithStatus(aws.String(fmt.Sprintf(auditRoleFormat,
-			*input.AWSAccountID, *sess.Config.Region)))
+	switch aws.StringValue(input.IntegrationType) {
+	case models.IntegrationTypeAWSScan:
+		_, out.AuditRoleStatus = getCredentialsWithStatus(fmt.Sprintf(auditRoleFormat,
+			*input.AWSAccountID, *sess.Config.Region))
 		if aws.BoolValue(input.EnableCWESetup) {
-			_, out.CWERoleStatus = getCredentialsWithStatus(aws.String(fmt.Sprintf(cweRoleFormat,
-				*input.AWSAccountID, *sess.Config.Region)))
+			_, out.CWERoleStatus = getCredentialsWithStatus(fmt.Sprintf(cweRoleFormat,
+				*input.AWSAccountID, *sess.Config.Region))
 		}
 		if aws.BoolValue(input.EnableRemediation) {
-			_, out.RemediationRoleStatus = getCredentialsWithStatus(aws.String(fmt.Sprintf(remediationRoleFormat,
-				*input.AWSAccountID, *sess.Config.Region)))
-=======
-	switch aws.StringValue(input.IntegrationType) {
-	case models.IntegrationTypeAWSScan:
-		_, out.AuditRoleStatus = getCredentialsWithStatus(fmt.Sprintf(auditRoleFormat, *input.AWSAccountID))
-		if aws.BoolValue(input.EnableCWESetup) {
-			_, out.CWERoleStatus = getCredentialsWithStatus(fmt.Sprintf(cweRoleFormat, *input.AWSAccountID))
-		}
-		if aws.BoolValue(input.EnableRemediation) {
-			_, out.RemediationRoleStatus = getCredentialsWithStatus(fmt.Sprintf(remediationRoleFormat, *input.AWSAccountID))
->>>>>>> 727e61a7
+			_, out.RemediationRoleStatus = getCredentialsWithStatus(fmt.Sprintf(remediationRoleFormat,
+				*input.AWSAccountID, *sess.Config.Region))
 		}
 
 	case models.IntegrationTypeAWS3:
 		var roleCreds *credentials.Credentials
-<<<<<<< HEAD
-		roleCreds, out.ProcessingRoleStatus = getCredentialsWithStatus(aws.String(fmt.Sprintf(logProcessingRoleFormat,
-			*input.AWSAccountID, *sess.Config.Region)))
-		if len(input.S3Buckets) > 0 && *out.ProcessingRoleStatus.Healthy {
-			out.S3BucketsStatus = checkBuckets(roleCreds, input.S3Buckets)
-		}
-		if len(input.KmsKeys) > 0 && *out.ProcessingRoleStatus.Healthy {
-			out.KMSKeysStatus = checkKeys(roleCreds, input.KmsKeys)
-=======
 		logProcessingRole := generateLogProcessingRoleArn(*input.AWSAccountID, *input.IntegrationLabel)
 		roleCreds, out.ProcessingRoleStatus = getCredentialsWithStatus(logProcessingRole)
 		if aws.BoolValue(out.ProcessingRoleStatus.Healthy) {
 			out.S3BucketStatus = checkBucket(roleCreds, input.S3Bucket)
 			out.KMSKeyStatus = checkKey(roleCreds, input.KmsKey)
->>>>>>> 727e61a7
 		}
 	default:
 		return nil, checkIntegrationInternalError
@@ -102,6 +81,7 @@
 
 	return out, nil
 }
+
 func checkKey(roleCredentials *credentials.Credentials, key *string) models.SourceIntegrationItemStatus {
 	if key == nil {
 		// KMS key is optional
@@ -198,16 +178,6 @@
 			return false, nil
 		}
 		return true, nil
-
-<<<<<<< HEAD
-	if !passing {
-		zap.L().Warn("integration failed health check",
-			zap.Any("integration", integration),
-			zap.Any("status", status))
-	}
-
-	return passing, nil
-=======
 	case models.IntegrationTypeAWS3:
 		if !aws.BoolValue(status.ProcessingRoleStatus.Healthy) || !aws.BoolValue(status.S3BucketStatus.Healthy) {
 			// If Log processing role is not healthy or S3 bucket status is not healthy return false
@@ -222,5 +192,4 @@
 	default:
 		return false, errors.New("invalid integration type")
 	}
->>>>>>> 727e61a7
 }