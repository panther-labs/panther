--- conflicted
+++ resolved
@@ -33,16 +33,12 @@
 )
 
 // It updates the status of an integration
-func (api *API) UpdateStatus(input *models.UpdateStatusInput) error {
+func (api API) UpdateStatus(input *models.UpdateStatusInput) error {
 	status := ddb.IntegrationStatus{
 		LastEventReceived: &input.LastEventReceived,
 	}
 
-<<<<<<< HEAD
-	err := api.DdbClient.UpdateStatus(input.IntegrationID, status)
-=======
 	err := dynamoClient.UpdateStatus(input.IntegrationID, status)
->>>>>>> 2243b6e4
 
 	if awsutils.IsAnyError(err, dynamodb.ErrCodeConditionalCheckFailedException) {
 		return &genericapi.DoesNotExistError{Message: "The source integration does not exist"}
