--- conflicted
+++ resolved
@@ -282,18 +282,9 @@
 }
 
 func createTables(integration *models.SourceIntegration) error {
-<<<<<<< HEAD
-	m := process.CreateTablesMessage{
-		LogTypes: integration.RequiredLogTypes(),
-=======
-	if !integration.IsLogAnalysisIntegration() {
-		return nil
-	}
-
 	client := datacatalog.Client{
 		SQSAPI:   sqsClient,
 		QueueURL: env.DataCatalogUpdaterQueueURL,
->>>>>>> 94a182bf
 	}
 	logTypes := integration.RequiredLogTypes()
 	err := client.SendCreateTablesForLogTypes(context.TODO(), logTypes...)
