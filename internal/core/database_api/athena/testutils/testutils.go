package testutils

/**
 * Panther is a Cloud-Native SIEM for the Modern Security Team.
 * Copyright (C) 2020 Panther Labs Inc
 *
 * This program is free software: you can redistribute it and/or modify
 * it under the terms of the GNU Affero General Public License as
 * published by the Free Software Foundation, either version 3 of the
 * License, or (at your option) any later version.
 *
 * This program is distributed in the hope that it will be useful,
 * but WITHOUT ANY WARRANTY; without even the implied warranty of
 * MERCHANTABILITY or FITNESS FOR A PARTICULAR PURPOSE.  See the
 * GNU Affero General Public License for more details.
 *
 * You should have received a copy of the GNU Affero General Public License
 * along with this program.  If not, see <https://www.gnu.org/licenses/>.
 */

import (
	"fmt"
	"strings"
	"testing"
	"time"

	"github.com/aws/aws-sdk-go/aws"
	"github.com/aws/aws-sdk-go/aws/awserr"
	"github.com/aws/aws-sdk-go/service/glue"
	"github.com/aws/aws-sdk-go/service/glue/glueiface"
	"github.com/aws/aws-sdk-go/service/s3"
	"github.com/aws/aws-sdk-go/service/s3/s3iface"
	"github.com/stretchr/testify/require"

	"github.com/panther-labs/panther/api/lambda/database/models"
	"github.com/panther-labs/panther/pkg/awsbatch/s3batch"
)

/*
	This file has functions to create a bucket and a Panther JSON table, populated with a small amount of data.
	There are also functions to clean up after running the tests.

	This can be used to drive Athena API related integration tests for packages that need example data.
*/

const (
	TestBucketPrefix = "panther-athena-api-processeddata-test-"
	TestDb           = "panther_athena_api_test_db"
	TestTable        = "panther_athena_test_table"
)

var (
	TestBucket string

	TestPartitionTime = time.Date(2020, 3, 2, 1, 0, 0, 0, time.UTC)

	TestYear  = fmt.Sprintf("%d", TestPartitionTime.Year())
	TestMonth = fmt.Sprintf("%01d", TestPartitionTime.Month())
	TestDay   = fmt.Sprintf("%01d", TestPartitionTime.Day())
	TestHour  = fmt.Sprintf("%01d", TestPartitionTime.Hour())
<<<<<<< HEAD
=======

	TestEventTime = TestPartitionTime.Format(`2006-01-02 15:04:05.000`)
>>>>>>> 5def47cc

	TestTableColumns = []*glue.Column{
		{
			Name:    aws.String("col1"),
			Type:    aws.String("int"),
			Comment: aws.String("this is a column"),
		},
		{
			Name:    aws.String("col2"),
			Type:    aws.String("int"),
			Comment: aws.String("this is a column"),
		},
		{
			Name:    aws.String("p_event_time"),
			Type:    aws.String("timestamp"),
			Comment: aws.String("this is a panther column"),
		},
	}

	YearPartitionName  = "year"
	MonthPartitionName = "month"
	DayPartitionName   = "day"
	HourPartitionName  = "hour"

	TestTablePartitions = []*glue.Column{
		{
			Name:    aws.String(YearPartitionName),
			Type:    aws.String("int"),
			Comment: aws.String("this is the year"),
		},
		{
			Name:    aws.String(MonthPartitionName),
			Type:    aws.String("int"),
			Comment: aws.String("this is the month"),
		},
		{
			Name:    aws.String(DayPartitionName),
			Type:    aws.String("int"),
			Comment: aws.String("this is the day"),
		},
		{
			Name:    aws.String(HourPartitionName),
			Type:    aws.String("int"),
			Comment: aws.String("this is the hour"),
		},
	}

	TestKey string

	TestTableDataNrows   = 10
	TestTableRowTemplate = `{"col1": %d, "col2": null, "p_event_time": "%s"}`
	TestTableRows        []string
)

func init() {
	TestBucket = TestBucketPrefix + time.Now().Format("20060102150405")

	// make it look like log data
	TestKey = "logs/aws_cloudtrail/"
	TestKey += YearPartitionName + "=" + TestYear + "/"
	TestKey += MonthPartitionName + "=" + TestMonth + "/"
	TestKey += DayPartitionName + "=" + TestDay + "/"
	TestKey += HourPartitionName + "=" + TestHour + "/"
	TestKey += "testdata.json"

	for i := 0; i < TestTableDataNrows; i++ {
		TestTableRows = append(TestTableRows, fmt.Sprintf(TestTableRowTemplate, i, TestEventTime))
	}
}

func CheckTableDetail(t *testing.T, tables []*models.TableDetail) {
	require.Equal(t, TestTable, tables[0].Name)
	require.Equal(t, len(TestTableColumns)+len(TestTablePartitions), len(tables[0].Columns))

	// col1
	require.Equal(t, *TestTableColumns[0].Name, tables[0].Columns[0].Name)
	require.Equal(t, *TestTableColumns[0].Type, tables[0].Columns[0].Type)
	require.Equal(t, *TestTableColumns[0].Comment, *tables[0].Columns[0].Description)

	// col2
	require.Equal(t, *TestTableColumns[1].Name, tables[0].Columns[1].Name)
	require.Equal(t, *TestTableColumns[1].Type, tables[0].Columns[1].Type)
	require.Equal(t, *TestTableColumns[1].Comment, *tables[0].Columns[1].Description)

	// p_event_time
	require.Equal(t, *TestTableColumns[2].Name, tables[0].Columns[2].Name)
	require.Equal(t, *TestTableColumns[2].Type, tables[0].Columns[2].Type)
	require.Equal(t, *TestTableColumns[2].Comment, *tables[0].Columns[2].Description)

	// year
	require.Equal(t, *TestTablePartitions[0].Name, tables[0].Columns[3].Name)
	require.Equal(t, *TestTablePartitions[0].Type, tables[0].Columns[3].Type)
	require.Equal(t, *TestTablePartitions[0].Comment, *tables[0].Columns[3].Description)

	// month
	require.Equal(t, *TestTablePartitions[1].Name, tables[0].Columns[4].Name)
	require.Equal(t, *TestTablePartitions[1].Type, tables[0].Columns[4].Type)
	require.Equal(t, *TestTablePartitions[1].Comment, *tables[0].Columns[4].Description)

	// day
	require.Equal(t, *TestTablePartitions[2].Name, tables[0].Columns[5].Name)
	require.Equal(t, *TestTablePartitions[2].Type, tables[0].Columns[5].Type)
	require.Equal(t, *TestTablePartitions[2].Comment, *tables[0].Columns[5].Description)

	// hour
	require.Equal(t, *TestTablePartitions[3].Name, tables[0].Columns[6].Name)
	require.Equal(t, *TestTablePartitions[3].Type, tables[0].Columns[6].Type)
	require.Equal(t, *TestTablePartitions[3].Comment, *tables[0].Columns[6].Description)
}

func SetupTables(t *testing.T, glueClient glueiface.GlueAPI, s3Client s3iface.S3API) {
	RemoveTables(t, glueClient, s3Client) // in case of left over
	AddTables(t, glueClient, s3Client)
}

func AddTables(t *testing.T, glueClient glueiface.GlueAPI, s3Client s3iface.S3API) {
	var err error

	bucketInput := &s3.CreateBucketInput{Bucket: aws.String(TestBucket)}
	_, err = s3Client.CreateBucket(bucketInput)
	require.NoError(t, err)

	dbInput := &glue.CreateDatabaseInput{
		DatabaseInput: &glue.DatabaseInput{
			Name: aws.String(TestDb),
		},
	}
	_, err = glueClient.CreateDatabase(dbInput)
	require.NoError(t, err)

	storageDecriptor := &glue.StorageDescriptor{ // configure as JSON
		Columns:      TestTableColumns,
		Location:     aws.String("s3://" + TestBucket + "/"),
		InputFormat:  aws.String("org.apache.hadoop.mapred.TextInputFormat"),
		OutputFormat: aws.String("org.apache.hadoop.hive.ql.io.HiveIgnoreKeyTextOutputFormat"),
		SerdeInfo: &glue.SerDeInfo{
			SerializationLibrary: aws.String("org.openx.data.jsonserde.JsonSerDe"),
			Parameters: map[string]*string{
				"serialization.format": aws.String("1"),
				"case.insensitive":     aws.String("TRUE"), // treat as lower case
			},
		},
	}

	tableInput := &glue.CreateTableInput{
		DatabaseName: aws.String(TestDb),
		TableInput: &glue.TableInput{
			Name:              aws.String(TestTable),
			PartitionKeys:     TestTablePartitions,
			StorageDescriptor: storageDecriptor,
			TableType:         aws.String("EXTERNAL_TABLE"),
		},
	}
	_, err = glueClient.CreateTable(tableInput)
	require.NoError(t, err)

	putInput := &s3.PutObjectInput{
		Body:   strings.NewReader(strings.Join(TestTableRows, "\n")),
		Bucket: &TestBucket,
		Key:    &TestKey,
	}
	_, err = s3Client.PutObject(putInput)
	require.NoError(t, err)
	time.Sleep(time.Second / 4) // short pause since S3 is eventually consistent

	_, err = glueClient.CreatePartition(&glue.CreatePartitionInput{
		DatabaseName: aws.String(TestDb),
		TableName:    aws.String(TestTable),
		PartitionInput: &glue.PartitionInput{
			StorageDescriptor: storageDecriptor,
			Values: []*string{
				aws.String(TestYear),
				aws.String(TestMonth),
				aws.String(TestDay),
				aws.String(TestHour),
			},
		},
	})
	require.NoError(t, err)
}

func RemoveTables(t *testing.T, glueClient glueiface.GlueAPI, s3Client s3iface.S3API) {
	// best effort, no error checks

	tableInput := &glue.DeleteTableInput{
		DatabaseName: aws.String(TestDb),
		Name:         aws.String(TestTable),
	}
	glueClient.DeleteTable(tableInput) // nolint (errcheck)

	dbInput := &glue.DeleteDatabaseInput{
		Name: aws.String(TestDb),
	}
	glueClient.DeleteDatabase(dbInput) // nolint (errcheck)

	RemoveBucket(s3Client, TestBucket)
}

func RemoveBucket(client s3iface.S3API, bucketName string) {
	input := &s3.ListObjectVersionsInput{Bucket: &bucketName}
	var objectVersions []*s3.ObjectIdentifier

	// List all object versions (including delete markers)
	err := client.ListObjectVersionsPages(input, func(page *s3.ListObjectVersionsOutput, lastPage bool) bool {
		for _, marker := range page.DeleteMarkers {
			objectVersions = append(objectVersions, &s3.ObjectIdentifier{
				Key: marker.Key, VersionId: marker.VersionId})
		}

		for _, version := range page.Versions {
			objectVersions = append(objectVersions, &s3.ObjectIdentifier{
				Key: version.Key, VersionId: version.VersionId})
		}
		return false
	})
	if err != nil {
		if awsErr, ok := err.(awserr.Error); ok && awsErr.Code() == "NoSuchBucket" {
			return
		}
	}

	err = s3batch.DeleteObjects(client, 2*time.Minute, &s3.DeleteObjectsInput{
		Bucket: &bucketName,
		Delete: &s3.Delete{Objects: objectVersions},
	})
	if err != nil {
		return
	}
	time.Sleep(time.Second / 4) // short pause since S3 is eventually consistent to avoid next call from failing
	if _, err = client.DeleteBucket(&s3.DeleteBucketInput{Bucket: &bucketName}); err != nil {
		return
	}
}<|MERGE_RESOLUTION|>--- conflicted
+++ resolved
@@ -58,11 +58,8 @@
 	TestMonth = fmt.Sprintf("%01d", TestPartitionTime.Month())
 	TestDay   = fmt.Sprintf("%01d", TestPartitionTime.Day())
 	TestHour  = fmt.Sprintf("%01d", TestPartitionTime.Hour())
-<<<<<<< HEAD
-=======
 
 	TestEventTime = TestPartitionTime.Format(`2006-01-02 15:04:05.000`)
->>>>>>> 5def47cc
 
 	TestTableColumns = []*glue.Column{
 		{
