package resources

/**
 * Panther is a Cloud-Native SIEM for the Modern Security Team.
 * Copyright (C) 2020 Panther Labs Inc
 *
 * This program is free software: you can redistribute it and/or modify
 * it under the terms of the GNU Affero General Public License as
 * published by the Free Software Foundation, either version 3 of the
 * License, or (at your option) any later version.
 *
 * This program is distributed in the hope that it will be useful,
 * but WITHOUT ANY WARRANTY; without even the implied warranty of
 * MERCHANTABILITY or FITNESS FOR A PARTICULAR PURPOSE.  See the
 * GNU Affero General Public License for more details.
 *
 * You should have received a copy of the GNU Affero General Public License
 * along with this program.  If not, see <https://www.gnu.org/licenses/>.
 */

import (
	"github.com/aws/aws-sdk-go/aws"
	"github.com/aws/aws-sdk-go/aws/session"
	"github.com/aws/aws-sdk-go/service/acm"
	"github.com/aws/aws-sdk-go/service/acm/acmiface"
	"github.com/aws/aws-sdk-go/service/athena"
	"github.com/aws/aws-sdk-go/service/athena/athenaiface"
	"github.com/aws/aws-sdk-go/service/cloudwatch"
	"github.com/aws/aws-sdk-go/service/cloudwatch/cloudwatchiface"
	"github.com/aws/aws-sdk-go/service/cloudwatchlogs"
	"github.com/aws/aws-sdk-go/service/cloudwatchlogs/cloudwatchlogsiface"
	"github.com/aws/aws-sdk-go/service/cognitoidentityprovider"
	"github.com/aws/aws-sdk-go/service/cognitoidentityprovider/cognitoidentityprovideriface"
	"github.com/aws/aws-sdk-go/service/ecr"
	"github.com/aws/aws-sdk-go/service/ecr/ecriface"
	"github.com/aws/aws-sdk-go/service/glue"
	"github.com/aws/aws-sdk-go/service/glue/glueiface"
	"github.com/aws/aws-sdk-go/service/guardduty"
	"github.com/aws/aws-sdk-go/service/guardduty/guarddutyiface"
	"github.com/aws/aws-sdk-go/service/iam"
	"github.com/aws/aws-sdk-go/service/iam/iamiface"
	"github.com/aws/aws-sdk-go/service/lambda"
	"github.com/aws/aws-sdk-go/service/lambda/lambdaiface"
	"github.com/aws/aws-sdk-go/service/s3"
	"github.com/aws/aws-sdk-go/service/s3/s3iface"
)

var (
<<<<<<< HEAD
	awsSession *session.Session

	acmClient            acmiface.ACMAPI
	athenaClient         athenaiface.AthenaAPI
	cloudWatchClient     cloudwatchiface.CloudWatchAPI
	cloudWatchLogsClient cloudwatchlogsiface.CloudWatchLogsAPI
	cognitoClient        cognitoidentityprovideriface.CognitoIdentityProviderAPI
	ecrClient            ecriface.ECRAPI
	glueClient           glueiface.GlueAPI
	guardDutyClient      guarddutyiface.GuardDutyAPI
	iamClient            iamiface.IAMAPI
	lambdaClient         lambdaiface.LambdaAPI
	s3Client             s3iface.S3API
)

func getSession() *session.Session {
	if awsSession == nil {
		awsSession = session.Must(session.NewSession(aws.NewConfig().WithMaxRetries(10)))
	}
	return awsSession
}

func getAcmClient() acmiface.ACMAPI {
	if acmClient == nil {
		acmClient = acm.New(getSession())
	}
	return acmClient
}

func getAthenaClient() athenaiface.AthenaAPI {
	if athenaClient == nil {
		athenaClient = athena.New(getSession())
	}
	return athenaClient
}

func getCloudWatchClient() cloudwatchiface.CloudWatchAPI {
	if cloudWatchClient == nil {
		cloudWatchClient = cloudwatch.New(getSession())
	}
	return cloudWatchClient
}

func getCloudWatchLogsClient() cloudwatchlogsiface.CloudWatchLogsAPI {
	if cloudWatchLogsClient == nil {
		cloudWatchLogsClient = cloudwatchlogs.New(getSession())
	}
	return cloudWatchLogsClient
}

func getCognitoClient() cognitoidentityprovideriface.CognitoIdentityProviderAPI {
	if cognitoClient == nil {
		cognitoClient = cognitoidentityprovider.New(getSession())
	}
	return cognitoClient
}

func getEcrClient() ecriface.ECRAPI {
	if ecrClient == nil {
		ecrClient = ecr.New(getSession())
	}
	return ecrClient
}

func getGuardDutyClient() guarddutyiface.GuardDutyAPI {
	if guardDutyClient == nil {
		guardDutyClient = guardduty.New(getSession())
	}
	return guardDutyClient
}

func getGlueClient() glueiface.GlueAPI {
	if glueClient == nil {
		glueClient = glue.New(getSession())
	}
	return glueClient
}

func getIamClient() iamiface.IAMAPI {
	if iamClient == nil {
		iamClient = iam.New(getSession())
	}
	return iamClient
}

func getLambdaClient() lambdaiface.LambdaAPI {
	if lambdaClient == nil {
		lambdaClient = lambda.New(getSession())
	}
	return lambdaClient
}

func getS3Client() s3iface.S3API {
	if s3Client == nil {
		s3Client = s3.New(getSession())
	}
	return s3Client
}
=======
	awsSession = session.Must(session.NewSession(aws.NewConfig().WithMaxRetries(10)))

	acmClient            acmiface.ACMAPI                                         = acm.New(awsSession)
	athenaClient         athenaiface.AthenaAPI                                   = athena.New(awsSession)
	cloudWatchClient     cloudwatchiface.CloudWatchAPI                           = cloudwatch.New(awsSession)
	cloudWatchLogsClient cloudwatchlogsiface.CloudWatchLogsAPI                   = cloudwatchlogs.New(awsSession)
	cognitoClient        cognitoidentityprovideriface.CognitoIdentityProviderAPI = cognitoidentityprovider.New(awsSession)
	glueClient           glueiface.GlueAPI                                       = glue.New(awsSession)
	guardDutyClient      guarddutyiface.GuardDutyAPI                             = guardduty.New(awsSession)
	iamClient            iamiface.IAMAPI                                         = iam.New(awsSession)
	lambdaClient         lambdaiface.LambdaAPI                                   = lambda.New(awsSession)
	s3Client             s3iface.S3API                                           = s3.New(awsSession)
)
>>>>>>> d8be2a9f
<|MERGE_RESOLUTION|>--- conflicted
+++ resolved
@@ -46,106 +46,6 @@
 )
 
 var (
-<<<<<<< HEAD
-	awsSession *session.Session
-
-	acmClient            acmiface.ACMAPI
-	athenaClient         athenaiface.AthenaAPI
-	cloudWatchClient     cloudwatchiface.CloudWatchAPI
-	cloudWatchLogsClient cloudwatchlogsiface.CloudWatchLogsAPI
-	cognitoClient        cognitoidentityprovideriface.CognitoIdentityProviderAPI
-	ecrClient            ecriface.ECRAPI
-	glueClient           glueiface.GlueAPI
-	guardDutyClient      guarddutyiface.GuardDutyAPI
-	iamClient            iamiface.IAMAPI
-	lambdaClient         lambdaiface.LambdaAPI
-	s3Client             s3iface.S3API
-)
-
-func getSession() *session.Session {
-	if awsSession == nil {
-		awsSession = session.Must(session.NewSession(aws.NewConfig().WithMaxRetries(10)))
-	}
-	return awsSession
-}
-
-func getAcmClient() acmiface.ACMAPI {
-	if acmClient == nil {
-		acmClient = acm.New(getSession())
-	}
-	return acmClient
-}
-
-func getAthenaClient() athenaiface.AthenaAPI {
-	if athenaClient == nil {
-		athenaClient = athena.New(getSession())
-	}
-	return athenaClient
-}
-
-func getCloudWatchClient() cloudwatchiface.CloudWatchAPI {
-	if cloudWatchClient == nil {
-		cloudWatchClient = cloudwatch.New(getSession())
-	}
-	return cloudWatchClient
-}
-
-func getCloudWatchLogsClient() cloudwatchlogsiface.CloudWatchLogsAPI {
-	if cloudWatchLogsClient == nil {
-		cloudWatchLogsClient = cloudwatchlogs.New(getSession())
-	}
-	return cloudWatchLogsClient
-}
-
-func getCognitoClient() cognitoidentityprovideriface.CognitoIdentityProviderAPI {
-	if cognitoClient == nil {
-		cognitoClient = cognitoidentityprovider.New(getSession())
-	}
-	return cognitoClient
-}
-
-func getEcrClient() ecriface.ECRAPI {
-	if ecrClient == nil {
-		ecrClient = ecr.New(getSession())
-	}
-	return ecrClient
-}
-
-func getGuardDutyClient() guarddutyiface.GuardDutyAPI {
-	if guardDutyClient == nil {
-		guardDutyClient = guardduty.New(getSession())
-	}
-	return guardDutyClient
-}
-
-func getGlueClient() glueiface.GlueAPI {
-	if glueClient == nil {
-		glueClient = glue.New(getSession())
-	}
-	return glueClient
-}
-
-func getIamClient() iamiface.IAMAPI {
-	if iamClient == nil {
-		iamClient = iam.New(getSession())
-	}
-	return iamClient
-}
-
-func getLambdaClient() lambdaiface.LambdaAPI {
-	if lambdaClient == nil {
-		lambdaClient = lambda.New(getSession())
-	}
-	return lambdaClient
-}
-
-func getS3Client() s3iface.S3API {
-	if s3Client == nil {
-		s3Client = s3.New(getSession())
-	}
-	return s3Client
-}
-=======
 	awsSession = session.Must(session.NewSession(aws.NewConfig().WithMaxRetries(10)))
 
 	acmClient            acmiface.ACMAPI                                         = acm.New(awsSession)
@@ -153,10 +53,10 @@
 	cloudWatchClient     cloudwatchiface.CloudWatchAPI                           = cloudwatch.New(awsSession)
 	cloudWatchLogsClient cloudwatchlogsiface.CloudWatchLogsAPI                   = cloudwatchlogs.New(awsSession)
 	cognitoClient        cognitoidentityprovideriface.CognitoIdentityProviderAPI = cognitoidentityprovider.New(awsSession)
+	ecrClient            ecriface.ECRAPI                                         = ecr.New(awsSession)
 	glueClient           glueiface.GlueAPI                                       = glue.New(awsSession)
 	guardDutyClient      guarddutyiface.GuardDutyAPI                             = guardduty.New(awsSession)
 	iamClient            iamiface.IAMAPI                                         = iam.New(awsSession)
 	lambdaClient         lambdaiface.LambdaAPI                                   = lambda.New(awsSession)
 	s3Client             s3iface.S3API                                           = s3.New(awsSession)
-)
->>>>>>> d8be2a9f
+)