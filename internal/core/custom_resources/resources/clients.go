package resources

/**
 * Panther is a Cloud-Native SIEM for the Modern Security Team.
 * Copyright (C) 2020 Panther Labs Inc
 *
 * This program is free software: you can redistribute it and/or modify
 * it under the terms of the GNU Affero General Public License as
 * published by the Free Software Foundation, either version 3 of the
 * License, or (at your option) any later version.
 *
 * This program is distributed in the hope that it will be useful,
 * but WITHOUT ANY WARRANTY; without even the implied warranty of
 * MERCHANTABILITY or FITNESS FOR A PARTICULAR PURPOSE.  See the
 * GNU Affero General Public License for more details.
 *
 * You should have received a copy of the GNU Affero General Public License
 * along with this program.  If not, see <https://www.gnu.org/licenses/>.
 */

import (
	"github.com/aws/aws-sdk-go/aws"
	"github.com/aws/aws-sdk-go/aws/session"
	"github.com/aws/aws-sdk-go/service/acm"
	"github.com/aws/aws-sdk-go/service/acm/acmiface"
<<<<<<< HEAD
	"github.com/aws/aws-sdk-go/service/cloudformation"
	"github.com/aws/aws-sdk-go/service/cloudformation/cloudformationiface"
=======
	"github.com/aws/aws-sdk-go/service/athena"
	"github.com/aws/aws-sdk-go/service/athena/athenaiface"
>>>>>>> 0a83eb3a
	"github.com/aws/aws-sdk-go/service/cloudwatch"
	"github.com/aws/aws-sdk-go/service/cloudwatch/cloudwatchiface"
	"github.com/aws/aws-sdk-go/service/cloudwatchlogs"
	"github.com/aws/aws-sdk-go/service/cloudwatchlogs/cloudwatchlogsiface"
	"github.com/aws/aws-sdk-go/service/cognitoidentityprovider"
	"github.com/aws/aws-sdk-go/service/cognitoidentityprovider/cognitoidentityprovideriface"
<<<<<<< HEAD
	"github.com/aws/aws-sdk-go/service/guardduty"
	"github.com/aws/aws-sdk-go/service/guardduty/guarddutyiface"
	"github.com/aws/aws-sdk-go/service/iam"
	"github.com/aws/aws-sdk-go/service/iam/iamiface"
	"github.com/aws/aws-sdk-go/service/lambda"
	"github.com/aws/aws-sdk-go/service/lambda/lambdaiface"
=======
	"github.com/aws/aws-sdk-go/service/glue"
	"github.com/aws/aws-sdk-go/service/glue/glueiface"
	"github.com/aws/aws-sdk-go/service/iam"
	"github.com/aws/aws-sdk-go/service/iam/iamiface"
>>>>>>> 0a83eb3a
	"github.com/aws/aws-sdk-go/service/s3"
	"github.com/aws/aws-sdk-go/service/s3/s3iface"
)

// Lazily build all AWS clients - each Lambda invocation usually needs at most 1 of these
var (
	awsSession *session.Session

	acmClient            acmiface.ACMAPI
<<<<<<< HEAD
	cloudFormationClient cloudformationiface.CloudFormationAPI
	cloudWatchClient     cloudwatchiface.CloudWatchAPI
	cloudWatchLogsClient cloudwatchlogsiface.CloudWatchLogsAPI
	cognitoClient        cognitoidentityprovideriface.CognitoIdentityProviderAPI
	guardDutyClient      guarddutyiface.GuardDutyAPI
	iamClient            iamiface.IAMAPI
	lambdaClient         lambdaiface.LambdaAPI
=======
	athenaClient         athenaiface.AthenaAPI
	cloudWatchClient     cloudwatchiface.CloudWatchAPI
	cloudWatchLogsClient cloudwatchlogsiface.CloudWatchLogsAPI
	cognitoClient        cognitoidentityprovideriface.CognitoIdentityProviderAPI
	glueClient           glueiface.GlueAPI
	iamClient            iamiface.IAMAPI
>>>>>>> 0a83eb3a
	s3Client             s3iface.S3API
)

func getSession() *session.Session {
	if awsSession == nil {
		awsSession = session.Must(session.NewSession(aws.NewConfig().WithMaxRetries(10)))
	}
	return awsSession
}

func getAcmClient() acmiface.ACMAPI {
	if acmClient == nil {
		acmClient = acm.New(getSession())
	}
	return acmClient
}

<<<<<<< HEAD
func getCloudFormationClient() cloudformationiface.CloudFormationAPI {
	if cloudFormationClient == nil {
		cloudFormationClient = cloudformation.New(getSession())
	}
	return cloudFormationClient
=======
func getAthenaClient() athenaiface.AthenaAPI {
	if athenaClient == nil {
		athenaClient = athena.New(getSession())
	}
	return athenaClient
>>>>>>> 0a83eb3a
}

func getCloudWatchClient() cloudwatchiface.CloudWatchAPI {
	if cloudWatchClient == nil {
		cloudWatchClient = cloudwatch.New(getSession())
	}
	return cloudWatchClient
}

func getCloudWatchLogsClient() cloudwatchlogsiface.CloudWatchLogsAPI {
	if cloudWatchLogsClient == nil {
		cloudWatchLogsClient = cloudwatchlogs.New(getSession())
	}
	return cloudWatchLogsClient
}

func getCognitoClient() cognitoidentityprovideriface.CognitoIdentityProviderAPI {
	if cognitoClient == nil {
		cognitoClient = cognitoidentityprovider.New(getSession())
	}
	return cognitoClient
}

<<<<<<< HEAD
func getGuardDutyClient() guarddutyiface.GuardDutyAPI {
	if guardDutyClient == nil {
		guardDutyClient = guardduty.New(getSession())
	}
	return guardDutyClient
=======
func getGlueClient() glueiface.GlueAPI {
	if glueClient == nil {
		glueClient = glue.New(getSession())
	}
	return glueClient
>>>>>>> 0a83eb3a
}

func getIamClient() iamiface.IAMAPI {
	if iamClient == nil {
		iamClient = iam.New(getSession())
	}
	return iamClient
}

<<<<<<< HEAD
func getLambdaClient() lambdaiface.LambdaAPI {
	if lambdaClient == nil {
		lambdaClient = lambda.New(getSession())
	}
	return lambdaClient
}

=======
>>>>>>> 0a83eb3a
func getS3Client() s3iface.S3API {
	if s3Client == nil {
		s3Client = s3.New(getSession())
	}
	return s3Client
}<|MERGE_RESOLUTION|>--- conflicted
+++ resolved
@@ -23,32 +23,24 @@
 	"github.com/aws/aws-sdk-go/aws/session"
 	"github.com/aws/aws-sdk-go/service/acm"
 	"github.com/aws/aws-sdk-go/service/acm/acmiface"
-<<<<<<< HEAD
+	"github.com/aws/aws-sdk-go/service/athena"
+	"github.com/aws/aws-sdk-go/service/athena/athenaiface"
 	"github.com/aws/aws-sdk-go/service/cloudformation"
 	"github.com/aws/aws-sdk-go/service/cloudformation/cloudformationiface"
-=======
-	"github.com/aws/aws-sdk-go/service/athena"
-	"github.com/aws/aws-sdk-go/service/athena/athenaiface"
->>>>>>> 0a83eb3a
 	"github.com/aws/aws-sdk-go/service/cloudwatch"
 	"github.com/aws/aws-sdk-go/service/cloudwatch/cloudwatchiface"
 	"github.com/aws/aws-sdk-go/service/cloudwatchlogs"
 	"github.com/aws/aws-sdk-go/service/cloudwatchlogs/cloudwatchlogsiface"
 	"github.com/aws/aws-sdk-go/service/cognitoidentityprovider"
 	"github.com/aws/aws-sdk-go/service/cognitoidentityprovider/cognitoidentityprovideriface"
-<<<<<<< HEAD
+	"github.com/aws/aws-sdk-go/service/glue"
+	"github.com/aws/aws-sdk-go/service/glue/glueiface"
 	"github.com/aws/aws-sdk-go/service/guardduty"
 	"github.com/aws/aws-sdk-go/service/guardduty/guarddutyiface"
 	"github.com/aws/aws-sdk-go/service/iam"
 	"github.com/aws/aws-sdk-go/service/iam/iamiface"
 	"github.com/aws/aws-sdk-go/service/lambda"
 	"github.com/aws/aws-sdk-go/service/lambda/lambdaiface"
-=======
-	"github.com/aws/aws-sdk-go/service/glue"
-	"github.com/aws/aws-sdk-go/service/glue/glueiface"
-	"github.com/aws/aws-sdk-go/service/iam"
-	"github.com/aws/aws-sdk-go/service/iam/iamiface"
->>>>>>> 0a83eb3a
 	"github.com/aws/aws-sdk-go/service/s3"
 	"github.com/aws/aws-sdk-go/service/s3/s3iface"
 )
@@ -58,22 +50,15 @@
 	awsSession *session.Session
 
 	acmClient            acmiface.ACMAPI
-<<<<<<< HEAD
+	athenaClient         athenaiface.AthenaAPI
 	cloudFormationClient cloudformationiface.CloudFormationAPI
 	cloudWatchClient     cloudwatchiface.CloudWatchAPI
 	cloudWatchLogsClient cloudwatchlogsiface.CloudWatchLogsAPI
 	cognitoClient        cognitoidentityprovideriface.CognitoIdentityProviderAPI
+	glueClient           glueiface.GlueAPI
 	guardDutyClient      guarddutyiface.GuardDutyAPI
 	iamClient            iamiface.IAMAPI
 	lambdaClient         lambdaiface.LambdaAPI
-=======
-	athenaClient         athenaiface.AthenaAPI
-	cloudWatchClient     cloudwatchiface.CloudWatchAPI
-	cloudWatchLogsClient cloudwatchlogsiface.CloudWatchLogsAPI
-	cognitoClient        cognitoidentityprovideriface.CognitoIdentityProviderAPI
-	glueClient           glueiface.GlueAPI
-	iamClient            iamiface.IAMAPI
->>>>>>> 0a83eb3a
 	s3Client             s3iface.S3API
 )
 
@@ -91,19 +76,18 @@
 	return acmClient
 }
 
-<<<<<<< HEAD
+func getAthenaClient() athenaiface.AthenaAPI {
+	if athenaClient == nil {
+		athenaClient = athena.New(getSession())
+	}
+	return athenaClient
+}
+
 func getCloudFormationClient() cloudformationiface.CloudFormationAPI {
 	if cloudFormationClient == nil {
 		cloudFormationClient = cloudformation.New(getSession())
 	}
 	return cloudFormationClient
-=======
-func getAthenaClient() athenaiface.AthenaAPI {
-	if athenaClient == nil {
-		athenaClient = athena.New(getSession())
-	}
-	return athenaClient
->>>>>>> 0a83eb3a
 }
 
 func getCloudWatchClient() cloudwatchiface.CloudWatchAPI {
@@ -127,19 +111,18 @@
 	return cognitoClient
 }
 
-<<<<<<< HEAD
 func getGuardDutyClient() guarddutyiface.GuardDutyAPI {
 	if guardDutyClient == nil {
 		guardDutyClient = guardduty.New(getSession())
 	}
 	return guardDutyClient
-=======
+}
+
 func getGlueClient() glueiface.GlueAPI {
 	if glueClient == nil {
 		glueClient = glue.New(getSession())
 	}
 	return glueClient
->>>>>>> 0a83eb3a
 }
 
 func getIamClient() iamiface.IAMAPI {
@@ -149,7 +132,6 @@
 	return iamClient
 }
 
-<<<<<<< HEAD
 func getLambdaClient() lambdaiface.LambdaAPI {
 	if lambdaClient == nil {
 		lambdaClient = lambda.New(getSession())
@@ -157,8 +139,6 @@
 	return lambdaClient
 }
 
-=======
->>>>>>> 0a83eb3a
 func getS3Client() s3iface.S3API {
 	if s3Client == nil {
 		s3Client = s3.New(getSession())
