--- conflicted
+++ resolved
@@ -46,12 +46,7 @@
 
 func getSession() *session.Session {
 	if awsSession == nil {
-<<<<<<< HEAD
-		awsSession = session.Must(session.NewSession())
-		awsSession.Config.MaxRetries = aws.Int(10)
-=======
 		awsSession = session.Must(session.NewSession(aws.NewConfig().WithMaxRetries(10)))
->>>>>>> dc511e38
 	}
 	return awsSession
 }
