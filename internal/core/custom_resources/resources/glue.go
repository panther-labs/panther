--- conflicted
+++ resolved
@@ -23,6 +23,8 @@
 	"fmt"
 
 	"github.com/aws/aws-lambda-go/cfn"
+	"github.com/aws/aws-sdk-go/aws/awserr"
+	"github.com/aws/aws-sdk-go/service/glue"
 	"github.com/pkg/errors"
 	"go.uber.org/zap"
 
@@ -50,15 +52,6 @@
 		// ensure databases are all there
 		for pantherDatabase, pantherDatabaseDescription := range awsglue.PantherDatabases {
 			zap.L().Info("creating database", zap.String("database", pantherDatabase))
-<<<<<<< HEAD
-			_, err := awsglue.CreateDatabase(glueClient, pantherDatabase, pantherDatabaseDescription)
-			if err == nil {
-				continue
-			}
-			if awsglue.IsAlreadyExistsError(err) {
-				zap.L().Info("database exists", zap.String("database", pantherDatabase))
-				continue
-=======
 			if _, err := awsglue.CreateDatabase(glueClient, pantherDatabase, pantherDatabaseDescription); err != nil {
 				var awsErr awserr.Error
 				if errors.As(err, &awsErr) && awsErr.Code() == glue.ErrCodeAlreadyExistsException {
@@ -66,9 +59,7 @@
 				} else {
 					return "", nil, errors.Wrapf(err, "failed creating database %s", pantherDatabase)
 				}
->>>>>>> df6890ac
 			}
-			return "", nil, errors.Wrapf(err, "failed creating database %s", pantherDatabase)
 		}
 
 		// update schemas for tables that are deployed
@@ -108,15 +99,6 @@
 	case cfn.RequestDelete:
 		for pantherDatabase := range awsglue.PantherDatabases {
 			zap.L().Info("deleting database", zap.String("database", pantherDatabase))
-<<<<<<< HEAD
-			_, err := awsglue.DeleteDatabase(glueClient, pantherDatabase)
-			if err == nil {
-				continue
-			}
-			if awsglue.IsEntityNotFoundError(err) {
-				zap.L().Info("already deleted", zap.String("database", pantherDatabase))
-				continue
-=======
 			if _, err := awsglue.DeleteDatabase(glueClient, pantherDatabase); err != nil {
 				var awsErr awserr.Error
 				if errors.As(err, &awsErr) && awsErr.Code() == glue.ErrCodeEntityNotFoundException {
@@ -124,9 +106,7 @@
 				} else {
 					return "", nil, errors.Wrapf(err, "failed deleting %s", pantherDatabase)
 				}
->>>>>>> df6890ac
 			}
-			return "", nil, errors.Wrapf(err, "failed deleting %s", pantherDatabase)
 		}
 		return event.PhysicalResourceID, nil, nil
 	default:
