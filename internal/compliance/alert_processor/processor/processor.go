--- conflicted
+++ resolved
@@ -216,15 +216,9 @@
 			AnalysisName:        &policy.DisplayName,
 			CreatedAt:           event.Timestamp,
 			OutputIds:           event.OutputIds,
-<<<<<<< HEAD
-			Runbook:             aws.String(string(policy.Payload.Runbook)),
-			Severity:            aws.String(string(policy.Payload.Severity)),
-			Tags:                policy.Payload.Tags,
-=======
 			Runbook:             &policy.Runbook,
 			Severity:            string(policy.Severity),
 			Tags:                policy.Tags,
->>>>>>> 4c390807
 			Type:                alertmodel.PolicyType,
 			Version:             &event.PolicyVersionID,
 		},
