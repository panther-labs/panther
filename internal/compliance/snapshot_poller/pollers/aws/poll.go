package aws

/**
 * Panther is a Cloud-Native SIEM for the Modern Security Team.
 * Copyright (C) 2020 Panther Labs Inc
 *
 * This program is free software: you can redistribute it and/or modify
 * it under the terms of the GNU Affero General Public License as
 * published by the Free Software Foundation, either version 3 of the
 * License, or (at your option) any later version.
 *
 * This program is distributed in the hope that it will be useful,
 * but WITHOUT ANY WARRANTY; without even the implied warranty of
 * MERCHANTABILITY or FITNESS FOR A PARTICULAR PURPOSE.  See the
 * GNU Affero General Public License for more details.
 *
 * You should have received a copy of the GNU Affero General Public License
 * along with this program.  If not, see <https://www.gnu.org/licenses/>.
 */

import (
	"fmt"
	"math/rand"
	"os"
	"time"

	"github.com/aws/aws-sdk-go/aws/arn"
	"github.com/pkg/errors"
	"go.uber.org/zap"

	resourcesapimodels "github.com/panther-labs/panther/api/gateway/resources/models"
	awsmodels "github.com/panther-labs/panther/internal/compliance/snapshot_poller/models/aws"
	pollermodels "github.com/panther-labs/panther/internal/compliance/snapshot_poller/models/poller"
	"github.com/panther-labs/panther/internal/compliance/snapshot_poller/pollers/utils"
)

// resourcePoller is a simple struct to be used only for invoking the ResourcePollers in order.
type resourcePoller struct {
	description    string
	resourcePoller awsmodels.ResourcePoller
}

var (
	// Default region to use when building clients for the individual resource poller
	// defaultRegion = endpoints.UsWest2RegionID
	defaultRegion = os.Getenv("AWS_REGION")

	auditRoleName = os.Getenv("AUDIT_ROLE_NAME")

	// The default max number of resources to scan at once. We will keep paging until we scan this
	// many resources, then do one additional page worth of resources
<<<<<<< HEAD
	defaultBatchSize = 100
	// nolint: gosec
	pageRequeueDelayer = rand.New(rand.NewSource(time.Now().UnixNano()))
=======
	defaultBatchSize   = 100
	pageRequeueDelayer = rand.New(rand.NewSource(time.Now().UnixNano())) // nolint:gosec
>>>>>>> df6890ac

	// IndividualARNResourcePollers maps resource types to their corresponding individual polling
	// functions for resources whose ID is their ARN.
	IndividualARNResourcePollers = map[string]func(
		input *awsmodels.ResourcePollerInput, arn arn.ARN, entry *pollermodels.ScanEntry) (interface{}, error){
		awsmodels.AcmCertificateSchema:      PollACMCertificate,
		awsmodels.CloudFormationStackSchema: PollCloudFormationStack,
		awsmodels.CloudTrailSchema:          PollCloudTrailTrail,
		awsmodels.CloudWatchLogGroupSchema:  PollCloudWatchLogsLogGroup,
		awsmodels.DynamoDBTableSchema:       PollDynamoDBTable,
		awsmodels.Ec2AmiSchema:              PollEC2Image,
		awsmodels.Ec2InstanceSchema:         PollEC2Instance,
		awsmodels.Ec2NetworkAclSchema:       PollEC2NetworkACL,
		awsmodels.Ec2SecurityGroupSchema:    PollEC2SecurityGroup,
		awsmodels.Ec2VolumeSchema:           PollEC2Volume,
		awsmodels.Ec2VpcSchema:              PollEC2VPC,
		awsmodels.EcsClusterSchema:          PollECSCluster,
		awsmodels.Elbv2LoadBalancerSchema:   PollELBV2LoadBalancer,
		awsmodels.IAMGroupSchema:            PollIAMGroup,
		awsmodels.IAMPolicySchema:           PollIAMPolicy,
		awsmodels.IAMRoleSchema:             PollIAMRole,
		awsmodels.IAMUserSchema:             PollIAMUser,
		awsmodels.IAMRootUserSchema:         PollIAMRootUser,
		awsmodels.KmsKeySchema:              PollKMSKey,
		awsmodels.LambdaFunctionSchema:      PollLambdaFunction,
		awsmodels.RDSInstanceSchema:         PollRDSInstance,
		awsmodels.RedshiftClusterSchema:     PollRedshiftCluster,
		awsmodels.S3BucketSchema:            PollS3Bucket,
		awsmodels.WafWebAclSchema:           PollWAFWebACL,
		awsmodels.WafRegionalWebAclSchema:   PollWAFRegionalWebACL,
	}

	// IndividualResourcePollers maps resource types to their corresponding individual polling
	// functions for resources whose ID is not their ARN.
	IndividualResourcePollers = map[string]func(
		input *awsmodels.ResourcePollerInput, id *utils.ParsedResourceID, entry *pollermodels.ScanEntry) (interface{}, error){
		awsmodels.ConfigServiceSchema:  PollConfigService,
		awsmodels.GuardDutySchema:      PollGuardDutyDetector,
		awsmodels.PasswordPolicySchema: PollPasswordPolicyResource,
	}

	// ServicePollers maps a resource type to its Poll function
	ServicePollers = map[string]resourcePoller{
		awsmodels.AcmCertificateSchema:      {"ACMCertificate", PollAcmCertificates},
		awsmodels.CloudFormationStackSchema: {"CloudFormationStack", PollCloudFormationStacks},
		awsmodels.CloudTrailSchema:          {"CloudTrail", PollCloudTrails},
		awsmodels.CloudWatchLogGroupSchema:  {"CloudWatchLogGroup", PollCloudWatchLogsLogGroups},
		awsmodels.ConfigServiceSchema:       {"ConfigService", PollConfigServices},
		awsmodels.DynamoDBTableSchema:       {"DynamoDBTable", PollDynamoDBTables},
		awsmodels.Ec2AmiSchema:              {"EC2AMI", PollEc2Amis},
		awsmodels.Ec2InstanceSchema:         {"EC2Instance", PollEc2Instances},
		awsmodels.Ec2NetworkAclSchema:       {"EC2NetworkACL", PollEc2NetworkAcls},
		awsmodels.Ec2SecurityGroupSchema:    {"EC2SecurityGroup", PollEc2SecurityGroups},
		awsmodels.Ec2VolumeSchema:           {"EC2Volume", PollEc2Volumes},
		awsmodels.Ec2VpcSchema:              {"EC2VPC", PollEc2Vpcs},
		awsmodels.EcsClusterSchema:          {"ECSCluster", PollEcsClusters},
		awsmodels.Elbv2LoadBalancerSchema:   {"ELBV2LoadBalancer", PollElbv2ApplicationLoadBalancers},
		awsmodels.GuardDutySchema:           {"GuardDutyDetector", PollGuardDutyDetectors},
		awsmodels.IAMGroupSchema:            {"IAMGroups", PollIamGroups},
		awsmodels.IAMPolicySchema:           {"IAMPolicies", PollIamPolicies},
		awsmodels.IAMRoleSchema:             {"IAMRoles", PollIAMRoles},
		awsmodels.IAMUserSchema:             {"IAMUser", PollIAMUsers},
		// Service scan for the resource type IAMRootUserSchema is not defined! Do not do it!
		awsmodels.KmsKeySchema:            {"KMSKey", PollKmsKeys},
		awsmodels.LambdaFunctionSchema:    {"LambdaFunctions", PollLambdaFunctions},
		awsmodels.PasswordPolicySchema:    {"PasswordPolicy", PollPasswordPolicy},
		awsmodels.RDSInstanceSchema:       {"RDSInstance", PollRDSInstances},
		awsmodels.RedshiftClusterSchema:   {"RedshiftCluster", PollRedshiftClusters},
		awsmodels.S3BucketSchema:          {"S3Bucket", PollS3Buckets},
		awsmodels.WafWebAclSchema:         {"WAFWebAcl", PollWafWebAcls},
		awsmodels.WafRegionalWebAclSchema: {"WAFRegionalWebAcl", PollWafRegionalWebAcls},
	}
)

// Poll coordinates AWS generatedEvents gathering across all relevant resources for compliance monitoring.
func Poll(scanRequest *pollermodels.ScanEntry) (
	generatedEvents []*resourcesapimodels.AddResourceEntry, err error) {

	if scanRequest.AWSAccountID == nil {
		return nil, errors.New("no AWS AccountID provided")
	}

	// Build the audit role manually
	// Format: arn:aws:iam::$(ACCOUNT_ID):role/PantherAuditRole-($REGION)
	if len(auditRoleName) == 0 {
		return nil, errors.New("no audit role configured")
	}
	auditRoleARN := fmt.Sprintf("arn:aws:iam::%s:role/%s",
		*scanRequest.AWSAccountID, auditRoleName)

	zap.L().Debug("constructed audit role", zap.String("role", auditRoleARN))

	// Extract the role ARN to construct various ResourceIDs.
	roleArn, err := arn.Parse(auditRoleARN)
	// This error cannot be retried so we don't return it
	if err != nil {
		zap.L().Error("unable to parse constructed audit role", zap.Error(err), zap.String("roleARN", auditRoleARN))
		return nil, nil
	}

	pollerResourceInput := &awsmodels.ResourcePollerInput{
		AuthSource:          &auditRoleARN,
		AuthSourceParsedARN: roleArn,
		IntegrationID:       scanRequest.IntegrationID,
		// This field may be nil
		Region: scanRequest.Region,
		// Note: The resources-api expects a strfmt.DateTime formatted string.
		Timestamp:     utils.DateTimeFormat(utils.TimeNowFunc()),
		NextPageToken: scanRequest.NextPageToken,
	}

	// If this is an individual resource scan or the region is provided,
	// we don't need to lookup the active regions.
	if scanRequest.ResourceID != nil {
		// Individual resource scan
		zap.L().Debug("processing single resource scan")
		return singleResourceScan(scanRequest, pollerResourceInput)
	}

	// If a resource ID is not provided, a resource type must be present
	// This error cannot be retried so we don't return it
	if scanRequest.ResourceType == nil {
		zap.L().Error(
			"Invalid scan request input - resourceID or resourceType must be specified",
			zap.Any("input", scanRequest),
		)
		return nil, nil
	}

	// If a region is provided, we're good to start the scan
	if scanRequest.Region != nil {
		zap.L().Info("processing single region service scan")
		if poller, ok := ServicePollers[*scanRequest.ResourceType]; ok {
			return serviceScan(
				poller,
				pollerResourceInput,
				scanRequest,
			)
		} else {
			return nil, errors.Errorf("invalid single region resource type '%s' scan requested", *scanRequest.ResourceType)
		}
	}

	// If a region is not provided, then an 'all regions' scan is being requested. We don't
	// support scanning multiple regions in one request, so we translate this request into a single
	// region scan in each region.
	//
	// Lookup the regions that are both enabled and supported by this service
	regions, err := GetRegionsToScan(pollerResourceInput, *scanRequest.ResourceType)
	if err != nil {
		return nil, err
	}

	zap.L().Info(
		"processing full account resource type scan",
		zap.Any("regions", regions),
		zap.String("resourceType", *scanRequest.ResourceType),
	)
	for _, region := range regions {
		err = utils.Requeue(pollermodels.ScanMsg{
			Entries: []*pollermodels.ScanEntry{
				{
					AWSAccountID:  scanRequest.AWSAccountID,
					IntegrationID: scanRequest.IntegrationID,
					Region:        region,
					ResourceType:  scanRequest.ResourceType,
				},
			},
		}, int64(pageRequeueDelayer.Intn(30)+1)) // Delay between 1 & 30 seconds to spread out region scans
		if err != nil {
			return nil, err
		}
	}

	return nil, nil
}

func serviceScan(
	poller resourcePoller,
	pollerInput *awsmodels.ResourcePollerInput,
	scanRequest *pollermodels.ScanEntry,
) (generatedEvents []*resourcesapimodels.AddResourceEntry, err error) {

	var marker *string
	generatedEvents, marker, err = poller.resourcePoller(pollerInput)
	if err != nil {
		zap.L().Info(
			"an error occurred while polling",
			zap.String("resourcePoller", poller.description),
			zap.String("errorMessage", err.Error()),
		)
		return
	}

	zap.L().Info(
		"resources generated",
		zap.Int("numResources", len(generatedEvents)),
		zap.String("resourcePoller", poller.description),
	)

	// If we exited early because we hit the max batch size, re-queue a scan starting from where we
	// left off
	if marker != nil {
		zap.L().Debug("hit max batch size")
		scanRequest.NextPageToken = marker
		err = utils.Requeue(pollermodels.ScanMsg{
			Entries: []*pollermodels.ScanEntry{
				scanRequest,
			},
		}, int64(pageRequeueDelayer.Intn(30)+1)) // Delay between 1 & 30 seconds to spread out page scans
		if err != nil {
			return nil, err
		}
	}

	return generatedEvents, nil
}

func singleResourceScan(
	scanRequest *pollermodels.ScanEntry,
	pollerInput *awsmodels.ResourcePollerInput,
) ([]*resourcesapimodels.AddResourceEntry, error) {

	var resource interface{}
	var err error

	// I don't know why this comment is here and I'm too scared to remove it
	// TODO: does this accept short names?
	if pollFunction, ok := IndividualResourcePollers[*scanRequest.ResourceType]; ok {
		// Handle cases where the ResourceID is not an ARN
		parsedResourceID := utils.ParseResourceID(*scanRequest.ResourceID)
		resource, err = pollFunction(pollerInput, parsedResourceID, scanRequest)
		if err != nil {
			return nil, errors.Wrapf(err, "could not scan %#v", *scanRequest)
		}
	} else if pollFunction, ok := IndividualARNResourcePollers[*scanRequest.ResourceType]; ok {
		// Handle cases where the ResourceID is an ARN
		resourceARN, err := arn.Parse(*scanRequest.ResourceID)
		if err != nil {
			zap.L().Error("unable to parse resourceID", zap.Error(err), zap.String("resourceID", *scanRequest.ResourceID))
			// Don't return an error here because the scan request is not retryable
			return nil, nil
		}
		resource, err = pollFunction(pollerInput, resourceARN, scanRequest)
		if err != nil {
			return nil, errors.Wrapf(err, "could not scan %#v", *scanRequest)
		}
	} else {
		zap.L().Error("unable to perform scan of specified resource type", zap.String("resourceType", *scanRequest.ResourceType))
		// This error is not retryable
		return nil, nil
	}

	// This can happen for a number of reasons, most commonly that the resource no longer exists
	// or there is custom retry logic built into the specific scanner in use
	if resource == nil {
		return nil, nil
	}

	return []*resourcesapimodels.AddResourceEntry{{
		Attributes:      resource,
		ID:              resourcesapimodels.ResourceID(*scanRequest.ResourceID),
		IntegrationID:   resourcesapimodels.IntegrationID(*scanRequest.IntegrationID),
		IntegrationType: resourcesapimodels.IntegrationTypeAws,
		Type:            resourcesapimodels.ResourceType(*scanRequest.ResourceType),
	}}, nil
}<|MERGE_RESOLUTION|>--- conflicted
+++ resolved
@@ -49,14 +49,8 @@
 
 	// The default max number of resources to scan at once. We will keep paging until we scan this
 	// many resources, then do one additional page worth of resources
-<<<<<<< HEAD
-	defaultBatchSize = 100
-	// nolint: gosec
-	pageRequeueDelayer = rand.New(rand.NewSource(time.Now().UnixNano()))
-=======
 	defaultBatchSize   = 100
 	pageRequeueDelayer = rand.New(rand.NewSource(time.Now().UnixNano())) // nolint:gosec
->>>>>>> df6890ac
 
 	// IndividualARNResourcePollers maps resource types to their corresponding individual polling
 	// functions for resources whose ID is their ARN.
