package aws

/**
 * Panther is a scalable, powerful, cloud-native SIEM written in Golang/React.
 * Copyright (C) 2020 Panther Labs Inc
 *
 * This program is free software: you can redistribute it and/or modify
 * it under the terms of the GNU Affero General Public License as
 * published by the Free Software Foundation, either version 3 of the
 * License, or (at your option) any later version.
 *
 * This program is distributed in the hope that it will be useful,
 * but WITHOUT ANY WARRANTY; without even the implied warranty of
 * MERCHANTABILITY or FITNESS FOR A PARTICULAR PURPOSE.  See the
 * GNU Affero General Public License for more details.
 *
 * You should have received a copy of the GNU Affero General Public License
 * along with this program.  If not, see <https://www.gnu.org/licenses/>.
 */

import (
	"fmt"
	"os"

	"github.com/aws/aws-sdk-go/aws/arn"
	"github.com/aws/aws-sdk-go/aws/endpoints"
	"github.com/aws/aws-sdk-go/service/ec2/ec2iface"
	"github.com/pkg/errors"
	"go.uber.org/zap"

	resourcesapimodels "github.com/panther-labs/panther/api/gateway/resources/models"
	awsmodels "github.com/panther-labs/panther/internal/compliance/snapshot_poller/models/aws"
	pollermodels "github.com/panther-labs/panther/internal/compliance/snapshot_poller/models/poller"
	"github.com/panther-labs/panther/internal/compliance/snapshot_poller/pollers/utils"
)

// resourcePoller is a simple struct to be used only for invoking the ResourcePollers in order.
type resourcePoller struct {
	description    string
	resourcePoller awsmodels.ResourcePoller
}

var (
	// Default region to use when building clients for the individual resource poller
	defaultRegion = endpoints.UsWest2RegionID

	auditRoleName = os.Getenv("AUDIT_ROLE_NAME")

	// IndividualARNResourcePollers maps resource types to their corresponding individual polling
	// functions for resources whose ID is their ARN.
	IndividualARNResourcePollers = map[string]func(
		input *awsmodels.ResourcePollerInput, arn arn.ARN, entry *pollermodels.ScanEntry) interface{}{
		awsmodels.AcmCertificateSchema:      PollACMCertificate,
		awsmodels.CloudFormationStackSchema: PollCloudFormationStack,
		awsmodels.CloudTrailSchema:          PollCloudTrailTrail,
		awsmodels.CloudWatchLogGroupSchema:  PollCloudWatchLogsLogGroup,
		awsmodels.DynamoDBTableSchema:       PollDynamoDBTable,
		awsmodels.Ec2AmiSchema:              PollEC2Image,
		awsmodels.Ec2InstanceSchema:         PollEC2Instance,
		awsmodels.Ec2NetworkAclSchema:       PollEC2NetworkACL,
		awsmodels.Ec2SecurityGroupSchema:    PollEC2SecurityGroup,
		awsmodels.Ec2VolumeSchema:           PollEC2Volume,
		awsmodels.Ec2VpcSchema:              PollEC2VPC,
		awsmodels.EcsClusterSchema:          PollECSCluster,
		awsmodels.Elbv2LoadBalancerSchema:   PollELBV2LoadBalancer,
		awsmodels.IAMGroupSchema:            PollIAMGroup,
		awsmodels.IAMPolicySchema:           PollIAMPolicy,
		awsmodels.IAMRoleSchema:             PollIAMRole,
		awsmodels.IAMUserSchema:             PollIAMUser,
		awsmodels.IAMRootUserSchema:         PollIAMRootUser,
		awsmodels.KmsKeySchema:              PollKMSKey,
		awsmodels.LambdaFunctionSchema:      PollLambdaFunction,
		awsmodels.RDSInstanceSchema:         PollRDSInstance,
		awsmodels.RedshiftClusterSchema:     PollRedshiftCluster,
		awsmodels.S3BucketSchema:            PollS3Bucket,
		awsmodels.WafWebAclSchema:           PollWAFWebACL,
		awsmodels.WafRegionalWebAclSchema:   PollWAFRegionalWebACL,
	}

	// IndividualResourcePollers maps resource types to their corresponding individual polling
	// functions for resources whose ID is not their ARN.
	IndividualResourcePollers = map[string]func(
		input *awsmodels.ResourcePollerInput, id *utils.ParsedResourceID, entry *pollermodels.ScanEntry) interface{}{
		awsmodels.ConfigServiceSchema:  PollConfigService,
		awsmodels.GuardDutySchema:      PollGuardDutyDetector,
		awsmodels.PasswordPolicySchema: PollPasswordPolicyResource,
	}

	// ServicePollers maps a resource type to its Poll function
	ServicePollers = map[string]resourcePoller{
		awsmodels.AcmCertificateSchema:      {"ACMCertificate", PollAcmCertificates},
		awsmodels.CloudTrailSchema:          {"CloudTrail", PollCloudTrails},
		awsmodels.Ec2AmiSchema:              {"EC2AMI", PollEc2Amis},
		awsmodels.Ec2InstanceSchema:         {"EC2Instance", PollEc2Instances},
		awsmodels.Ec2NetworkAclSchema:       {"EC2NetworkACL", PollEc2NetworkAcls},
		awsmodels.Ec2SecurityGroupSchema:    {"EC2SecurityGroup", PollEc2SecurityGroups},
		awsmodels.Ec2VolumeSchema:           {"EC2Volume", PollEc2Volumes},
		awsmodels.Ec2VpcSchema:              {"EC2VPC", PollEc2Vpcs},
		awsmodels.EcsClusterSchema:          {"ECSCluster", PollEcsClusters},
		awsmodels.Elbv2LoadBalancerSchema:   {"ELBV2LoadBalancer", PollElbv2ApplicationLoadBalancers},
		awsmodels.KmsKeySchema:              {"KMSKey", PollKmsKeys},
		awsmodels.S3BucketSchema:            {"S3Bucket", PollS3Buckets},
		awsmodels.WafWebAclSchema:           {"WAFWebAcl", PollWafWebAcls},
		awsmodels.WafRegionalWebAclSchema:   {"WAFRegionalWebAcl", PollWafRegionalWebAcls},
		awsmodels.CloudFormationStackSchema: {"CloudFormationStack", PollCloudFormationStacks},
		awsmodels.CloudWatchLogGroupSchema:  {"CloudWatchLogGroup", PollCloudWatchLogsLogGroups},
		awsmodels.ConfigServiceSchema:       {"ConfigService", PollConfigServices},
		awsmodels.DynamoDBTableSchema:       {"DynamoDBTable", PollDynamoDBTables},
		awsmodels.GuardDutySchema:           {"GuardDutyDetector", PollGuardDutyDetectors},
		awsmodels.IAMUserSchema:             {"IAMUser", PollIAMUsers},
		// Service scan for the resource type IAMRootUserSchema is not defined! Do not do it!
		awsmodels.IAMRoleSchema:         {"IAMRoles", PollIAMRoles},
		awsmodels.IAMGroupSchema:        {"IAMGroups", PollIamGroups},
		awsmodels.IAMPolicySchema:       {"IAMPolicies", PollIamPolicies},
		awsmodels.LambdaFunctionSchema:  {"LambdaFunctions", PollLambdaFunctions},
		awsmodels.PasswordPolicySchema:  {"PasswordPolicy", PollPasswordPolicy},
		awsmodels.RDSInstanceSchema:     {"RDSInstance", PollRDSInstances},
		awsmodels.RedshiftClusterSchema: {"RedshiftCluster", PollRedshiftClusters},
	}
)

<<<<<<< HEAD
=======
// assumeRoleProvider configures the AssumeRole provider parameters to pass into STS.
func assumeRoleProvider() func(p *stscreds.AssumeRoleProvider) {
	return func(p *stscreds.AssumeRoleProvider) {
		p.Duration = assumeRoleDuration
		p.ExpiryWindow = assumeRoleExpiryWindow
	}
}

func setupSTSClient(sess *session.Session, cfg *aws.Config) stsiface.STSAPI {
	return sts.New(sess, cfg)
}

func verifyAssumedCreds(creds *credentials.Credentials) error {
	svc := STSClientFunc(
		session.Must(session.NewSession()),
		&aws.Config{Credentials: creds},
	)
	_, err := svc.GetCallerIdentity(&sts.GetCallerIdentityInput{})
	if err != nil {
		if aerr, ok := err.(awserr.Error); ok {
			switch aerr.Code() {
			case "AccessDenied":
				return aerr
			default:
				utils.LogAWSError("sts.AssumeRole", err)
			}
		}
	}

	return nil
}

// AssumeRole assumes an IAM role associated with an AWS Snapshot Integration.
func AssumeRole(
	pollerInput *awsmodels.ResourcePollerInput,
	sess *session.Session,
) (*credentials.Credentials, error) {

	if pollerInput.AuthSource == nil {
		panic("must pass non-nil authSource to AssumeRole")
	}

	if sess == nil {
		sess = session.Must(session.NewSession())
	}

	// Check if the integration credentials are cached.
	creds, exist := CredentialCache[*pollerInput.AuthSource]
	if exist {
		if !creds.IsExpired() {
			zap.L().Debug("using cached credentials")
			return creds, nil
		}
	}

	zap.L().Debug("assuming role", zap.String("roleArn", *pollerInput.AuthSource))
	creds = stscreds.NewCredentials(
		sess,
		*pollerInput.AuthSource,
		AssumeRoleProviderFunc(),
	)
	err := verifyAssumedCreds(creds)
	if err != nil {
		return nil, errors.Errorf("AWS IAM Role '%s' could not be assumed", *pollerInput.AuthSource)
	}

	CredentialCache[*pollerInput.AuthSource] = creds
	return creds, nil
}

>>>>>>> 68d98bdc
// Poll coordinates AWS generatedEvents gathering across all relevant resources for compliance monitoring.
func Poll(scanRequest *pollermodels.ScanEntry) (
	generatedEvents []*resourcesapimodels.AddResourceEntry, err error) {

	if scanRequest.AWSAccountID == nil {
		return nil, errors.New("no valid AWS AccountID provided")
	}

	// Get the list of active regions to scan
	sess := session.Must(session.NewSession(&aws.Config{}))

	// Build the audit role manually
	// 	Format: arn:aws:iam::$(ACCOUNT_ID):role/PantherAuditRole-($REGION)
	if len(auditRoleName) == 0 {
		return nil, errors.New("no audit role configured")
	}
	auditRoleARN := fmt.Sprintf("arn:aws:iam::%s:role/%s",
		*scanRequest.AWSAccountID, auditRoleName) // the auditRole name is for form: PantherAuditRole-($REGION)

	zap.L().Debug("constructed audit role", zap.String("role", auditRoleARN))

	// Extract the role ARN to construct various ResourceIDs.
	roleArn, err := arn.Parse(auditRoleARN)
	if err != nil {
		return nil, err
	}

	pollerResourceInput := &awsmodels.ResourcePollerInput{
		AuthSource:          &auditRoleARN,
		AuthSourceParsedARN: roleArn,
		IntegrationID:       scanRequest.IntegrationID,
		// This will be overwritten if this is not a single resource or single region service scan
		Regions: []*string{scanRequest.Region},
		// Note: The resources-api expects a strfmt.DateTime formatted string.
		Timestamp: utils.DateTimeFormat(utils.TimeNowFunc()),
	}

	// If this is an individual resource scan or the region is provided,
	// we don't need to lookup the active regions.
	//
	// Individual resource scan
	if scanRequest.ResourceID != nil {
		zap.L().Info("processing single resource scan")
		return singleResourceScan(scanRequest, pollerResourceInput)

		// Single region service scan
	} else if scanRequest.Region != nil && scanRequest.ResourceType != nil {
		zap.L().Info("processing single region service scan")
		if poller, ok := ServicePollers[*scanRequest.ResourceType]; ok {
			return serviceScan(
				[]resourcePoller{poller},
				pollerResourceInput,
			)
		} else {
			return nil, errors.Errorf("invalid single region resource type '%s' scan requested", *scanRequest.ResourceType)
		}
	}

<<<<<<< HEAD
	regions := utils.GetRegions(getClient(pollerResourceInput, "ec2", defaultRegion).(ec2iface.EC2API))
=======
	var creds *credentials.Credentials
	creds, err = AssumeRoleFunc(pollerResourceInput, sess)
	if err != nil {
		zap.L().Error("unable to assume role to make DescribeRegions call",
			zap.Error(err),
			zap.String("auditRoleARN", auditRoleARN),
			zap.Any("parsedAuditRoleARN", roleArn))
		return
	}

	regions := utils.GetRegions(
		EC2ClientFunc(sess, &aws.Config{Credentials: creds}).(ec2iface.EC2API),
	)
>>>>>>> 68d98bdc
	if regions == nil {
		zap.L().Info("no valid regions to scan")
		return
	}
	pollerResourceInput.Regions = regions

	// Full account scan
	if scanRequest.ScanAllResources != nil && *scanRequest.ScanAllResources {
		zap.L().Warn("DEPRECATED: processing full account scan, this operation should not occur during normal operations." +
			"Either input was malformed or someone has manually initiated this scan.")
		allPollers := make([]resourcePoller, 0, len(ServicePollers))
		for _, poller := range ServicePollers {
			allPollers = append(allPollers, poller)
		}
		return serviceScan(allPollers, pollerResourceInput)

		// Account wide resource type scan
	} else if scanRequest.ResourceType != nil {
		zap.L().Info("processing full account resource type scan")
		if poller, ok := ServicePollers[*scanRequest.ResourceType]; ok {
			return serviceScan(
				[]resourcePoller{poller},
				pollerResourceInput,
			)
		} else {
			return nil, errors.Errorf("invalid single region resource type '%s' scan requested", *scanRequest.ResourceType)
		}
	}

	zap.L().Error("Invalid scan request input")
	return nil, nil
}

func serviceScan(
	pollers []resourcePoller,
	pollerInput *awsmodels.ResourcePollerInput,
) (generatedEvents []*resourcesapimodels.AddResourceEntry, err error) {

	var generatedResources []*resourcesapimodels.AddResourceEntry
	for _, resourcePoller := range pollers {
		generatedResources, err = resourcePoller.resourcePoller(pollerInput)
		if err != nil {
			zap.L().Error(
				"an error occurred while polling",
				zap.String("resourcePoller", resourcePoller.description),
				zap.String("errorMessage", err.Error()),
			)
			return
		} else if generatedResources != nil {
			zap.L().Info(
				"resources generated",
				zap.Int("numResources", len(generatedResources)),
				zap.String("resourcePoller", resourcePoller.description),
			)
			generatedEvents = append(generatedEvents, generatedResources...)
		}
	}
	return
}

func singleResourceScan(
	scanRequest *pollermodels.ScanEntry,
	pollerInput *awsmodels.ResourcePollerInput,
) (generatedEvent []*resourcesapimodels.AddResourceEntry, err error) {

	var resource interface{}

	// TODO: does this accept short names?
	if pollFunction, ok := IndividualResourcePollers[*scanRequest.ResourceType]; ok {
		// Handle cases where the ResourceID is not an ARN
		parsedResourceID := utils.ParseResourceID(*scanRequest.ResourceID)
		resource = pollFunction(pollerInput, parsedResourceID, scanRequest)
	} else if pollFunction, ok := IndividualARNResourcePollers[*scanRequest.ResourceType]; ok {
		// Handle cases where the ResourceID is an ARN
		resourceARN, err := arn.Parse(*scanRequest.ResourceID)
		if err != nil {
			zap.L().Error("unable to parse resourceID",
				zap.Error(err),
			)
			return nil, err
		}
		resource = pollFunction(pollerInput, resourceARN, scanRequest)
	}

	if resource == nil {
		zap.L().Info("could not build resource",
			zap.Error(err))
		return
	}

	generatedEvent = []*resourcesapimodels.AddResourceEntry{{
		Attributes:      resource,
		ID:              resourcesapimodels.ResourceID(*scanRequest.ResourceID),
		IntegrationID:   resourcesapimodels.IntegrationID(*scanRequest.IntegrationID),
		IntegrationType: resourcesapimodels.IntegrationTypeAws,
		Type:            resourcesapimodels.ResourceType(*scanRequest.ResourceType),
	}}

	return generatedEvent, nil
}<|MERGE_RESOLUTION|>--- conflicted
+++ resolved
@@ -24,7 +24,6 @@
 
 	"github.com/aws/aws-sdk-go/aws/arn"
 	"github.com/aws/aws-sdk-go/aws/endpoints"
-	"github.com/aws/aws-sdk-go/service/ec2/ec2iface"
 	"github.com/pkg/errors"
 	"go.uber.org/zap"
 
@@ -49,7 +48,7 @@
 	// IndividualARNResourcePollers maps resource types to their corresponding individual polling
 	// functions for resources whose ID is their ARN.
 	IndividualARNResourcePollers = map[string]func(
-		input *awsmodels.ResourcePollerInput, arn arn.ARN, entry *pollermodels.ScanEntry) interface{}{
+		input *awsmodels.ResourcePollerInput, arn arn.ARN, entry *pollermodels.ScanEntry) (interface{}, error){
 		awsmodels.AcmCertificateSchema:      PollACMCertificate,
 		awsmodels.CloudFormationStackSchema: PollCloudFormationStack,
 		awsmodels.CloudTrailSchema:          PollCloudTrailTrail,
@@ -80,7 +79,7 @@
 	// IndividualResourcePollers maps resource types to their corresponding individual polling
 	// functions for resources whose ID is not their ARN.
 	IndividualResourcePollers = map[string]func(
-		input *awsmodels.ResourcePollerInput, id *utils.ParsedResourceID, entry *pollermodels.ScanEntry) interface{}{
+		input *awsmodels.ResourcePollerInput, id *utils.ParsedResourceID, entry *pollermodels.ScanEntry) (interface{}, error){
 		awsmodels.ConfigServiceSchema:  PollConfigService,
 		awsmodels.GuardDutySchema:      PollGuardDutyDetector,
 		awsmodels.PasswordPolicySchema: PollPasswordPolicyResource,
@@ -119,79 +118,6 @@
 	}
 )
 
-<<<<<<< HEAD
-=======
-// assumeRoleProvider configures the AssumeRole provider parameters to pass into STS.
-func assumeRoleProvider() func(p *stscreds.AssumeRoleProvider) {
-	return func(p *stscreds.AssumeRoleProvider) {
-		p.Duration = assumeRoleDuration
-		p.ExpiryWindow = assumeRoleExpiryWindow
-	}
-}
-
-func setupSTSClient(sess *session.Session, cfg *aws.Config) stsiface.STSAPI {
-	return sts.New(sess, cfg)
-}
-
-func verifyAssumedCreds(creds *credentials.Credentials) error {
-	svc := STSClientFunc(
-		session.Must(session.NewSession()),
-		&aws.Config{Credentials: creds},
-	)
-	_, err := svc.GetCallerIdentity(&sts.GetCallerIdentityInput{})
-	if err != nil {
-		if aerr, ok := err.(awserr.Error); ok {
-			switch aerr.Code() {
-			case "AccessDenied":
-				return aerr
-			default:
-				utils.LogAWSError("sts.AssumeRole", err)
-			}
-		}
-	}
-
-	return nil
-}
-
-// AssumeRole assumes an IAM role associated with an AWS Snapshot Integration.
-func AssumeRole(
-	pollerInput *awsmodels.ResourcePollerInput,
-	sess *session.Session,
-) (*credentials.Credentials, error) {
-
-	if pollerInput.AuthSource == nil {
-		panic("must pass non-nil authSource to AssumeRole")
-	}
-
-	if sess == nil {
-		sess = session.Must(session.NewSession())
-	}
-
-	// Check if the integration credentials are cached.
-	creds, exist := CredentialCache[*pollerInput.AuthSource]
-	if exist {
-		if !creds.IsExpired() {
-			zap.L().Debug("using cached credentials")
-			return creds, nil
-		}
-	}
-
-	zap.L().Debug("assuming role", zap.String("roleArn", *pollerInput.AuthSource))
-	creds = stscreds.NewCredentials(
-		sess,
-		*pollerInput.AuthSource,
-		AssumeRoleProviderFunc(),
-	)
-	err := verifyAssumedCreds(creds)
-	if err != nil {
-		return nil, errors.Errorf("AWS IAM Role '%s' could not be assumed", *pollerInput.AuthSource)
-	}
-
-	CredentialCache[*pollerInput.AuthSource] = creds
-	return creds, nil
-}
-
->>>>>>> 68d98bdc
 // Poll coordinates AWS generatedEvents gathering across all relevant resources for compliance monitoring.
 func Poll(scanRequest *pollermodels.ScanEntry) (
 	generatedEvents []*resourcesapimodels.AddResourceEntry, err error) {
@@ -199,9 +125,6 @@
 	if scanRequest.AWSAccountID == nil {
 		return nil, errors.New("no valid AWS AccountID provided")
 	}
-
-	// Get the list of active regions to scan
-	sess := session.Must(session.NewSession(&aws.Config{}))
 
 	// Build the audit role manually
 	// 	Format: arn:aws:iam::$(ACCOUNT_ID):role/PantherAuditRole-($REGION)
@@ -250,26 +173,15 @@
 		}
 	}
 
-<<<<<<< HEAD
-	regions := utils.GetRegions(getClient(pollerResourceInput, "ec2", defaultRegion).(ec2iface.EC2API))
-=======
-	var creds *credentials.Credentials
-	creds, err = AssumeRoleFunc(pollerResourceInput, sess)
+	ec2Client, err := getEC2Client(pollerResourceInput, defaultRegion)
 	if err != nil {
-		zap.L().Error("unable to assume role to make DescribeRegions call",
-			zap.Error(err),
-			zap.String("auditRoleARN", auditRoleARN),
-			zap.Any("parsedAuditRoleARN", roleArn))
-		return
-	}
-
-	regions := utils.GetRegions(
-		EC2ClientFunc(sess, &aws.Config{Credentials: creds}).(ec2iface.EC2API),
-	)
->>>>>>> 68d98bdc
+		return nil, err // getClient() logs error
+	}
+
+	regions := utils.GetRegions(ec2Client)
 	if regions == nil {
 		zap.L().Info("no valid regions to scan")
-		return
+		return nil, nil
 	}
 	pollerResourceInput.Regions = regions
 
@@ -338,7 +250,10 @@
 	if pollFunction, ok := IndividualResourcePollers[*scanRequest.ResourceType]; ok {
 		// Handle cases where the ResourceID is not an ARN
 		parsedResourceID := utils.ParseResourceID(*scanRequest.ResourceID)
-		resource = pollFunction(pollerInput, parsedResourceID, scanRequest)
+		resource, err = pollFunction(pollerInput, parsedResourceID, scanRequest)
+		if err != nil {
+			return nil, errors.Wrapf(err, "could not scan %#v", *scanRequest)
+		}
 	} else if pollFunction, ok := IndividualARNResourcePollers[*scanRequest.ResourceType]; ok {
 		// Handle cases where the ResourceID is an ARN
 		resourceARN, err := arn.Parse(*scanRequest.ResourceID)
@@ -348,7 +263,10 @@
 			)
 			return nil, err
 		}
-		resource = pollFunction(pollerInput, resourceARN, scanRequest)
+		resource, err = pollFunction(pollerInput, resourceARN, scanRequest)
+		if err != nil {
+			return nil, errors.Wrapf(err, "could not scan %#v", *scanRequest)
+		}
 	}
 
 	if resource == nil {
