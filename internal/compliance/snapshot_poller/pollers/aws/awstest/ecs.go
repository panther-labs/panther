--- conflicted
+++ resolved
@@ -31,18 +31,11 @@
 
 // Example ECS API return values
 var (
-<<<<<<< HEAD
-	ExampleEcsClusterArn         = aws.String("arn:aws:ecs:us-west-2:123456789012:cluster/example-cluster")
-	ExampleEcsClusterMultiSvcArn = aws.String("arn:aws:ecs:us-west-2:123456789012:cluster/example-cluster-multi-service")
-	ExampleTaskArn               = aws.String("arn:aws:ecs:us-west-2:123456789012:task/1111-2222")
-	ExampleServiceArn            = aws.String("arn:aws:ecs:us-west-2:123456789012:service/example-service")
-=======
-	ExampleClusterArn          = aws.String("arn:aws:ecs:us-west-2:123456789012:cluster/example-cluster")
-	ExampleClusterMultiSvcArn  = aws.String("arn:aws:ecs:us-west-2:123456789012:cluster/example-cluster-multi-service")
-	ExampleClusterMultiTaskArn = aws.String("arn:aws:ecs:us-west-2:123456789012:cluster/example-cluster-multi-task")
+	ExampleEcsClusterArn          = aws.String("arn:aws:ecs:us-west-2:123456789012:cluster/example-cluster")
+	ExampleEcsClusterMultiSvcArn  = aws.String("arn:aws:ecs:us-west-2:123456789012:cluster/example-cluster-multi-service")
+	ExampleEcsClusterMultiTaskArn = aws.String("arn:aws:ecs:us-west-2:123456789012:cluster/example-cluster-multi-task")
 	ExampleTaskArn             = aws.String("arn:aws:ecs:us-west-2:123456789012:task/1111-2222")
 	ExampleServiceArn          = aws.String("arn:aws:ecs:us-west-2:123456789012:service/example-service")
->>>>>>> f07e5aa8
 
 	ExampleListClusters = &ecs.ListClustersOutput{
 		ClusterArns: []*string{
@@ -74,26 +67,8 @@
 		},
 	}
 
-<<<<<<< HEAD
-	ExampleEcsListServicesMultiSvc = &ecs.ListServicesOutput{
-		ServiceArns: []*string{
-			ExampleServiceArn,
-			ExampleServiceArn,
-			ExampleServiceArn,
-			ExampleServiceArn,
-			ExampleServiceArn,
-			ExampleServiceArn,
-			ExampleServiceArn,
-			ExampleServiceArn,
-			ExampleServiceArn,
-			ExampleServiceArn,
-			ExampleServiceArn,
-			ExampleServiceArn,
-		},
-=======
 	ExampleListServicesMultiSvc = &ecs.ListServicesOutput{
 		ServiceArns: []*string{},
->>>>>>> f07e5aa8
 	}
 
 	ExampleEcsDescribeClustersOutput = &ecs.DescribeClustersOutput{
