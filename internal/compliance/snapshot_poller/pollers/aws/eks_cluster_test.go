package aws

/**
 * Panther is a Cloud-Native SIEM for the Modern Security Team.
 * Copyright (C) 2020 Panther Labs Inc
 *
 * This program is free software: you can redistribute it and/or modify
 * it under the terms of the GNU Affero General Public License as
 * published by the Free Software Foundation, either version 3 of the
 * License, or (at your option) any later version.
 *
 * This program is distributed in the hope that it will be useful,
 * but WITHOUT ANY WARRANTY; without even the implied warranty of
 * MERCHANTABILITY or FITNESS FOR A PARTICULAR PURPOSE.  See the
 * GNU Affero General Public License for more details.
 *
 * You should have received a copy of the GNU Affero General Public License
 * along with this program.  If not, see <https://www.gnu.org/licenses/>.
 */

import (
	"testing"

	"github.com/aws/aws-sdk-go/service/eks"
	"github.com/stretchr/testify/assert"
	"github.com/stretchr/testify/mock"
	"github.com/stretchr/testify/require"

	awsmodels "github.com/panther-labs/panther/internal/compliance/snapshot_poller/models/aws"
	"github.com/panther-labs/panther/internal/compliance/snapshot_poller/pollers/aws/awstest"
)

func TestEksClusterList(t *testing.T) {
	mockSvc := awstest.BuildMockEksSvc([]string{"ListClustersPages"})

	out, marker, err := listEKSClusters(mockSvc, nil)
	assert.NotEmpty(t, out)
	assert.Nil(t, marker)
	assert.NoError(t, err)
}

// Test the iterator works on consecutive pages but stops at max page size
func TestEksClusterListIterator(t *testing.T) {
	var clusters []*string
	var marker *string

	cont := eksClusterIterator(awstest.ExampleEksListClusters, &clusters, &marker)
	assert.True(t, cont)
	assert.Nil(t, marker)
	assert.Len(t, clusters, 1)

	for i := 1; i < 50; i++ {
		cont = eksClusterIterator(awstest.ExampleEksListClustersContinue, &clusters, &marker)
		assert.True(t, cont)
		assert.NotNil(t, marker)
		assert.Len(t, clusters, 1+i*2)
	}

	cont = eksClusterIterator(awstest.ExampleEksListClustersContinue, &clusters, &marker)
	assert.False(t, cont)
	assert.NotNil(t, marker)
	assert.Len(t, clusters, 101)
}

func TestEksClusterListError(t *testing.T) {
	mockSvc := awstest.BuildMockEksSvcError([]string{"ListClustersPages"})

	out, marker, err := listEKSClusters(mockSvc, nil)
	assert.Nil(t, out)
	assert.Nil(t, marker)
	assert.Error(t, err)
}

func TestEksClusterDescribe(t *testing.T) {
	mockSvc := awstest.BuildMockEksSvc([]string{"DescribeCluster"})

	out, err := describeEKSCluster(mockSvc, awstest.ExampleEksClusterName)
	require.NoError(t, err)
	assert.NotEmpty(t, out)
}

func TestEksClusterDescribeDoesNotExist(t *testing.T) {
<<<<<<< HEAD
    mockSvc := &awstest.MockEks{}

    mockSvc.On("DescribeCluster", mock.Anything).
        Return(
            &eks.DescribeClusterOutput{
                Cluster: nil,
            },
            nil,
        )

    out, err := describeEKSCluster(mockSvc, awstest.ExampleEksClusterName)
    require.NoError(t, err)
    assert.Nil(t, out)
=======
	mockSvc := &awstest.MockEks{}
	//mockSvc := awstest.BuildMockEksSvcError([]string{"DescribeCluster"})
	mockSvc.On("DescribeCluster", mock.Anything).
		Return(
			&eks.DescribeClusterOutput{
				Cluster: nil,
			},
			nil,
		)

	out, err := describeEKSCluster(mockSvc, awstest.ExampleEksClusterName)
	require.NoError(t, err)
	assert.Nil(t, out)
>>>>>>> a263e2d0
}

func TestEksClusterDescribeError(t *testing.T) {
	mockSvc := awstest.BuildMockEksSvcError([]string{"DescribeCluster"})

	out, err := describeEKSCluster(mockSvc, awstest.ExampleEksClusterName)
	require.Error(t, err)
	assert.Nil(t, out)
}

func TestEksClusterBuildSnapshot(t *testing.T) {
	mockSvc := awstest.BuildMockEksSvcAll()

	clusterSnapshot, err := buildEksClusterSnapshot(mockSvc, awstest.ExampleEksClusterName)

	assert.NoError(t, err)
	assert.NotEmpty(t, clusterSnapshot.ARN)
}

func TestEksClusterBuildSnapshotErrors(t *testing.T) {
	mockSvc := awstest.BuildMockEksSvcAllError()

	certSnapshot, err := buildEksClusterSnapshot(
		mockSvc,
		awstest.ExampleEksClusterName,
	)

	assert.Nil(t, certSnapshot)
	assert.Error(t, err)
}

func TestEksClusterPoller(t *testing.T) {
	awstest.MockEksForSetup = awstest.BuildMockEksSvcAll()

	EksClientFunc = awstest.SetupMockEks

	resources, marker, err := PollEksClusters(&awsmodels.ResourcePollerInput{
		AuthSource:          &awstest.ExampleAuthSource,
		AuthSourceParsedARN: awstest.ExampleAuthSourceParsedARN,
		IntegrationID:       awstest.ExampleIntegrationID,
		Region:              awstest.ExampleRegion,
		Timestamp:           &awstest.ExampleTime,
	})

	assert.NoError(t, err)
	assert.Equal(t, *awstest.ExampleEksClusterArn, string(resources[0].ID))
	assert.NotEmpty(t, resources)
	assert.Nil(t, marker)
}

func TestEksClusterPollerError(t *testing.T) {
	resetCache()
	awstest.MockEksForSetup = awstest.BuildMockEksSvcAllError()

	EksClientFunc = awstest.SetupMockEks

	resources, marker, err := PollEksClusters(&awsmodels.ResourcePollerInput{
		AuthSource:          &awstest.ExampleAuthSource,
		AuthSourceParsedARN: awstest.ExampleAuthSourceParsedARN,
		IntegrationID:       awstest.ExampleIntegrationID,
		Region:              awstest.ExampleRegion,
		Timestamp:           &awstest.ExampleTime,
	})

	assert.Error(t, err)
	for _, event := range resources {
		assert.Nil(t, event.Attributes)
	}
	assert.Nil(t, marker)
}<|MERGE_RESOLUTION|>--- conflicted
+++ resolved
@@ -80,23 +80,8 @@
 }
 
 func TestEksClusterDescribeDoesNotExist(t *testing.T) {
-<<<<<<< HEAD
-    mockSvc := &awstest.MockEks{}
+	mockSvc := &awstest.MockEks{}
 
-    mockSvc.On("DescribeCluster", mock.Anything).
-        Return(
-            &eks.DescribeClusterOutput{
-                Cluster: nil,
-            },
-            nil,
-        )
-
-    out, err := describeEKSCluster(mockSvc, awstest.ExampleEksClusterName)
-    require.NoError(t, err)
-    assert.Nil(t, out)
-=======
-	mockSvc := &awstest.MockEks{}
-	//mockSvc := awstest.BuildMockEksSvcError([]string{"DescribeCluster"})
 	mockSvc.On("DescribeCluster", mock.Anything).
 		Return(
 			&eks.DescribeClusterOutput{
@@ -108,7 +93,6 @@
 	out, err := describeEKSCluster(mockSvc, awstest.ExampleEksClusterName)
 	require.NoError(t, err)
 	assert.Nil(t, out)
->>>>>>> a263e2d0
 }
 
 func TestEksClusterDescribeError(t *testing.T) {
