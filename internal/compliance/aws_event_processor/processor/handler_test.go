--- conflicted
+++ resolved
@@ -20,6 +20,8 @@
  */
 
 import (
+	"github.com/pkg/errors"
+	"go.uber.org/zap"
 	"testing"
 
 	"github.com/aws/aws-lambda-go/events"
@@ -142,31 +144,11 @@
 			{Body: `{this is " not even valid JSON:`},
 		},
 	}
-<<<<<<< HEAD
 	require.Nil(t, Handle(testContext, batch))
-	assert.Equal(t, 1, len(logs.FilterMessage("dropping unknown notification type").AllUntimed()))
-=======
-	require.Nil(t, Handle(batch))
-
-	expected := []observer.LoggedEntry{
-		{
-			Entry:   zapcore.Entry{Level: zapcore.InfoLevel, Message: "populating account cache"},
-			Context: []zapcore.Field{},
-		},
-		{
-			Entry: zapcore.Entry{Level: zapcore.InfoLevel, Message: "invoking Lambda function"},
-			Context: []zapcore.Field{
-				zap.String("name", "panther-snapshot-api"),
-				zap.Int("bytes", 230),
-			},
-		},
-		{
-			Entry:   zapcore.Entry{Level: zapcore.WarnLevel, Message: "unexpected SNS message"},
-			Context: []zapcore.Field{},
-		},
-	}
-	assert.Equal(t, expected, logs.AllUntimed())
->>>>>>> be9d97d2
+	t.Log(logs.AllUntimed())
+	require.Equal(t, 1, len(logs.FilterField(zap.String("body",`{this is " not even valid JSON:`)).AllUntimed()))
+	assert.Equal(t, logs.FilterField(zap.String("body",`{this is " not even valid JSON:`)).AllUntimed()[0].ContextMap()["error"].(string),
+		"unexpected SNS message")
 }
 
 // Handle sns confirmation end-to-end
@@ -197,44 +179,15 @@
 			{Body: sampleConfirmation},
 		},
 	}
-<<<<<<< HEAD
+
 	require.Nil(t, Handle(testContext, batch))
+	assert.Equal(t, 1, len(logs.FilterMessage("processing SNS confirmation").AllUntimed()))
 	require.Equal(t, 1, len(logs.FilterMessage("confirming sns subscription").AllUntimed()))
 	assert.Equal(t, logs.FilterMessage("confirming sns subscription").AllUntimed()[0].ContextMap()["topicArn"].(string),
 		*expectedInput.TopicArn)
 	require.Equal(t, 1, len(logs.FilterMessage("sns subscription confirmed successfully").AllUntimed()))
 	assert.Equal(t, logs.FilterMessage("sns subscription confirmed successfully").AllUntimed()[0].ContextMap()["subscriptionArn"].(string),
 		*output.SubscriptionArn)
-=======
-	require.Nil(t, Handle(batch))
-
-	expected := []observer.LoggedEntry{
-		{
-			Entry:   zapcore.Entry{Level: zapcore.InfoLevel, Message: "populating account cache"},
-			Context: []zapcore.Field{},
-		},
-		{
-			Entry: zapcore.Entry{Level: zapcore.InfoLevel, Message: "invoking Lambda function"},
-			Context: []zapcore.Field{
-				zap.String("name", "panther-snapshot-api"),
-				zap.Int("bytes", 230),
-			},
-		},
-		{
-			Entry:   zapcore.Entry{Level: zapcore.DebugLevel, Message: "processing SNS confirmation"},
-			Context: []zapcore.Field{},
-		},
-		{
-			Entry:   zapcore.Entry{Level: zapcore.InfoLevel, Message: "confirming sns subscription"},
-			Context: []zapcore.Field{zap.String("topicArn", *expectedInput.TopicArn)},
-		},
-		{
-			Entry:   zapcore.Entry{Level: zapcore.InfoLevel, Message: "sns subscription confirmed successfully"},
-			Context: []zapcore.Field{zap.String("subscriptionArn", *output.SubscriptionArn)},
-		},
-	}
-	assert.Equal(t, expected, logs.AllUntimed())
->>>>>>> be9d97d2
 }
 
 // Handle update end-to-end
@@ -309,7 +262,6 @@
 		ResourceID:    "arn:aws:s3:::austin-panther",
 		ResourceType:  schemas.S3BucketSchema,
 	}
-<<<<<<< HEAD
 
 	assert.Equal(t, 2, len(logs.FilterMessage("resource change required").AllUntimed()))
 	for _, log := range logs.FilterMessage("resource change required").AllUntimed() {
@@ -323,51 +275,4 @@
 	}
 	assert.Equal(t, 1, len(logs.FilterMessage("starting sqsbatch.SendMessageBatch").AllUntimed()))
 	assert.Equal(t, 1, len(logs.FilterMessage("invoking sqs.SendMessageBatch").AllUntimed()))
-=======
-	expectedLogs := []observer.LoggedEntry{
-		{
-			Entry:   zapcore.Entry{Level: zapcore.InfoLevel, Message: "populating account cache"},
-			Context: []zapcore.Field{},
-		},
-		{
-			Entry: zapcore.Entry{Level: zapcore.InfoLevel, Message: "invoking Lambda function"},
-			Context: []zapcore.Field{
-				zap.String("name", "panther-snapshot-api"),
-				zap.Int("bytes", 230),
-			},
-		},
-		{
-			Entry:   zapcore.Entry{Level: zapcore.DebugLevel, Message: "processing raw CloudTrail"},
-			Context: []zapcore.Field{},
-		},
-		{
-			Entry:   zapcore.Entry{Level: zapcore.InfoLevel, Message: "resource change required"},
-			Context: []zapcore.Field{zap.Any("changeDetail", expectedChange)},
-		},
-		{
-			Entry:   zapcore.Entry{Level: zapcore.DebugLevel, Message: "processing SNS notification"},
-			Context: []zapcore.Field{},
-		},
-		{
-			Entry:   zapcore.Entry{Level: zapcore.InfoLevel, Message: "resource change required"},
-			Context: []zapcore.Field{zap.Any("changeDetail", expectedChange)},
-		},
-		{
-			Entry:   zapcore.Entry{Level: zapcore.InfoLevel, Message: "queueing resource scans"},
-			Context: []zapcore.Field{zap.Any("updateRequest", &expectedRequest)},
-		},
-		{
-			Entry:   zapcore.Entry{Level: zapcore.InfoLevel, Message: "starting sqsbatch.SendMessageBatch"},
-			Context: []zapcore.Field{zap.Any("totalEntries", 1)},
-		},
-		{
-			Entry:   zapcore.Entry{Level: zapcore.DebugLevel, Message: "invoking sqs.SendMessageBatch"},
-			Context: []zapcore.Field{zap.Any("entries", 1)},
-		},
-	}
-
-	// The last log message refers to the duration time of the SendMessageBatch which we can't know
-	assert.Len(t, logs.AllUntimed(), 10)
-	assert.Equal(t, expectedLogs, logs.AllUntimed()[:9])
->>>>>>> be9d97d2
 }