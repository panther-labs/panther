--- conflicted
+++ resolved
@@ -109,11 +109,7 @@
 			}
 			err := handleCloudTrail(detail, changes)
 			if err != nil {
-<<<<<<< HEAD
-				zap.L().Error("error processing SNS wrapped CloudTrail", zap.Error(err))
-=======
 				operation.LogError(errors.Wrap(err, "error processing SNS wrapped CloudTrail"))
->>>>>>> df4e0b36
 			}
 			continue
 
