--- conflicted
+++ resolved
@@ -81,10 +81,6 @@
 			continue
 		}
 
-<<<<<<< HEAD
-		case "SubscriptionConfirmation": // sns confirmation message
-			topicArn, parseErr := arn.Parse(gjson.Get(record.Body, "TopicArn").Str)
-=======
 		// This case is checking for a notification from the log processor that there is newly processed CloudTrail logs
 		results := gjson.GetMany(record.Body, "s3Bucket", "s3ObjectKey")
 		if results[0].Exists() && results[1].Exists() {
@@ -108,12 +104,11 @@
 			detail := gjson.Get(message, "detail")
 			err := processCloudTrail(detail, changes)
 			if err != nil {
-				zap.L().Error("error processing SNS wrapped CloudTrail", zap.Error(errors.WithStack(err)))
+				operation.LogError(errors.Wrap(err, "error processing SNS wrapped CloudTrail"))
 			}
 		case "SubscriptionConfirmation": // SNS confirmation message
 			zap.L().Debug("processing SNS confirmation")
-			topicArn, err := arn.Parse(gjson.Get(record.Body, "TopicArn").Str)
->>>>>>> be9d97d2
+			topicArn, parseErr := arn.Parse(gjson.Get(record.Body, "TopicArn").Str)
 			if err != nil {
 				operation.LogWarn(errors.Wrap(parseErr, "invalid confirmation arn"))
 				continue
@@ -123,26 +118,15 @@
 				return err
 			}
 		default: // Unexpected type
-<<<<<<< HEAD
-			operation.LogWarn(errors.New("dropping unknown notification type"),
+			operation.LogWarn(errors.New("unexpected SNS message"),
 				zap.String("type", gjson.Get(record.Body, "Type").Str),
 				zap.String("body", record.Body))
-			continue
-=======
-			zap.L().Warn("unexpected SNS message")
->>>>>>> be9d97d2
 		}
 	}
 	err = submitChanges(changes)
 	return err
 }
 
-<<<<<<< HEAD
-func handleCloudtrail(body string, changes map[string]*resourceChange) {
-	// this event potentially requires a change to some number of resources
-	for _, summary := range classifyCloudTrailLog(body) {
-		zap.L().Debug("resource change required", zap.Any("changeDetail", summary))
-=======
 func processCloudTrail(cloudtrail gjson.Result, changes map[string]*resourceChange) error {
 	if !cloudtrail.Exists() {
 		return errors.WithStack(errors.New("dropping bad event"))
@@ -151,7 +135,6 @@
 	// One event could require multiple scans (e.g. a new VPC peering connection between two VPCs)
 	for _, summary := range classifyCloudTrailLog(cloudtrail) {
 		zap.L().Info("resource change required", zap.Any("changeDetail", summary))
->>>>>>> be9d97d2
 		// Prevents the following from being de-duped mistakenly:
 		//
 		// Resources with the same ID in different regions (different regions)
