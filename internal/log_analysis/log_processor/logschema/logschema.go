package logschema

/**
 * Panther is a Cloud-Native SIEM for the Modern Security Team.
 * Copyright (C) 2020 Panther Labs Inc
 *
 * This program is free software: you can redistribute it and/or modify
 * it under the terms of the GNU Affero General Public License as
 * published by the Free Software Foundation, either version 3 of the
 * License, or (at your option) any later version.
 *
 * This program is distributed in the hope that it will be useful,
 * but WITHOUT ANY WARRANTY; without even the implied warranty of
 * MERCHANTABILITY or FITNESS FOR A PARTICULAR PURPOSE.  See the
 * GNU Affero General Public License for more details.
 *
 * You should have received a copy of the GNU Affero General Public License
 * along with this program.  If not, see <https://www.gnu.org/licenses/>.
 */

import (
	"encoding/json"
	"fmt"
	"github.com/panther-labs/panther/pkg/stringset"

	jsoniter "github.com/json-iterator/go"
	"github.com/pkg/errors"

	"github.com/panther-labs/panther/internal/log_analysis/log_processor/preprocessors"
	"github.com/panther-labs/panther/pkg/stringset"

	// Force dependency on go-bindata to avoid fetching during mage gen
	_ "github.com/go-bindata/go-bindata"
	"github.com/xeipuuv/gojsonschema"
)

type ValueType string

const (
	TypeObject    ValueType = "object"
	TypeArray     ValueType = "array"
	TypeTimestamp ValueType = "timestamp"
	TypeRef       ValueType = "ref"
	TypeString    ValueType = "string"
	TypeBoolean   ValueType = "boolean"
	TypeInt       ValueType = "int"
	TypeSmallInt  ValueType = "smallint"
	TypeBigInt    ValueType = "bigint"
	TypeFloat     ValueType = "float"
	TypeJSON      ValueType = "json"
)

func (t ValueType) IsComposite() bool {
	switch t {
	case TypeObject, TypeArray, TypeJSON:
		return true
	default:
		return false
	}
}

type Schema struct {
	Schema       string                  `json:"schema,omitempty" yaml:"schema,omitempty"`
	Parser       *Parser                 `json:"parser,omitempty" yaml:"parser,omitempty"`
	Description  string                  `json:"description,omitempty" yaml:"description,omitempty"`
	ReferenceURL string                  `json:"referenceURL,omitempty" yaml:"referenceURL,omitempty"`
	Version      int                     `json:"version" yaml:"version"`
	Definitions  map[string]*ValueSchema `json:"definitions,omitempty" yaml:"definitions,omitempty"`
	Fields       []FieldSchema           `json:"fields" yaml:"fields"`
}

func (s *Schema) Clone() *Schema {
<<<<<<< HEAD
	data, _ := jsoniter.Marshal(s)
	out := Schema{}
	_ = jsoniter.Unmarshal(data, &out)
=======
	if s == nil {
		return nil
	}
	data, err := jsoniter.Marshal(s)
	if err != nil {
		// this should never happen
		panic("failed to serialize Schema to JSON: " + err.Error())
	}
	out := Schema{}
	if err := jsoniter.Unmarshal(data, &out); err != nil {
		// this should never happen
		panic("failed to deserialize Schema from JSON: " + err.Error())
	}
>>>>>>> e8d7dad0
	return &out
}

type Parser struct {
	CSV       *preprocessors.CSVMatchConfig  `json:"csv,omitempty" yaml:"csv,omitempty"`
	FastMatch *preprocessors.FastMatchConfig `json:"fastmatch,omitempty" yaml:"fastmatch,omitempty"`
	Regex     *preprocessors.RegexConfig     `json:"regex,omitempty" yaml:"regex,omitempty"`
}

type ValueSchema struct {
	Type        ValueType     `json:"type" yaml:"type"`
	Fields      []FieldSchema `json:"fields,omitempty" yaml:"fields,omitempty"`
	Element     *ValueSchema  `json:"element,omitempty" yaml:"element,omitempty"`
	Target      string        `json:"target,omitempty" yaml:"target,omitempty"`
	Indicators  []string      `json:"indicators,omitempty" yaml:"indicators,omitempty"`
	TimeFormat  string        `json:"timeFormat,omitempty" yaml:"timeFormat,omitempty"`
	IsEventTime bool          `json:"isEventTime,omitempty" yaml:"isEventTime,omitempty"`
}

func (v *ValueSchema) Clone() *ValueSchema {
	if v == nil {
		return nil
	}
	switch v.Type {
	case TypeObject:
		var fields []FieldSchema
		for _, f := range v.Fields {
			cp := f.ValueSchema.Clone()
			f.ValueSchema = *cp
			fields = append(fields, f)
		}
		return &ValueSchema{
<<<<<<< HEAD
			Type: TypeObject,
=======
			Type:   TypeObject,
>>>>>>> e8d7dad0
			Fields: fields,
		}
	case TypeArray:
		return &ValueSchema{
<<<<<<< HEAD
			Type:        TypeArray,
			Element:     v.Element.Clone(),
=======
			Type:    TypeArray,
			Element: v.Element.Clone(),
>>>>>>> e8d7dad0
		}
	case TypeTimestamp:
		return &ValueSchema{
			Type:        TypeTimestamp,
<<<<<<< HEAD
			TimeFormat: v.TimeFormat,
=======
			TimeFormat:  v.TimeFormat,
>>>>>>> e8d7dad0
			IsEventTime: v.IsEventTime,
		}
	case TypeString:
		return &ValueSchema{
<<<<<<< HEAD
			Type:        TypeString,
			Indicators: stringset.New(v.Indicators...),
		}
	default:
		return &ValueSchema{Type: v.Type}
=======
			Type:       TypeString,
			Indicators: stringset.New(v.Indicators...),
		}
	case TypeRef:
		return &ValueSchema{
			Type:   TypeRef,
			Target: v.Target,
		}
	case TypeBigInt, TypeInt, TypeSmallInt, TypeFloat, TypeJSON, TypeBoolean:
		return &ValueSchema{Type: v.Type}
	default:
		return nil
>>>>>>> e8d7dad0
	}
}

type FieldSchema struct {
	Name        string `json:"name" yaml:"name"`
	Required    bool   `json:"required,omitempty" yaml:"required,omitempty"`
	Description string `json:"description,omitempty" yaml:"description,omitempty"`
	ValueSchema `yaml:",inline"`
}

// ValidateSchema validates the schema using the JSON schema in schema.json
func ValidateSchema(s *Schema) error {
	source, err := json.Marshal(s)
	if err != nil {
		return err
	}
	docLoader := gojsonschema.NewBytesLoader(source)
	result, err := loadJSONSchema().Validate(docLoader)
	if err != nil {
		return err
	}
	if result.Valid() {
		return nil
	}
	return errors.WithStack(&validationError{
		problems: result.Errors(),
	})
}

// loadJSONSchema loads schema.JSON using an Asset generated with go-bindata
//go:generate go run github.com/go-bindata/go-bindata/go-bindata -pkg logschema -nometadata ./schema.json
// We also copy the schema file over to web/public so it is usable by FE code
//go:generate cp ./schema.json ../../../../web/public/schemas/customlogs_v0_schema.json
var loadJSONSchema = func() *gojsonschema.Schema {
	data, err := Asset("schema.json")
	if err != nil {
		panic("failed to load JSON schema: " + err.Error())
	}
	loader := gojsonschema.NewBytesLoader(data)
	s, err := gojsonschema.NewSchema(loader)
	if err != nil {
		panic("failed to load JSON schema: " + err.Error())
	}
	return s
}

type validationError struct {
	problems []gojsonschema.ResultError
}

func (v *validationError) ValidationErrors() []gojsonschema.ResultError {
	return v.problems
}

func (v *validationError) Error() string {
	return fmt.Sprintf("validation failed with %d problems", len(v.problems))
}

func ValidationErrors(err error) (result []gojsonschema.ResultError) {
	e := &validationError{}
	if errors.As(err, &e) {
		return e.ValidationErrors()
	}
	return nil
}<|MERGE_RESOLUTION|>--- conflicted
+++ resolved
@@ -21,7 +21,6 @@
 import (
 	"encoding/json"
 	"fmt"
-	"github.com/panther-labs/panther/pkg/stringset"
 
 	jsoniter "github.com/json-iterator/go"
 	"github.com/pkg/errors"
@@ -70,11 +69,6 @@
 }
 
 func (s *Schema) Clone() *Schema {
-<<<<<<< HEAD
-	data, _ := jsoniter.Marshal(s)
-	out := Schema{}
-	_ = jsoniter.Unmarshal(data, &out)
-=======
 	if s == nil {
 		return nil
 	}
@@ -88,7 +82,6 @@
 		// this should never happen
 		panic("failed to deserialize Schema from JSON: " + err.Error())
 	}
->>>>>>> e8d7dad0
 	return &out
 }
 
@@ -121,42 +114,22 @@
 			fields = append(fields, f)
 		}
 		return &ValueSchema{
-<<<<<<< HEAD
-			Type: TypeObject,
-=======
 			Type:   TypeObject,
->>>>>>> e8d7dad0
 			Fields: fields,
 		}
 	case TypeArray:
 		return &ValueSchema{
-<<<<<<< HEAD
-			Type:        TypeArray,
-			Element:     v.Element.Clone(),
-=======
 			Type:    TypeArray,
 			Element: v.Element.Clone(),
->>>>>>> e8d7dad0
 		}
 	case TypeTimestamp:
 		return &ValueSchema{
 			Type:        TypeTimestamp,
-<<<<<<< HEAD
-			TimeFormat: v.TimeFormat,
-=======
 			TimeFormat:  v.TimeFormat,
->>>>>>> e8d7dad0
 			IsEventTime: v.IsEventTime,
 		}
 	case TypeString:
 		return &ValueSchema{
-<<<<<<< HEAD
-			Type:        TypeString,
-			Indicators: stringset.New(v.Indicators...),
-		}
-	default:
-		return &ValueSchema{Type: v.Type}
-=======
 			Type:       TypeString,
 			Indicators: stringset.New(v.Indicators...),
 		}
@@ -169,7 +142,6 @@
 		return &ValueSchema{Type: v.Type}
 	default:
 		return nil
->>>>>>> e8d7dad0
 	}
 }
 
