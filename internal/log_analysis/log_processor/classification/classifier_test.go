package classification

/**
 * Panther is a scalable, powerful, cloud-native SIEM written in Golang/React.
 * Copyright (C) 2020 Panther Labs Inc
 *
 * This program is free software: you can redistribute it and/or modify
 * it under the terms of the GNU Affero General Public License as
 * published by the Free Software Foundation, either version 3 of the
 * License, or (at your option) any later version.
 *
 * This program is distributed in the hope that it will be useful,
 * but WITHOUT ANY WARRANTY; without even the implied warranty of
 * MERCHANTABILITY or FITNESS FOR A PARTICULAR PURPOSE.  See the
 * GNU Affero General Public License for more details.
 *
 * You should have received a copy of the GNU Affero General Public License
 * along with this program.  If not, see <https://www.gnu.org/licenses/>.
 */

import (
	"testing"

	"github.com/aws/aws-sdk-go/aws"
	"github.com/stretchr/testify/mock"
	"github.com/stretchr/testify/require"

	"github.com/panther-labs/panther/internal/log_analysis/log_processor/parsers"
	"github.com/panther-labs/panther/internal/log_analysis/log_processor/registry"
)

type mockParser struct {
	parsers.LogParser
	mock.Mock
}

<<<<<<< HEAD
func (m *mockParser) ParseHeader(log string) []interface{} {
	return m.Parse(log)
=======
func (m *mockParser) New() parsers.LogParser {
	return m // pass through (not stateful)
>>>>>>> 813e5607
}

func (m *mockParser) Parse(log string) []interface{} {
	args := m.Called(log)
	result := args.Get(0)
	if result == nil {
		return nil
	}
	return result.([]interface{})
}

func (m *mockParser) LogType() string {
	args := m.Called()
	return args.String(0)
}

// admit to registry.Interface interface
type TestRegistry map[string]*registry.LogParserMetadata

func NewTestRegistry() TestRegistry {
	return make(map[string]*registry.LogParserMetadata)
}

func (r TestRegistry) Add(lpm *registry.LogParserMetadata) {
	r[lpm.Parser.LogType()] = lpm
}

func (r TestRegistry) Elements() map[string]*registry.LogParserMetadata {
	return r
}

func (r TestRegistry) LookupParser(logType string) (lpm *registry.LogParserMetadata) {
	return (registry.Registry)(r).LookupParser(logType) // call registry code
}

func TestClassifyRespectsPriorityOfParsers(t *testing.T) {
	succeedingParser := &mockParser{}
	failingParser1 := &mockParser{}
	failingParser2 := &mockParser{}

	succeedingParser.On("Parse", mock.Anything).Return([]interface{}{"event"})
	succeedingParser.On("LogType").Return("success")
	failingParser1.On("Parse", mock.Anything).Return(nil)
	failingParser1.On("LogType").Return("failure1")
	failingParser2.On("Parse", mock.Anything).Return(nil)
	failingParser2.On("LogType").Return("failure2")

	availableParsers := []*registry.LogParserMetadata{
		{Parser: failingParser1},
		{Parser: succeedingParser},
		{Parser: failingParser2},
	}
	testRegistry := NewTestRegistry()
	parserRegistry = testRegistry // re-bind as interface
	for i := range availableParsers {
		testRegistry.Add(availableParsers[i]) // update registry
	}

	classifier := NewClassifier()

	logLine := "log"

	repetitions := 1000

	expectedResult := &ClassifierResult{
		Events:  []interface{}{"event"},
		LogType: aws.String("success"),
		LogLine: logLine,
	}
	expectedStats := &ClassifierStats{
		BytesProcessedCount:         uint64(repetitions * len(logLine)),
		LogLineCount:                uint64(repetitions),
		EventCount:                  uint64(repetitions),
		SuccessfullyClassifiedCount: uint64(repetitions),
		ClassificationFailureCount:  0,
	}
	expectedParserStats := &ParserStats{
		BytesProcessedCount: uint64(repetitions * len(logLine)),
		LogLineCount:        uint64(repetitions),
		EventCount:          uint64(repetitions),
		LogType:             "success",
	}

	for i := 0; i < repetitions; i++ {
		result := classifier.Classify(logLine)
		require.Equal(t, expectedResult, result)
	}

	// skipping specifically validating the times
	expectedStats.ClassifyTimeMicroseconds = classifier.Stats().ClassifyTimeMicroseconds
	require.Equal(t, expectedStats, classifier.Stats())

	succeedingParser.AssertNumberOfCalls(t, "Parse", repetitions)
	require.NotNil(t, classifier.ParserStats()[succeedingParser.LogType()])
	// skipping validating the times
	expectedParserStats.ParserTimeMicroseconds = classifier.ParserStats()[succeedingParser.LogType()].ParserTimeMicroseconds
	require.Equal(t, expectedParserStats, classifier.ParserStats()[succeedingParser.LogType()])

	requireLessOrEqualNumberOfCalls(t, failingParser1, "Parse", 1)
	require.Nil(t, classifier.ParserStats()[failingParser1.LogType()])
	require.Nil(t, classifier.ParserStats()[failingParser2.LogType()])
}

func TestClassifyNoMatch(t *testing.T) {
	failingParser := &mockParser{}

	failingParser.On("Parse", mock.Anything).Return(nil)
	failingParser.On("LogType").Return("failure")

	availableParsers := []*registry.LogParserMetadata{
		{Parser: failingParser},
	}
	testRegistry := NewTestRegistry()
	parserRegistry = testRegistry // re-bind as interface
	for i := range availableParsers {
		testRegistry.Add(availableParsers[i]) // update registry
	}

	classifier := NewClassifier()

	logLine := "log"

	expectedStats := &ClassifierStats{
		BytesProcessedCount:         uint64(len(logLine)),
		LogLineCount:                1,
		EventCount:                  0,
		SuccessfullyClassifiedCount: 0,
		ClassificationFailureCount:  1,
	}

	result := classifier.Classify(logLine)

	// skipping specifically validating the times
	expectedStats.ClassifyTimeMicroseconds = classifier.Stats().ClassifyTimeMicroseconds
	require.Equal(t, expectedStats, classifier.Stats())

	require.Equal(t, &ClassifierResult{LogLine: logLine}, result)
	failingParser.AssertNumberOfCalls(t, "Parse", 1)
	require.Nil(t, classifier.ParserStats()[failingParser.LogType()])
}

func TestClassifyParserPanic(t *testing.T) {
	// uncomment to see the logs produced
	/*
		logger := zap.NewExample()
		defer logger.Sync()
		undo := zap.ReplaceGlobals(logger)
		defer undo()
	*/

	panicParser := &mockParser{}

	panicParser.On("Parse", mock.Anything).Run(func(args mock.Arguments) { panic("test parser panic") })
	panicParser.On("LogType").Return("panic parser")

	availableParsers := []*registry.LogParserMetadata{
		{Parser: panicParser},
	}
	testRegistry := NewTestRegistry()
	parserRegistry = testRegistry // re-bind as interface
	for i := range availableParsers {
		testRegistry.Add(availableParsers[i]) // update registry
	}

	classifier := NewClassifier()

	logLine := "log of death"

	expectedStats := &ClassifierStats{
		BytesProcessedCount:         uint64(len(logLine)),
		LogLineCount:                1,
		EventCount:                  0,
		SuccessfullyClassifiedCount: 0,
		ClassificationFailureCount:  1,
	}

	result := classifier.Classify(logLine)

	// skipping specifically validating the times
	expectedStats.ClassifyTimeMicroseconds = classifier.Stats().ClassifyTimeMicroseconds
	require.Equal(t, expectedStats, classifier.Stats())

	require.Equal(t, &ClassifierResult{LogLine: logLine}, result)
	panicParser.AssertNumberOfCalls(t, "Parse", 1)
}

func TestClassifyNoLogline(t *testing.T) {
	testSkipClassify("", t)
}

func TestClassifyLogLineIsWhiteSpace(t *testing.T) {
	testSkipClassify("\n", t)
	testSkipClassify("\n\r", t)
	testSkipClassify("   ", t)
	testSkipClassify("\t", t)
}

func testSkipClassify(logLine string, t *testing.T) {
	// this tests the shortcut path where if log line == "" or "<whitepace>" we just skip
	failingParser1 := &mockParser{}
	failingParser2 := &mockParser{}

	failingParser1.On("Parse", mock.Anything).Return(nil)
	failingParser1.On("LogType").Return("failure1")
	failingParser2.On("Parse", mock.Anything).Return(nil)
	failingParser2.On("LogType").Return("failure2")

	availableParsers := []*registry.LogParserMetadata{
		{Parser: failingParser1},
		{Parser: failingParser2},
	}
	testRegistry := NewTestRegistry()
	parserRegistry = testRegistry // re-bind as interface
	for i := range availableParsers {
		testRegistry.Add(availableParsers[i]) // update registry
	}

	classifier := NewClassifier()

	repetitions := 1000

	var expectedLogLineCount uint64 = 0
	if len(logLine) > 0 { // when there is NO log line we return without counts.
		expectedLogLineCount = uint64(repetitions) // if there is a log line , but white space, we count, then return
	}
	expectedResult := &ClassifierResult{}
	expectedStats := &ClassifierStats{
		BytesProcessedCount:         0,
		LogLineCount:                expectedLogLineCount,
		EventCount:                  0,
		SuccessfullyClassifiedCount: 0,
		ClassificationFailureCount:  0,
	}

	for i := 0; i < repetitions; i++ {
		result := classifier.Classify(logLine)
		require.Equal(t, expectedResult, result)
	}

	// skipping specifically validating the times
	expectedStats.ClassifyTimeMicroseconds = classifier.Stats().ClassifyTimeMicroseconds
	require.Equal(t, expectedStats, classifier.Stats())

	requireLessOrEqualNumberOfCalls(t, failingParser1, "Parse", 1)
	require.Nil(t, classifier.ParserStats()[failingParser1.LogType()])
	require.Nil(t, classifier.ParserStats()[failingParser2.LogType()])
}

func requireLessOrEqualNumberOfCalls(t *testing.T, underTest *mockParser, method string, number int) {
	timesCalled := 0
	for _, call := range underTest.Calls {
		if call.Method == method {
			timesCalled++
		}
	}
	require.LessOrEqual(t, timesCalled, number)
}<|MERGE_RESOLUTION|>--- conflicted
+++ resolved
@@ -34,13 +34,8 @@
 	mock.Mock
 }
 
-<<<<<<< HEAD
-func (m *mockParser) ParseHeader(log string) []interface{} {
-	return m.Parse(log)
-=======
 func (m *mockParser) New() parsers.LogParser {
 	return m // pass through (not stateful)
->>>>>>> 813e5607
 }
 
 func (m *mockParser) Parse(log string) []interface{} {
