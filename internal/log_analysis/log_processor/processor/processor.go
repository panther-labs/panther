--- conflicted
+++ resolved
@@ -58,21 +58,6 @@
 
 // Process orchestrates the tasks of parsing logs, classification, normalization
 // and forwarding the logs to the appropriate destination. Any errors will cause Lambda invocation to fail
-<<<<<<< HEAD
-func Process(dataStreams chan *common.DataStream, destination destinations.Destination) error {
-	factory := func(r *common.DataStream) *Processor {
-		return MustBuildProcessor(r, registry.LogTypes())
-	}
-	return process(dataStreams, destination, factory)
-}
-
-// entry point to allow customizing processor for testing
-func process(dataStreams chan *common.DataStream, destination destinations.Destination,
-	newProcessorFunc func(*common.DataStream) *Processor) error {
-
-	parsedEventChannel := make(chan *parsers.Result, ParsedEventBufferSize)
-	errorChannel := make(chan error)
-=======
 func Process(
 	dataStreams <-chan *common.DataStream,
 	destination destinations.Destination,
@@ -104,7 +89,6 @@
 			return nil
 		}
 	)
->>>>>>> 2e4f9de7
 
 	wg.Add(1)
 	// Write results and return error(s) via the channel
@@ -232,78 +216,4 @@
 			parserStats.BytesProcessedCount, parserStats.EventCount, parserStats.CombinedLatency
 		common.BytesProcessedLogger.Log(pMetrics, logType)
 	}
-<<<<<<< HEAD
-}
-
-type Processor struct {
-	input      *common.DataStream
-	classifier classification.ClassifierAPI
-	operation  *oplog.Operation
-}
-
-func MustBuildProcessor(input *common.DataStream, registry logtypes.Group) *Processor {
-	proc, err := BuildProcessor(input, registry)
-	if err != nil {
-		zap.L().Error("invalid build log processor for source",
-			zap.String(`source_id`, input.SourceID),
-			zap.String(`source_label`, input.SourceLabel),
-			zap.Error(err))
-		panic(err)
-	}
-	return proc
-}
-
-func BuildProcessor(input *common.DataStream, registry logtypes.Group) (*Processor, error) {
-	parsers := make(map[string]parsers.Interface, len(input.LogTypes))
-	for _, logType := range input.LogTypes {
-		entry := registry.Find(logType)
-		if entry == nil {
-			return nil, errors.Errorf("failed to find %q log type", logType)
-		}
-		parser, err := entry.NewParser(nil)
-		if err != nil {
-			return nil, errors.WithMessagef(err, "failed to create %q parser", logType)
-		}
-		parsers[logType] = newSourceFieldsParser(input.SourceID, input.SourceLabel, parser)
-	}
-
-	return &Processor{
-		input:      input,
-		classifier: classification.NewClassifier(parsers),
-		operation:  common.OpLogManager.Start(operationName),
-	}, nil
-}
-
-func newSourceFieldsParser(id, label string, parser parsers.Interface) parsers.Interface {
-	return &sourceFieldsParser{
-		Interface:   parser,
-		SourceID:    id,
-		SourceLabel: label,
-	}
-}
-
-type sourceFieldsParser struct {
-	parsers.Interface
-	SourceID    string
-	SourceLabel string
-}
-
-func (p *sourceFieldsParser) ParseLog(log string) ([]*pantherlog.Result, error) {
-	results, err := p.Interface.ParseLog(log)
-	if err != nil {
-		return nil, err
-	}
-	for _, result := range results {
-		if result.EventIncludesPantherFields {
-			if event, ok := result.Event.(parsers.PantherSourceSetter); ok {
-				event.SetPantherSource(p.SourceID, p.SourceLabel)
-				continue
-			}
-		}
-		result.PantherSourceID = p.SourceID
-		result.PantherSourceLabel = p.SourceLabel
-	}
-	return results, nil
-=======
->>>>>>> 2e4f9de7
 }