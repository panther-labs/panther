package processor

/**
 * Panther is a Cloud-Native SIEM for the Modern Security Team.
 * Copyright (C) 2020 Panther Labs Inc
 *
 * This program is free software: you can redistribute it and/or modify
 * it under the terms of the GNU Affero General Public License as
 * published by the Free Software Foundation, either version 3 of the
 * License, or (at your option) any later version.
 *
 * This program is distributed in the hope that it will be useful,
 * but WITHOUT ANY WARRANTY; without even the implied warranty of
 * MERCHANTABILITY or FITNESS FOR A PARTICULAR PURPOSE.  See the
 * GNU Affero General Public License for more details.
 *
 * You should have received a copy of the GNU Affero General Public License
 * along with this program.  If not, see <https://www.gnu.org/licenses/>.
 */

import (
	"runtime"
	"strconv"
	"time"

	"github.com/aws/aws-lambda-go/events"
	"github.com/aws/aws-sdk-go/aws"
	"github.com/aws/aws-sdk-go/service/sqs"
	"github.com/aws/aws-sdk-go/service/sqs/sqsiface"
	"github.com/pkg/errors"
	"go.uber.org/zap"

	"github.com/panther-labs/panther/internal/log_analysis/log_processor/common"
	"github.com/panther-labs/panther/internal/log_analysis/log_processor/destinations"
	"github.com/panther-labs/panther/internal/log_analysis/log_processor/logtypes"
	"github.com/panther-labs/panther/internal/log_analysis/log_processor/sources"
	"github.com/panther-labs/panther/pkg/awsbatch/sqsbatch"
)

const (
	processingMaxFilesLimit   = 5000 // limit this so there is time to delete from the queue at the end
	processingTimeLimitScalar = 0.5  // the processing runtime should be shorter than lambda timeout to make room to flush buffers

	sqsMaxBatchSize = 10 // max messages per read for SQS (can't find an sqs constant to refer to)
)

/*
StreamEvents acts as an interface to aggregate sqs messages to avoid many small S3 files being created under load.
The function will attempt to read more messages from the queue when the queue has messages. Under load
the lambda will continue to read events and maximally aggregate data to produce fewer, bigger files.
Fewer, bigger files makes Athena queries much faster.
*/
func StreamEvents(
	sqsClient sqsiface.SQSAPI,
	resolver logtypes.Resolver,
	deadlineTime time.Time,
	event events.SQSEvent,
) (sqsMessageCount int, err error) {

	newProcessor := NewFactory(resolver)
	process := func(streams <-chan *common.DataStream, dest destinations.Destination) error {
		return Process(streams, dest, newProcessor)
	}
	return streamEvents(sqsClient, deadlineTime, event, process, sources.ReadSnsMessages)
}

// entry point for unit testing, pass in read/process functions
func streamEvents(
	sqsClient sqsiface.SQSAPI,
	deadlineTime time.Time,
	event events.SQSEvent,
	processFunc ProcessFunc,
	generateDataStreamsFunc func([]string) ([]*common.DataStream, error)) (int, error) {

	// these cannot be named return vars because it would cause a data race
	var sqsMessageCount int

	streamChan := make(chan *common.DataStream, 2*sqsMaxBatchSize) // use small buffer to pipeline events
	processingDeadlineTime := deadlineTime.Add(-time.Duration(float32(time.Since(deadlineTime)) * processingTimeLimitScalar))

	var accumulatedMessageReceipts []*string // accumulate message receipts for delete at the end

	readEventErrorChan := make(chan error, 1) // below go routine closes over this for errors, 1 deep buffer
	go func() {
		defer func() {
			close(streamChan)         // done reading messages, this will cause processFunc() to return
			close(readEventErrorChan) // no more writes on err chan
		}()

		// extract first set of messages from the lambda call, lambda handles delete of these
		dataStreams, err := lambdaDataStreams(event, generateDataStreamsFunc)
		if err != nil {
			readEventErrorChan <- err
			return
		}

		// process lambda events
		sqsMessageCount += len(dataStreams)
		for _, dataStream := range dataStreams {
			streamChan <- dataStream
		}

		// continue to read until either there are no sqs messages or we have exceeded the processing time/file limit
		highMemoryCounter := 0
		for isProcessingTimeRemaining(processingDeadlineTime) && len(accumulatedMessageReceipts) < processingMaxFilesLimit {
			// if we push too fast we can oom
			if heapUsedMB, memAvailableMB, isHigh := highMemoryUsage(); isHigh {
				if highMemoryCounter%100 == 0 { // limit logging
					zap.L().Warn("high memory usage",
						zap.Float32("heapUsedDB", heapUsedMB),
						zap.Float32("memAvailableDB", memAvailableMB),
						zap.Int("sqsMessagesRead", len(accumulatedMessageReceipts)))
				}
				time.Sleep(time.Second)
				highMemoryCounter++
				continue
			}

			// under low load we do not read from the sqs queue and just exit
			totalQueuedMessages, err := queueDepth(sqsClient) // this includes queued and delayed messages
			if err != nil {
				readEventErrorChan <- err
				return
			}
			if totalQueuedMessages == 0 {
				break
			}

			// keep reading from SQS to maximize output aggregation
			messages, messageReceipts, err := sqsbatch.ReceiveMessage(sqsClient,
				common.Config.SqsQueueURL, common.SQSWaitTime)
			if err != nil {
				readEventErrorChan <- err
				return
			}

			if len(messages) == 0 { // no work OR reached the max sqs messages allowed in flight, either way need to break
				break
			}

			// remember so we can delete when done
			accumulatedMessageReceipts = append(accumulatedMessageReceipts, messageReceipts...)

			// extract from sqs read responses
			dataStreams, err = sqsDataStreams(messages, generateDataStreamsFunc)
			if err != nil {
				readEventErrorChan <- err
				return
			}

			// process sqs messages
			sqsMessageCount += len(dataStreams)
			for _, dataStream := range dataStreams {
				streamChan <- dataStream
			}
		}
	}()

	// Use a properly configured JSON API for Athena quirks
	jsonAPI := common.BuildJSON()
<<<<<<< HEAD
	registeredLogTypes := registry.LogTypes()
=======
>>>>>>> 2e4f9de7
	// process streamChan until closed (blocks)
	dest := destinations.CreateS3Destination(jsonAPI)
	if err := processFunc(streamChan, dest); err != nil {
		return 0, err
	}
	readEventError := <-readEventErrorChan
	if readEventError != nil {
		return 0, readEventError
	}

	// delete messages from sqs q on success (best effort)
	sqsbatch.DeleteMessageBatch(sqsClient, common.Config.SqsQueueURL, accumulatedMessageReceipts)
	return sqsMessageCount, nil
}

func lambdaDataStreams(event events.SQSEvent,
	readSnsMessagesFunc func([]string) ([]*common.DataStream, error)) ([]*common.DataStream, error) {

	eventMessages := make([]string, len(event.Records))
	for i, record := range event.Records {
		eventMessages[i] = record.Body
	}
	return readSnsMessagesFunc(eventMessages)
}

func isProcessingTimeRemaining(deadline time.Time) bool {
	return time.Since(deadline) < 0 // deadline is in future, will be positive once passed
}

func sqsDataStreams(messages []*sqs.Message,
	readSnsMessagesFunc func([]string) ([]*common.DataStream, error)) ([]*common.DataStream, error) {

	eventMessages := make([]string, len(messages))
	for i, message := range messages {
		eventMessages[i] = *message.Body
	}
	return readSnsMessagesFunc(eventMessages)
}

func queueDepth(sqsClient sqsiface.SQSAPI) (totalQueuedMessages int, err error) {
	getQueueAttributesInput := &sqs.GetQueueAttributesInput{
		AttributeNames: []*string{
			aws.String(sqs.QueueAttributeNameApproximateNumberOfMessages),        // tells us there is waiting events now
			aws.String(sqs.QueueAttributeNameApproximateNumberOfMessagesDelayed), // tells us that there will be events in the near future
		},
		QueueUrl: &common.Config.SqsQueueURL,
	}
	getQueueAttributesOutput, err := sqsClient.GetQueueAttributes(getQueueAttributesInput)
	if err != nil {
		err = errors.Wrapf(err, "failure getting message count from %s", common.Config.SqsQueueURL)
		return 0, err
	}
	// number of messages
	numberOfQueuedMessages, err := getQueueIntegerAttribute(getQueueAttributesOutput.Attributes,
		sqs.QueueAttributeNameApproximateNumberOfMessages)
	if err != nil {
		return 0, err
	}
	// number of delayed messages, the q should be set up with a delay so we can "see" if there are more events
	numberOfQueuedMessagesDelayed, err := getQueueIntegerAttribute(getQueueAttributesOutput.Attributes,
		sqs.QueueAttributeNameApproximateNumberOfMessagesDelayed)
	if err != nil {
		return 0, err
	}
	return numberOfQueuedMessages + numberOfQueuedMessagesDelayed, err
}

func getQueueIntegerAttribute(attrs map[string]*string, attr string) (count int, err error) {
	intAsStringPtr := attrs[attr]
	if intAsStringPtr == nil {
		err = errors.Errorf("failure getting %s count from %s", attr, common.Config.SqsQueueURL)
		return 0, err
	}
	count, err = strconv.Atoi(*intAsStringPtr)
	if err != nil {
		err = errors.Wrapf(err, "failure reading %s (%s) count from %s", attr, *intAsStringPtr, common.Config.SqsQueueURL)
		return 0, err
	}
	return count, err
}

func highMemoryUsage() (heapUsedMB, memAvailableMB float32, isHigh bool) {
	const (
		threshold  = 0.8
		bytesPerMB = 1024 * 1024
	)
	var memStats runtime.MemStats
	runtime.ReadMemStats(&memStats)
	// NOTE: HeapAlloc is used because it tracks memory release better/faster than Sys
	heapUsedMB = float32(memStats.HeapAlloc / bytesPerMB)
	memAvailableMB = float32(common.Config.AwsLambdaFunctionMemorySize)
	return heapUsedMB, memAvailableMB, heapUsedMB/memAvailableMB > threshold
}<|MERGE_RESOLUTION|>--- conflicted
+++ resolved
@@ -158,10 +158,6 @@
 
 	// Use a properly configured JSON API for Athena quirks
 	jsonAPI := common.BuildJSON()
-<<<<<<< HEAD
-	registeredLogTypes := registry.LogTypes()
-=======
->>>>>>> 2e4f9de7
 	// process streamChan until closed (blocks)
 	dest := destinations.CreateS3Destination(jsonAPI)
 	if err := processFunc(streamChan, dest); err != nil {
