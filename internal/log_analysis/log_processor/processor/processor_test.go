--- conflicted
+++ resolved
@@ -46,25 +46,7 @@
 var (
 	parseDelay   = time.Millisecond / 2 // time it takes to process a log line
 	sendDelay    = time.Millisecond / 2 // time it takes to send event to destination
-	testRegistry = &logtypes.Registry{}
-
-	testLogType          = "testLogType"
-	testLogLine          = "line"
-	testLogLines  uint64 = 2000
-	testLogEvents        = testLogLines // for these tests they are 1-1
-
-	testBucket      = "testBucket"
-	testKey         = "testKey"
-	testContentType = "testContentType"
-	s3Hint          = &common.S3DataStreamHints{
-		Bucket:      testBucket,
-		Key:         testKey,
-		ContentType: testContentType,
-	}
-)
-
-func init() {
-	testRegistry.MustRegister(logtypes.Config{
+	testRegistry = logtypes.Must("testLogTypes", logtypes.Config{
 		Name:         testLogType,
 		Description:  "Test log type",
 		ReferenceURL: "-",
@@ -75,7 +57,21 @@
 			return testutil.AlwaysFailParser(errors.New("fail parser")), nil
 		}),
 	})
-}
+
+	testLogType          = "testLogType"
+	testLogLine          = "line"
+	testLogLines  uint64 = 2000
+	testLogEvents        = testLogLines // for these tests they are 1-1
+
+	testBucket      = "testBucket"
+	testKey         = "testKey"
+	testContentType = "testContentType"
+	s3Hint          = &common.S3DataStreamHints{
+		Bucket:      testBucket,
+		Key:         testKey,
+		ContentType: testContentType,
+	}
+)
 
 type testLog struct {
 	logLine string
@@ -95,11 +91,7 @@
 	destination := (&testDestination{}).standardMock()
 
 	dataStream := makeDataStream()
-<<<<<<< HEAD
-	p := NewProcessor(dataStream, registry.LogTypes())
-=======
 	p := MustBuildProcessor(dataStream, testRegistry)
->>>>>>> 652fc464
 	mockClassifier := &testClassifier{}
 	p.classifier = mockClassifier
 
@@ -137,11 +129,7 @@
 
 	destination := (&testDestination{}).standardMock()
 	dataStream := makeBadDataStream() // failure to read data, never hits classifier
-<<<<<<< HEAD
-	p := NewProcessor(dataStream, registry.LogTypes())
-=======
 	p := MustBuildProcessor(dataStream, testRegistry)
->>>>>>> 652fc464
 	mockClassifier := &testClassifier{}
 	p.classifier = mockClassifier
 
@@ -206,11 +194,7 @@
 	})
 
 	dataStream := makeDataStream()
-<<<<<<< HEAD
-	p := NewProcessor(dataStream, registry.LogTypes())
-=======
 	p := MustBuildProcessor(dataStream, testRegistry)
->>>>>>> 652fc464
 	mockClassifier := &testClassifier{}
 	p.classifier = mockClassifier
 
@@ -253,11 +237,7 @@
 
 	destination := (&testDestination{}).standardMock()
 	dataStream := makeDataStream()
-<<<<<<< HEAD
-	p := NewProcessor(dataStream, registry.LogTypes())
-=======
 	p := MustBuildProcessor(dataStream, testRegistry)
->>>>>>> 652fc464
 	mockClassifier := &testClassifier{}
 	p.classifier = mockClassifier
 
