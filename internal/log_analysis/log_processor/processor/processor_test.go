package processor

/**
 * Panther is a Cloud-Native SIEM for the Modern Security Team.
 * Copyright (C) 2020 Panther Labs Inc
 *
 * This program is free software: you can redistribute it and/or modify
 * it under the terms of the GNU Affero General Public License as
 * published by the Free Software Foundation, either version 3 of the
 * License, or (at your option) any later version.
 *
 * This program is distributed in the hope that it will be useful,
 * but WITHOUT ANY WARRANTY; without even the implied warranty of
 * MERCHANTABILITY or FITNESS FOR A PARTICULAR PURPOSE.  See the
 * GNU Affero General Public License for more details.
 *
 * You should have received a copy of the GNU Affero General Public License
 * along with this program.  If not, see <https://www.gnu.org/licenses/>.
 */

import (
	"fmt"
	"strings"
	"testing"
	"time"

	"github.com/pkg/errors"
	"github.com/stretchr/testify/assert"
	"github.com/stretchr/testify/mock"
	"github.com/stretchr/testify/require"
	"go.uber.org/zap"
	"go.uber.org/zap/zapcore"
	"go.uber.org/zap/zaptest/observer"

	"github.com/panther-labs/panther/internal/log_analysis/log_processor/classification"
	"github.com/panther-labs/panther/internal/log_analysis/log_processor/common"
	"github.com/panther-labs/panther/internal/log_analysis/log_processor/destinations"
	"github.com/panther-labs/panther/internal/log_analysis/log_processor/parsers"
	"github.com/panther-labs/panther/internal/log_analysis/log_processor/parsers/timestamp"
	"github.com/panther-labs/panther/internal/log_analysis/log_processor/registry"
	"github.com/panther-labs/panther/pkg/metrics"
	"github.com/panther-labs/panther/pkg/oplog"
)

var (
	parseDelay = time.Millisecond / 2 // time it takes to process a log line
	sendDelay  = time.Millisecond / 2 // time it takes to send event to destination

	testLogType          = "testLogType"
	testLogLine          = "line"
	testLogLines  uint64 = 2000
	testLogEvents        = testLogLines // for these tests they are 1-1

	testBucket      = "testBucket"
	testKey         = "testKey"
	testContentType = "testContentType"
	s3Hint          = &common.S3DataStreamHints{
		Bucket:      testBucket,
		Key:         testKey,
		ContentType: testContentType,
	}
)

type testLog struct {
	logLine string
	parsers.PantherLog
}

func newTestLog() *parsers.Result {
	refTime := (timestamp.RFC3339)(time.Date(2020, 1, 1, 0, 1, 1, 0, time.UTC))
	log := testLog{
		logLine: testLogLine,
	}
	log.SetCoreFields(testLogType, &refTime, &log)
	result, _ := log.Result()
	return result
}

func TestProcess(t *testing.T) {
	destination := (&testDestination{}).standardMock()

	dataStream := makeDataStream()
	p := NewProcessor(dataStream, registry.AvailableParsers())
	mockClassifier := &testClassifier{}
	p.classifier = mockClassifier

	mockStats := &classification.ClassifierStats{
		ClassifyTimeMicroseconds:    1,
		BytesProcessedCount:         (testLogLines) * uint64(len(testLogLine)),
		LogLineCount:                testLogLines,
		EventCount:                  testLogLines,
		SuccessfullyClassifiedCount: testLogLines,
		ClassificationFailureCount:  0,
	}
	mockParserStats := map[string]*classification.ParserStats{
		testLogType: {
			ParserTimeMicroseconds: 1,
			BytesProcessedCount:    (testLogLines) * uint64(len(testLogLine)),
			LogLineCount:           testLogLines,
			EventCount:             testLogLines,
			LogType:                testLogType,
		},
	}

	mockClassifier.standardMocks(mockStats, mockParserStats)

	newProcessorFunc := func(*common.DataStream) *Processor { return p }
	streamChan := make(chan *common.DataStream, 1)
	streamChan <- dataStream
	close(streamChan)
	err := process(streamChan, destination, newProcessorFunc)
	require.NoError(t, err)
	require.Equal(t, testLogEvents, destination.nEvents)
}

func TestProcessDataStreamError(t *testing.T) {
	logs := mockLogger()

	destination := (&testDestination{}).standardMock()
	dataStream := makeBadDataStream() // failure to read data, never hits classifier
	p := NewProcessor(dataStream, registry.AvailableParsers())
	mockClassifier := &testClassifier{}
	p.classifier = mockClassifier

	// classifier never gets called
	mockStats := &classification.ClassifierStats{}
	mockParserStats := map[string]*classification.ParserStats{}

	mockClassifier.standardMocks(mockStats, mockParserStats)

	newProcessorFunc := func(*common.DataStream) *Processor { return p }
	streamChan := make(chan *common.DataStream, 1)
	streamChan <- dataStream
	close(streamChan)
	err := process(streamChan, destination, newProcessorFunc)
	require.Error(t, err)

	// confirm error log is as expected
	expectedLogMesg := common.OpLogNamespace + ":" + common.OpLogComponent + ":" + operationName
	expectedLog := observer.LoggedEntry{

		Entry: zapcore.Entry{
			Level:   zapcore.ErrorLevel,
			Message: expectedLogMesg,
		},
		Context: []zapcore.Field{
			// custom
			zap.Any(statsKey, *mockStats),

			// error
			zap.Error(errors.Wrap(errFailingReader, "failed to ReadString()")), // from run()

			// standard
			zap.String("namespace", common.OpLogNamespace),
			zap.String("component", common.OpLogComponent),
			zap.String("operation", operationName),
			zap.String("status", oplog.Failure),
			zap.Time("startOp", p.operation.StartTime),
			zap.Duration("opTime", p.operation.EndTime.Sub(p.operation.StartTime)),
			zap.Time("endOp", p.operation.EndTime),
		},
	}

	// the error will be different due to annotation, so check each field, just compare strings for error
	actualLog := logs.FilterMessage(expectedLogMesg).AllUntimed()[0]
	assertLogEqual(t, expectedLog, actualLog)
}

func TestProcessDataStreamErrorNoChannelBuffers(t *testing.T) {
	ParsedEventBufferSize = 0 // ensure we work when event channel is blocking
	TestProcessDataStreamError(t)
}

func TestProcessDestinationError(t *testing.T) {
	// error in Send events
	sendEventsErr := errors.New("fail SendEvents")
	destination := &testDestination{}
	destination.On("SendEvents", mock.Anything, mock.Anything).Return().Run(func(args mock.Arguments) {
		errChan := args.Get(1).(chan error)
		errChan <- sendEventsErr
		for range args.Get(0).(chan *parsers.Result) {
		} // must drain q
	})

	dataStream := makeDataStream()
	p := NewProcessor(dataStream, registry.AvailableParsers())
	mockClassifier := &testClassifier{}
	p.classifier = mockClassifier

	mockStats := &classification.ClassifierStats{
		ClassifyTimeMicroseconds:    1,
		BytesProcessedCount:         (testLogLines) * uint64(len(testLogLine)),
		LogLineCount:                testLogLines,
		EventCount:                  testLogLines,
		SuccessfullyClassifiedCount: testLogLines,
		ClassificationFailureCount:  0,
	}
	mockParserStats := map[string]*classification.ParserStats{
		testLogType: {
			ParserTimeMicroseconds: 1,
			BytesProcessedCount:    (testLogLines) * uint64(len(testLogLine)),
			LogLineCount:           testLogLines,
			EventCount:             testLogLines,
			LogType:                testLogType,
		},
	}

	mockClassifier.standardMocks(mockStats, mockParserStats)

	newProcessorFunc := func(*common.DataStream) *Processor { return p }
	streamChan := make(chan *common.DataStream, 1)
	streamChan <- dataStream
	close(streamChan)
	err := process(streamChan, destination, newProcessorFunc)
	require.Error(t, err)
}

func TestProcessDestinationErrorNoChannelBuffers(t *testing.T) {
	ParsedEventBufferSize = 0 // ensure we work when event channel is blocking
	TestProcessDestinationError(t)
}

// test we properly log parse failures so we can see which file and where in the file there was a failure
func TestProcessClassifyFailure(t *testing.T) {
	logs := mockLogger()

	destination := (&testDestination{}).standardMock()
	dataStream := makeDataStream()
	p := NewProcessor(dataStream, registry.AvailableParsers())
	mockClassifier := &testClassifier{}
	p.classifier = mockClassifier

	mockStats := &classification.ClassifierStats{
		ClassifyTimeMicroseconds:    1,
		BytesProcessedCount:         (testLogLines) * uint64(len(testLogLine)),
		LogLineCount:                testLogLines,
		EventCount:                  testLogLines - 1,
		SuccessfullyClassifiedCount: testLogLines - 1,
		ClassificationFailureCount:  1, // this is the failure
	}
	mockParserStats := map[string]*classification.ParserStats{
		testLogType: {
			ParserTimeMicroseconds: 1,
			BytesProcessedCount:    (testLogLines - 1) * uint64(len(testLogLine)),
			LogLineCount:           testLogLines - 1,
			EventCount:             testLogLines - 1,
			LogType:                testLogType,
		},
	}

	// first one fails
	mockClassifier.On("Classify", mock.Anything).Return(&classification.ClassifierResult{
		Events:  []*parsers.Result{},
		LogType: nil,
	}).Once()
	mockClassifier.On("Classify", mock.Anything).Return(&classification.ClassifierResult{
		Events:  []*parsers.Result{newTestLog()},
		LogType: &testLogType,
	})
	mockClassifier.On("Stats", mock.Anything).Return(mockStats)
	mockClassifier.On("ParserStats", mock.Anything).Return(mockParserStats)

	newProcessorFunc := func(*common.DataStream) *Processor { return p }
	streamChan := make(chan *common.DataStream, 1)
	streamChan <- dataStream
	close(streamChan)
	err := process(streamChan, destination, newProcessorFunc)
	require.NoError(t, err)

	actual := logs.AllUntimed()
	embeddedMetric := metrics.EmbeddedMetric{
		CloudWatchMetrics: []metrics.MetricDirectiveObject{
			{
<<<<<<< HEAD
				Namespace:  "panther/log_processor",
				Dimensions: []metrics.DimensionSet{{"logType"}},
				Metrics: []metrics.Metric{
					{
						Name: "bytesProcessed",
=======
				Namespace:  "Panther",
				Dimensions: []metrics.DimensionSet{{"Component", "LogType"}},
				Metrics: []metrics.Metric{
					{
						Name: "BytesProcessed",
>>>>>>> 9df347a8
						Unit: metrics.UnitBytes,
					},
				},
			},
		},
<<<<<<< HEAD
		Timestamp: p.operation.EndTime.UnixNano() / 1000000,
=======
		Timestamp: p.operation.EndTime.UnixNano() / metrics.NanosecondsPerMillisecond,
>>>>>>> 9df347a8
	}

	expected := []observer.LoggedEntry{
		{
			Entry: zapcore.Entry{
				Level:   zapcore.WarnLevel,
				Message: common.OpLogNamespace + ":" + common.OpLogComponent + ":" + operationName,
			},
			Context: []zapcore.Field{
				// custom
				zap.Uint64("lineNum", actual[0].ContextMap()["lineNum"].(uint64)), // this one varies due to mock, skip in validation
				zap.String("bucket", testBucket),
				zap.String("key", testKey),

				// error
				zap.Error(errors.New("failed to classify log line")),

				// standard
				zap.String("namespace", common.OpLogNamespace),
				zap.String("component", common.OpLogComponent),
				zap.String("operation", operationName),
				zap.String("status", oplog.Failure),
				zap.Time("startOp", p.operation.StartTime),
				zap.Duration("opTime", actual[0].ContextMap()["opTime"].(time.Duration)), // this one we can't calc and will skip in validation
			},
		},
		{
			Entry: zapcore.Entry{
				Level:   zapcore.InfoLevel,
				Message: common.OpLogNamespace + ":" + common.OpLogComponent + ":" + operationName,
			},
			Context: []zapcore.Field{
				// custom
				zap.Any(statsKey, *mockStats),

				// standard
				zap.String("namespace", common.OpLogNamespace),
				zap.String("component", common.OpLogComponent),
				zap.String("operation", operationName),
				zap.String("status", oplog.Success),
				zap.Time("startOp", p.operation.StartTime),
				zap.Duration("opTime", p.operation.EndTime.Sub(p.operation.StartTime)),
				zap.Time("endOp", p.operation.EndTime),
			},
		},
		{
			Entry: zapcore.Entry{
				Level:   zapcore.InfoLevel,
				Message: common.OpLogNamespace + ":" + common.OpLogComponent + ":" + operationName,
			},
			Context: []zapcore.Field{
				// custom
				zap.Any(statsKey, *mockParserStats[testLogType]),

				// standard
				zap.String("namespace", common.OpLogNamespace),
				zap.String("component", common.OpLogComponent),
				zap.String("operation", operationName),
				zap.String("status", oplog.Success),
				zap.Time("startOp", p.operation.StartTime),
				zap.Duration("opTime", p.operation.EndTime.Sub(p.operation.StartTime)),
				zap.Time("endOp", p.operation.EndTime),
			},
		},
		{
			Entry: zapcore.Entry{
				Level:   zapcore.InfoLevel,
				Message: "metric",
			},
			Context: []zapcore.Field{
				{
<<<<<<< HEAD
					Key:    "logType",
					String: testLogType,
				},
				{
					Key:     "bytesProcessed",
=======
					Key:    "Component",
					String: "LogProcessor",
				},
				{
					Key:    "LogType",
					String: testLogType,
				},
				{
					Key:     "BytesProcessed",
>>>>>>> 9df347a8
					Integer: 7996,
				},
				{
					Key:       "_aws",
					Interface: embeddedMetric,
				},
			},
		},
	}
	require.Equal(t, len(expected), len(actual))
	for i := range expected {
		if i == len(expected)-1 {
			assert.Equal(t, expected[i].Entry.Level, actual[i].Entry.Level)
			assert.Equal(t, expected[i].Entry.Message, actual[i].Entry.Message)
			require.Equal(t, len(expected[i].Context), len(actual[i].Context))
			for j := range expected[i].Context {
				assert.Equal(t, expected[i].Context[j].Key, actual[i].Context[j].Key)
				if actual[i].Context[j].Key == "_aws" {
					actualTyped := actual[i].Context[j].Interface.(metrics.EmbeddedMetric)
<<<<<<< HEAD
					actualTyped.Timestamp = p.operation.EndTime.UnixNano() / 1000000
=======
					actualTyped.Timestamp = p.operation.EndTime.UnixNano() / metrics.NanosecondsPerMillisecond
>>>>>>> 9df347a8
					assert.Equal(t, expected[i].Context[j].Interface, actualTyped)
					continue
				}
				assert.Equal(t, expected[i].Context[j].Interface, actual[i].Context[j].Interface)
				assert.Equal(t, expected[i].Context[j].String, actual[i].Context[j].String)
				assert.Equal(t, expected[i].Context[j].Integer, actual[i].Context[j].Integer)
			}
			continue
		}
		assertLogEqual(t, expected[i], actual[i])
	}
}

// deals with the error package inserting line numbers into errors
func assertLogEqual(t *testing.T, expected, actual observer.LoggedEntry) {
	for k, v := range expected.ContextMap() {
		if k == "errorVerbose" { // has code line numbers that need to be removed to compare
			expectedError := fmt.Sprintf("%v", v)
			expectedError = expectedError[strings.LastIndex(expectedError, ":"):] // just compare msg after last ':'
			actualError := fmt.Sprintf("%v", actual.ContextMap()[k])
			actualError = actualError[strings.LastIndex(actualError, ":"):] // just compare msg after last ':'
			assert.Equal(t, expectedError, actualError)
		} else {
			assert.Equal(t, v, actual.ContextMap()[k],
				fmt.Sprintf("%s for\n\texpected:%#v\n\tactual:%#v", k, expected, actual))
		}
	}
}

type testDestination struct {
	destinations.Destination
	mock.Mock
	nEvents uint64
}

// mocks override
func (d *testDestination) SendEvents(parsedEventChannel chan *parsers.Result, errChan chan error) {
	d.MethodCalled("SendEvents", parsedEventChannel, errChan) // execute mocks
}

func (d *testDestination) standardMock() *testDestination {
	d.On("SendEvents", mock.Anything, mock.Anything).Return().Run(func(args mock.Arguments) {
		for range args.Get(0).(chan *parsers.Result) { // simulate reading
			time.Sleep(sendDelay) // wait to give processor time to send events
			d.nEvents++
		}
	})
	return d
}

type testClassifier struct {
	classification.ClassifierAPI
	mock.Mock
}

func (c *testClassifier) Classify(log string) *classification.ClassifierResult {
	args := c.Called(log)
	return args.Get(0).(*classification.ClassifierResult)
}

func (c *testClassifier) Stats() *classification.ClassifierStats {
	args := c.Called()
	return args.Get(0).(*classification.ClassifierStats)
}

func (c *testClassifier) ParserStats() map[string]*classification.ParserStats {
	args := c.Called()
	return args.Get(0).(map[string]*classification.ParserStats)
}

// mocks for normal processing
func (c *testClassifier) standardMocks(cStats *classification.ClassifierStats, pStats map[string]*classification.ParserStats) {
	c.On("Classify", mock.Anything).Return(&classification.ClassifierResult{
		Events:  []*parsers.Result{newTestLog()},
		LogType: &testLogType,
	}).After(parseDelay)
	c.On("Stats", mock.Anything).Return(cStats)
	c.On("ParserStats", mock.Anything).Return(pStats)
}

func makeDataStream() (dataStream *common.DataStream) {
	testData := make([]string, testLogLines)
	for i := uint64(0); i < testLogLines; i++ {
		testData[i] = testLogLine
	}
	dataStream = &common.DataStream{
		Reader:  strings.NewReader(strings.Join(testData, "\n")),
		LogType: &testLogType,
		Hints:   common.DataStreamHints{S3: s3Hint},
	}
	return
}

var errFailingReader = errors.New("failed")

type failingReader struct{}

func (fr *failingReader) Read(_ []byte) (int, error) {
	return 0, errFailingReader
}

// returns a dataStream that will cause the parse to fail
func makeBadDataStream() (dataStream *common.DataStream) {
	testLogType := "testLogType"
	dataStream = &common.DataStream{
		Reader:  &failingReader{},
		LogType: &testLogType,
	}
	return
}

// replace global logger with an in-memory observer for tests.
func mockLogger() *observer.ObservedLogs {
	core, mockLog := observer.New(zap.InfoLevel)
	zap.ReplaceGlobals(zap.New(core))
	return mockLog
}<|MERGE_RESOLUTION|>--- conflicted
+++ resolved
@@ -271,29 +271,17 @@
 	embeddedMetric := metrics.EmbeddedMetric{
 		CloudWatchMetrics: []metrics.MetricDirectiveObject{
 			{
-<<<<<<< HEAD
-				Namespace:  "panther/log_processor",
-				Dimensions: []metrics.DimensionSet{{"logType"}},
-				Metrics: []metrics.Metric{
-					{
-						Name: "bytesProcessed",
-=======
 				Namespace:  "Panther",
 				Dimensions: []metrics.DimensionSet{{"Component", "LogType"}},
 				Metrics: []metrics.Metric{
 					{
 						Name: "BytesProcessed",
->>>>>>> 9df347a8
 						Unit: metrics.UnitBytes,
 					},
 				},
 			},
 		},
-<<<<<<< HEAD
-		Timestamp: p.operation.EndTime.UnixNano() / 1000000,
-=======
 		Timestamp: p.operation.EndTime.UnixNano() / metrics.NanosecondsPerMillisecond,
->>>>>>> 9df347a8
 	}
 
 	expected := []observer.LoggedEntry{
@@ -365,13 +353,6 @@
 			},
 			Context: []zapcore.Field{
 				{
-<<<<<<< HEAD
-					Key:    "logType",
-					String: testLogType,
-				},
-				{
-					Key:     "bytesProcessed",
-=======
 					Key:    "Component",
 					String: "LogProcessor",
 				},
@@ -381,7 +362,6 @@
 				},
 				{
 					Key:     "BytesProcessed",
->>>>>>> 9df347a8
 					Integer: 7996,
 				},
 				{
@@ -401,11 +381,7 @@
 				assert.Equal(t, expected[i].Context[j].Key, actual[i].Context[j].Key)
 				if actual[i].Context[j].Key == "_aws" {
 					actualTyped := actual[i].Context[j].Interface.(metrics.EmbeddedMetric)
-<<<<<<< HEAD
-					actualTyped.Timestamp = p.operation.EndTime.UnixNano() / 1000000
-=======
 					actualTyped.Timestamp = p.operation.EndTime.UnixNano() / metrics.NanosecondsPerMillisecond
->>>>>>> 9df347a8
 					assert.Equal(t, expected[i].Context[j].Interface, actualTyped)
 					continue
 				}
