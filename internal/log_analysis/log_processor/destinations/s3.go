--- conflicted
+++ resolved
@@ -42,7 +42,6 @@
 	"github.com/panther-labs/panther/internal/log_analysis/datacatalog_updater/process"
 	"github.com/panther-labs/panther/internal/log_analysis/log_processor/common"
 	"github.com/panther-labs/panther/internal/log_analysis/log_processor/parsers"
-	nativeLogTypes "github.com/panther-labs/panther/internal/log_analysis/log_processor/registry"
 )
 
 const (
@@ -78,20 +77,10 @@
 	memUsedAtStartupMB = (int)(memStats.Sys/(bytesPerMB)) + 1
 }
 
-<<<<<<< HEAD
-func CreateS3Destination(logTypesGroup logtypes.Group, jsonAPI jsoniter.API) Destination {
-	if jsonAPI == nil {
-		jsonAPI = jsoniter.ConfigDefault
-	}
-	if logTypesGroup == nil {
-		logTypesGroup = nativeLogTypes.LogTypes()
-	}
-=======
 func CreateS3Destination(jsonAPI jsoniter.API) Destination {
 	if jsonAPI == nil {
 		jsonAPI = jsoniter.ConfigDefault
 	}
->>>>>>> 2e4f9de7
 	return &S3Destination{
 		s3Uploader:          common.S3Uploader,
 		snsClient:           common.SnsClient,
@@ -99,11 +88,7 @@
 		snsTopicArn:         common.Config.SnsTopicARN,
 		maxBufferedMemBytes: maxS3BufferMemUsageBytes(common.Config.AwsLambdaFunctionMemorySize),
 		maxDuration:         maxDuration,
-<<<<<<< HEAD
-		logTypesGroup:       logTypesGroup,
-=======
 		maxBuffers:          maxBuffers,
->>>>>>> 2e4f9de7
 		jsonAPI:             jsonAPI,
 	}
 }
@@ -146,11 +131,7 @@
 	// thresholds for ejection
 	maxBufferedMemBytes uint64 // max will hold in buffers before ejection
 	maxDuration         time.Duration
-<<<<<<< HEAD
-	logTypesGroup       logtypes.Group
-=======
 	maxBuffers          int
->>>>>>> 2e4f9de7
 	jsonAPI             jsoniter.API
 }
 
@@ -328,20 +309,6 @@
 	return err
 }
 
-<<<<<<< HEAD
-func (destination *S3Destination) getS3ObjectKey(logType string, timestamp time.Time) (string, error) {
-	typ := destination.logTypesGroup.Find(logType)
-	if typ == nil {
-		return "", errors.Errorf(`unknown log type %q`, logType)
-	}
-	meta := typ.GlueTableMeta()
-	timestamp = timestamp.UTC()
-	return fmt.Sprintf(s3ObjectKeyFormat,
-		meta.GetPartitionPrefix(timestamp), // get the path to store the data in S3
-		timestamp.Format(S3ObjectTimestampFormat),
-		uuid.New().String(),
-	), nil
-=======
 // getS3ObjectKey builds the S3 object key for storing a partition file of processed logs.
 func getS3ObjectKey(logType string, timestamp time.Time) string {
 	dbPrefix := awsglue.GetDataPrefix(awsglue.LogProcessingDatabaseName)
@@ -352,7 +319,6 @@
 		uuid.New(),
 	)
 	return path.Join(dbPrefix, tblName, partitionPrefix, filename)
->>>>>>> 2e4f9de7
 }
 
 // s3BufferSet is a group of buffers associated with hour time bins, pointing to maps logtype->s3EventBuffer
