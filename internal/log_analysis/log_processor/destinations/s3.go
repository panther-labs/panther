--- conflicted
+++ resolved
@@ -371,17 +371,6 @@
 	if len(bs.set) > bs.maxBuffers {
 		// The hope is most of the flushed buffers were done updating (as events often come roughly in time order)
 		bufferReduction := bs.maxBuffers / 2
-<<<<<<< HEAD
-		removeBuffers := func(buffer *s3EventBuffer) error {
-			if len(sendBuffers) >= bufferReduction {
-				return errors.New("stop") // this just makes apply() stop
-			}
-			bs.removeBuffer(buffer) // bufferSet is not thread safe, do this here
-			sendBuffers = append(sendBuffers, buffer)
-			return nil
-		}
-		_ = bs.apply(removeBuffers) // ignore error, error is just used to stop apply()
-=======
 		removeBuffers := func(buffer *s3EventBuffer) (bool, error) {
 			if len(sendBuffers) >= bufferReduction {
 				return true, nil // stop the apply() function
@@ -391,7 +380,6 @@
 			return false, nil
 		}
 		_ = bs.apply(removeBuffers) // ignore error, not used in removeBuffers()
->>>>>>> 2e4f9de7
 	}
 	// Check if buffer is bigger than threshold for a single buffer
 	if buf.bytes >= bs.maxBufferSize {
