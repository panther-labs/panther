package logtypes

/**
 * Panther is a Cloud-Native SIEM for the Modern Security Team.
 * Copyright (C) 2020 Panther Labs Inc
 *
 * This program is free software: you can redistribute it and/or modify
 * it under the terms of the GNU Affero General Public License as
 * published by the Free Software Foundation, either version 3 of the
 * License, or (at your option) any later version.
 *
 * This program is distributed in the hope that it will be useful,
 * but WITHOUT ANY WARRANTY; without even the implied warranty of
 * MERCHANTABILITY or FITNESS FOR A PARTICULAR PURPOSE.  See the
 * GNU Affero General Public License for more details.
 *
 * You should have received a copy of the GNU Affero General Public License
 * along with this program.  If not, see <https://www.gnu.org/licenses/>.
 */

import (
<<<<<<< HEAD
=======
	"fmt"
	"net/url"
>>>>>>> 2e4f9de7
	"sync"

	"github.com/pkg/errors"
)

// Registry is a collection of log type entries.
// It is safe to use a registry from multiple goroutines.
type Registry struct {
	name  string
	mu    sync.RWMutex
	group group
}

func (r *Registry) Find(logType string) Entry {
	r.mu.RLock()
	defer r.mu.RUnlock()
	return r.group.Find(logType)
}

func (r *Registry) Len() int {
	r.mu.RLock()
	defer r.mu.RUnlock()
	return r.group.Len()
}

func (r *Registry) Entries() []Entry {
	r.mu.RLock()
	defer r.mu.RUnlock()
	return r.group.Entries()
}

func (r *Registry) Name() string {
	return r.name
}

<<<<<<< HEAD
var _ Group = (*Registry)(nil)

func MustBuildRegistry(name string, groups ...Group) *Registry {
	r, err := BuildRegistry(name, groups...)
=======
func (r *Registry) RegisterJSON(desc Desc, eventFactory func() interface{}) (Entry, error) {
	if eventFactory == nil {
		return nil, errors.New(`nil event factory`)
	}
	event := eventFactory()
	schema, err := pantherlog.BuildEventSchema(event)
	if err != nil {
		return nil, err
	}
	config := Config{
		Name:         desc.Name,
		Description:  desc.Description,
		ReferenceURL: desc.ReferenceURL,
		Schema:       schema,
		NewParser: &parsers.JSONParserFactory{
			LogType:  desc.Name,
			NewEvent: eventFactory,
		},
	}
	return r.Register(config)
}

func (r *Registry) Register(config Builder) (Entry, error) {
	entry, err := config.Build()
	if err != nil {
		return nil, err
	}
	name := entry.Describe().Name
	r.mu.Lock()
	defer r.mu.Unlock()
	if r.entries == nil {
		r.entries = make(map[string]Entry)
	}
	if oldEntry, duplicate := r.entries[name]; duplicate {
		return oldEntry, errors.Errorf("duplicate log type config %q", name)
	}
	r.entries[name] = entry
	return entry, nil
}

func (r *Registry) MustRegister(config Builder) Entry {
	entry, err := r.Register(config)
>>>>>>> 2e4f9de7
	if err != nil {
		panic(err)
	}
	return r
}

<<<<<<< HEAD
func BuildRegistry(name string, groups ...Group) (*Registry, error) {
	r := Registry{
		name: name,
=======
// Entry describes a registered log event type.
// It provides a method to create a new parser and a schema struct to derive tables from.
// Entries can be grouped in a `Registry` to have an index of available log types.
type Entry interface {
	Describe() Desc
	NewParser(params interface{}) (parsers.Interface, error)
	Schema() interface{}
	GlueTableMeta() *awsglue.GlueTableMetadata
	String() string
	Builder
}

type Builder interface {
	Build() (Entry, error)
}

// Config describes a log event type in a declarative way.
// To convert to an Entry instance it must be registered.
// The Config/Entry separation enforces mutability rules for registered log event types.
type Config struct {
	Name         string
	Description  string
	ReferenceURL string
	Schema       interface{}
	NewParser    parsers.Factory
}

func (config *Config) Describe() Desc {
	return Desc{
		Name:         config.Name,
		Description:  config.Description,
		ReferenceURL: config.ReferenceURL,
	}
}

// Validate verifies a log type is valid
func (config *Config) Validate() error {
	if config == nil {
		return errors.Errorf("nil log event type config")
	}
	desc := config.Describe()
	if err := desc.Validate(); err != nil {
		return err
>>>>>>> 2e4f9de7
	}
	for _, g := range groups {
		if err := r.mergeGroup(g); err != nil {
			return nil, err
		}
	}
<<<<<<< HEAD
	return &r, nil
=======
	return nil
}

func (config Config) Build() (Entry, error) {
	if err := config.Validate(); err != nil {
		return nil, err
	}
	entry := newEntry(config.Describe(), config.Schema, config.NewParser)
	return entry, nil
}

// Desc describes an registered log type.
type Desc struct {
	Name         string `json:"name" validate:"required,min=3"`
	Description  string `json:"description"`
	ReferenceURL string `json:"referenceURL" validate:"url"`
}

func (desc *Desc) Fill() {
	if desc.ReferenceURL == "" {
		desc.ReferenceURL = "-"
	}
	if desc.Description == "" {
		desc.Description = fmt.Sprintf("%s log type", desc.Name)
	}
>>>>>>> 2e4f9de7
}

func (r *Registry) mergeGroup(g Group) error {
	for _, entry := range g.Entries() {
		name := entry.String()
		if _, duplicate := r.group.entries[name]; duplicate {
			return errors.Errorf(`duplicate entry %q`, name)
		}
		if r.group.entries == nil {
			r.group.entries = map[string]Entry{}
		}
		r.group.entries[name] = entry
	}
	return nil
}

// LogTypes returns all available log types in a registry
func (r *Registry) LogTypes() (logTypes []string) {
	// Avoid allocation under lock
	const minLogTypesSize = 32
	logTypes = make([]string, 0, minLogTypesSize)
	r.mu.RLock()
	defer r.mu.RUnlock()
	for logType := range r.group.entries {
		logTypes = append(logTypes, logType)
	}
	return
}

<<<<<<< HEAD
func (r *Registry) Del(logType string) bool {
	r.mu.Lock()
	defer r.mu.Unlock()
	if _, ok := r.group.entries[logType]; ok {
		delete(r.group.entries, logType)
		return true
	}
	return false
=======
func (e *entry) Describe() Desc {
	return e.Desc
}

func (e *entry) String() string {
	return e.Desc.Name
}

func (e *entry) Schema() interface{} {
	return e.schema
}

func (e *entry) Build() (Entry, error) {
	return e, nil
}

// GlueTableMeta returns the glue table metadata for this entry
func (e *entry) GlueTableMeta() *awsglue.GlueTableMetadata {
	return e.glueTableMeta
}

// Parser returns a new parsers.Interface instance for this log type
func (e *entry) NewParser(params interface{}) (parsers.Interface, error) {
	return e.newParser(params)
>>>>>>> 2e4f9de7
}

func (r *Registry) Register(g Group) error {
	r.mu.Lock()
	defer r.mu.Unlock()
	return r.mergeGroup(g)
}

func (r *Registry) MustRegister(g Group) {
	if err := r.Register(g); err != nil {
		panic(err)
	}
}<|MERGE_RESOLUTION|>--- conflicted
+++ resolved
@@ -19,11 +19,7 @@
  */
 
 import (
-<<<<<<< HEAD
-=======
-	"fmt"
-	"net/url"
->>>>>>> 2e4f9de7
+	"context"
 	"sync"
 
 	"github.com/pkg/errors"
@@ -37,6 +33,8 @@
 	group group
 }
 
+// Find returns finds an LogTypeConfig entry in a registry.
+// The returned pointer should be used as a *read-only* share of the LogTypeConfig.
 func (r *Registry) Find(logType string) Entry {
 	r.mu.RLock()
 	defer r.mu.RUnlock()
@@ -49,6 +47,7 @@
 	return r.group.Len()
 }
 
+// Entries returns log type entries in a registry.
 func (r *Registry) Entries() []Entry {
 	r.mu.RLock()
 	defer r.mu.RUnlock()
@@ -59,145 +58,31 @@
 	return r.name
 }
 
-<<<<<<< HEAD
+// Resolve implements Resolver for a Registry
+func (r *Registry) Resolve(_ context.Context, name string) (Entry, error) {
+	return r.Find(name), nil
+}
+
 var _ Group = (*Registry)(nil)
 
 func MustBuildRegistry(name string, groups ...Group) *Registry {
 	r, err := BuildRegistry(name, groups...)
-=======
-func (r *Registry) RegisterJSON(desc Desc, eventFactory func() interface{}) (Entry, error) {
-	if eventFactory == nil {
-		return nil, errors.New(`nil event factory`)
-	}
-	event := eventFactory()
-	schema, err := pantherlog.BuildEventSchema(event)
-	if err != nil {
-		return nil, err
-	}
-	config := Config{
-		Name:         desc.Name,
-		Description:  desc.Description,
-		ReferenceURL: desc.ReferenceURL,
-		Schema:       schema,
-		NewParser: &parsers.JSONParserFactory{
-			LogType:  desc.Name,
-			NewEvent: eventFactory,
-		},
-	}
-	return r.Register(config)
-}
-
-func (r *Registry) Register(config Builder) (Entry, error) {
-	entry, err := config.Build()
-	if err != nil {
-		return nil, err
-	}
-	name := entry.Describe().Name
-	r.mu.Lock()
-	defer r.mu.Unlock()
-	if r.entries == nil {
-		r.entries = make(map[string]Entry)
-	}
-	if oldEntry, duplicate := r.entries[name]; duplicate {
-		return oldEntry, errors.Errorf("duplicate log type config %q", name)
-	}
-	r.entries[name] = entry
-	return entry, nil
-}
-
-func (r *Registry) MustRegister(config Builder) Entry {
-	entry, err := r.Register(config)
->>>>>>> 2e4f9de7
 	if err != nil {
 		panic(err)
 	}
 	return r
 }
 
-<<<<<<< HEAD
 func BuildRegistry(name string, groups ...Group) (*Registry, error) {
 	r := Registry{
 		name: name,
-=======
-// Entry describes a registered log event type.
-// It provides a method to create a new parser and a schema struct to derive tables from.
-// Entries can be grouped in a `Registry` to have an index of available log types.
-type Entry interface {
-	Describe() Desc
-	NewParser(params interface{}) (parsers.Interface, error)
-	Schema() interface{}
-	GlueTableMeta() *awsglue.GlueTableMetadata
-	String() string
-	Builder
-}
-
-type Builder interface {
-	Build() (Entry, error)
-}
-
-// Config describes a log event type in a declarative way.
-// To convert to an Entry instance it must be registered.
-// The Config/Entry separation enforces mutability rules for registered log event types.
-type Config struct {
-	Name         string
-	Description  string
-	ReferenceURL string
-	Schema       interface{}
-	NewParser    parsers.Factory
-}
-
-func (config *Config) Describe() Desc {
-	return Desc{
-		Name:         config.Name,
-		Description:  config.Description,
-		ReferenceURL: config.ReferenceURL,
-	}
-}
-
-// Validate verifies a log type is valid
-func (config *Config) Validate() error {
-	if config == nil {
-		return errors.Errorf("nil log event type config")
-	}
-	desc := config.Describe()
-	if err := desc.Validate(); err != nil {
-		return err
->>>>>>> 2e4f9de7
 	}
 	for _, g := range groups {
 		if err := r.mergeGroup(g); err != nil {
 			return nil, err
 		}
 	}
-<<<<<<< HEAD
 	return &r, nil
-=======
-	return nil
-}
-
-func (config Config) Build() (Entry, error) {
-	if err := config.Validate(); err != nil {
-		return nil, err
-	}
-	entry := newEntry(config.Describe(), config.Schema, config.NewParser)
-	return entry, nil
-}
-
-// Desc describes an registered log type.
-type Desc struct {
-	Name         string `json:"name" validate:"required,min=3"`
-	Description  string `json:"description"`
-	ReferenceURL string `json:"referenceURL" validate:"url"`
-}
-
-func (desc *Desc) Fill() {
-	if desc.ReferenceURL == "" {
-		desc.ReferenceURL = "-"
-	}
-	if desc.Description == "" {
-		desc.Description = fmt.Sprintf("%s log type", desc.Name)
-	}
->>>>>>> 2e4f9de7
 }
 
 func (r *Registry) mergeGroup(g Group) error {
@@ -227,7 +112,6 @@
 	return
 }
 
-<<<<<<< HEAD
 func (r *Registry) Del(logType string) bool {
 	r.mu.Lock()
 	defer r.mu.Unlock()
@@ -236,32 +120,6 @@
 		return true
 	}
 	return false
-=======
-func (e *entry) Describe() Desc {
-	return e.Desc
-}
-
-func (e *entry) String() string {
-	return e.Desc.Name
-}
-
-func (e *entry) Schema() interface{} {
-	return e.schema
-}
-
-func (e *entry) Build() (Entry, error) {
-	return e, nil
-}
-
-// GlueTableMeta returns the glue table metadata for this entry
-func (e *entry) GlueTableMeta() *awsglue.GlueTableMetadata {
-	return e.glueTableMeta
-}
-
-// Parser returns a new parsers.Interface instance for this log type
-func (e *entry) NewParser(params interface{}) (parsers.Interface, error) {
-	return e.newParser(params)
->>>>>>> 2e4f9de7
 }
 
 func (r *Registry) Register(g Group) error {
