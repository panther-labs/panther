--- conflicted
+++ resolved
@@ -253,52 +253,32 @@
 	assert := require.New(t)
 	cache.Update(now, sources)
 	{
-<<<<<<< HEAD
 		src := cache.FindS3("foo", "/bar")
-=======
-		src := cache.Find("foo", "bar")
 		assert.NotNil(src)
 		assert.Equal("1", src.IntegrationID)
 	}
 	{
-		src := cache.Find("foo", "foo/bar.json")
->>>>>>> 8163da8f
+		src := cache.FindS3("foo", "/foo/bar.json")
 		assert.NotNil(src)
 		assert.Equal("2", src.IntegrationID)
 	}
 	{
-<<<<<<< HEAD
-		src := cache.FindS3("foo", "/foo/bar.json")
-=======
-		src := cache.Find("foo", "foo/bar/baz.json")
->>>>>>> 8163da8f
+		src := cache.FindS3("foo", "foo/bar/baz.json")
 		assert.NotNil(src)
 		assert.Equal("4", src.IntegrationID)
 	}
 	{
-<<<<<<< HEAD
-		src := cache.FindS3("foo", "/foo/bar/baz.json")
-=======
-		src := cache.Find("foo", "foo/bar/sqs/test.json")
->>>>>>> 8163da8f
+		src := cache.FindS3("foo", "foo/bar/sqs/test.json")
 		assert.NotNil(src)
 		assert.Equal("3", src.IntegrationID)
 	}
 	{
-<<<<<<< HEAD
-		src := cache.FindS3("foo", "/foo/bar/baz/qux.json")
-=======
-		src := cache.Find("foo", "foo/bar/baz/qux.json")
->>>>>>> 8163da8f
+		src := cache.FindS3("foo", "foo/bar/baz/qux.json")
 		assert.NotNil(src)
 		assert.Equal("4", src.IntegrationID)
 	}
 	{
-<<<<<<< HEAD
-		src := cache.FindS3("goo", "/foo/bar/baz/qux.json")
-=======
-		src := cache.Find("goo", "foo/bar/baz/qux.json")
->>>>>>> 8163da8f
+		src := cache.FindS3("goo", "foo/bar/baz/qux.json")
 		assert.Nil(src)
 	}
 }