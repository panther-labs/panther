--- conflicted
+++ resolved
@@ -59,14 +59,8 @@
 	}
 
 	// panther fields
-<<<<<<< HEAD
-	expectedEvent.PantherLogType = "Osquery.Batch"
-	expectedEvent.PantherRowID = "1234"
-	expectedEvent.PantherEventTime = (timestamp.RFC3339)(expectedTime)
-=======
 	expectedEvent.PantherLogType = aws.String("Osquery.Batch")
 	expectedEvent.PantherEventTime = (*timestamp.RFC3339)(&expectedTime)
->>>>>>> 752b2cbc
 	expectedEvent.AppendAnyDomainNames("hostname.local")
 
 	checkOsQueryBatcLog(t, log, expectedEvent)
@@ -84,12 +78,7 @@
 	event := events[0].(*Batch)
 
 	// rowid changes each time
-<<<<<<< HEAD
-	require.Greater(t, len(event.PantherRowID), 0)                      // ensure something is there.
-	require.NotEqual(t, event.PantherRowID, expectedEvent.PantherRowID) // ensure they are not same
-=======
 	require.Greater(t, len(*event.PantherRowID), 0) // ensure something is there.
->>>>>>> 752b2cbc
 	expectedEvent.PantherRowID = event.PantherRowID
 
 	require.Equal(t, expectedEvent, event)
