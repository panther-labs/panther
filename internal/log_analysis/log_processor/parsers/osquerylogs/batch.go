--- conflicted
+++ resolved
@@ -52,13 +52,8 @@
 // BatchParser parses OsQuery Batch logs
 type BatchParser struct{}
 
-<<<<<<< HEAD
-func (p *BatchParser) ParseHeader(log string) []interface{} {
-	return p.Parse(log) // no header
-=======
 func (p *BatchParser) New() parsers.LogParser {
 	return &BatchParser{}
->>>>>>> 813e5607
 }
 
 // Parse returns the parsed events or nil if parsing failed
