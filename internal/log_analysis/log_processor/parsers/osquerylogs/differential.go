package osquerylogs

/**
 * Panther is a scalable, powerful, cloud-native SIEM written in Golang/React.
 * Copyright (C) 2020 Panther Labs Inc
 *
 * This program is free software: you can redistribute it and/or modify
 * it under the terms of the GNU Affero General Public License as
 * published by the Free Software Foundation, either version 3 of the
 * License, or (at your option) any later version.
 *
 * This program is distributed in the hope that it will be useful,
 * but WITHOUT ANY WARRANTY; without even the implied warranty of
 * MERCHANTABILITY or FITNESS FOR A PARTICULAR PURPOSE.  See the
 * GNU Affero General Public License for more details.
 *
 * You should have received a copy of the GNU Affero General Public License
 * along with this program.  If not, see <https://www.gnu.org/licenses/>.
 */

import (
	jsoniter "github.com/json-iterator/go"
	"go.uber.org/zap"

	"github.com/panther-labs/panther/internal/log_analysis/log_processor/parsers"
	"github.com/panther-labs/panther/internal/log_analysis/log_processor/parsers/timestamp"
)

var DifferentialDesc = `Differential contains all the data included in OsQuery differential logs
Reference: https://osquery.readthedocs.io/en/stable/deployment/logging/`

// nolint:lll
type Differential struct {
<<<<<<< HEAD
	Action               *string                `json:"action,omitempty" validate:"required" description:""`
	CalendarTime         *timestamp.ANSICwithTZ `json:"calendartime,omitempty" validate:"required" description:"The time of the event (UTC)."`
	Columns              map[string]string      `json:"columns,omitempty" validate:"required" description:""`
	Counter              *int                   `json:"counter,omitempty,string" description:""`
	Decorations          map[string]string      `json:"decorations,omitempty" description:""`
	Epoch                *int                   `json:"epoch,omitempty,string" validate:"required" description:""`
	HostIdentifier       *string                `json:"hostIdentifier,omitempty" validate:"required" description:""`
	LogType              *string                `json:"logType,omitempty" validate:"required,eq=result" description:""`
	LogUnderscoreType    *string                `json:"log_type,omitempty" description:""`
	Name                 *string                `json:"name,omitempty" validate:"required" description:""`
	UnixTime             *int                   `json:"unixTime,omitempty,string" validate:"required" description:""`
	LogNumericsAsNumbers *bool                  `json:"logNumericsAsNumbers,omitempty,string" description:""`
=======
	Action               *string                `json:"action,omitempty" validate:"required"`
	CalendarTime         *timestamp.ANSICwithTZ `json:"calendartime,omitempty" validate:"required"`
	Columns              map[string]string      `json:"columns,omitempty" validate:"required"`
	Counter              *int                   `json:"counter,omitempty,string"`
	Decorations          map[string]string      `json:"decorations,omitempty"`
	Epoch                *int                   `json:"epoch,omitempty,string" validate:"required"`
	HostIdentifier       *string                `json:"hostIdentifier,omitempty" validate:"required"`
	LogType              *string                `json:"logType,omitempty" validate:"required,eq=result"`
	LogUnderscoreType    *string                `json:"log_type,omitempty"`
	Name                 *string                `json:"name,omitempty" validate:"required"`
	UnixTime             *int                   `json:"unixTime,omitempty,string" validate:"required"`
	LogNumericsAsNumbers *bool                  `json:"logNumericsAsNumbers,omitempty,string"`
>>>>>>> 752b2cbc

	// NOTE: added to end of struct to allow expansion later
	parsers.PantherLog
}

// DifferentialParser parses OsQuery Differential logs
type DifferentialParser struct{}

// Parse returns the parsed events or nil if parsing failed
func (p *DifferentialParser) Parse(log string) []interface{} {
	event := &Differential{}
	err := jsoniter.UnmarshalFromString(log, event)
	if err != nil {
		zap.L().Debug("failed to unmarshal log", zap.Error(err))
		return nil
	}

	// Populating LogType with LogTypeInput value
	// This is needed because we want the JSON field with key `log_type` to be marshalled
	// with key `logtype`
	event.LogType = event.LogUnderscoreType
	event.LogUnderscoreType = nil

	event.updatePantherFields(p)

	if err := parsers.Validator.Struct(event); err != nil {
		zap.L().Debug("failed to validate log", zap.Error(err))
		return nil
	}

	return []interface{}{event}
}

// LogType returns the log type supported by this parser
func (p *DifferentialParser) LogType() string {
	return "Osquery.Differential"
}

func (event *Differential) updatePantherFields(p *DifferentialParser) {
<<<<<<< HEAD
	// panther fields
	if event.CalendarTime != nil {
		event.SetRequired(p.LogType(), timestamp.RFC3339(*event.CalendarTime))
	}
	if event.HostIdentifier != nil {
		event.AppendAnyDomainNames(*event.HostIdentifier)
	}
=======
	if event.CalendarTime != nil {
		event.SetCoreFields(p.LogType(), timestamp.RFC3339(*event.CalendarTime))
	}
	event.AppendAnyDomainNamePtrs(event.HostIdentifier)
>>>>>>> 752b2cbc
}<|MERGE_RESOLUTION|>--- conflicted
+++ resolved
@@ -31,7 +31,6 @@
 
 // nolint:lll
 type Differential struct {
-<<<<<<< HEAD
 	Action               *string                `json:"action,omitempty" validate:"required" description:""`
 	CalendarTime         *timestamp.ANSICwithTZ `json:"calendartime,omitempty" validate:"required" description:"The time of the event (UTC)."`
 	Columns              map[string]string      `json:"columns,omitempty" validate:"required" description:""`
@@ -44,20 +43,6 @@
 	Name                 *string                `json:"name,omitempty" validate:"required" description:""`
 	UnixTime             *int                   `json:"unixTime,omitempty,string" validate:"required" description:""`
 	LogNumericsAsNumbers *bool                  `json:"logNumericsAsNumbers,omitempty,string" description:""`
-=======
-	Action               *string                `json:"action,omitempty" validate:"required"`
-	CalendarTime         *timestamp.ANSICwithTZ `json:"calendartime,omitempty" validate:"required"`
-	Columns              map[string]string      `json:"columns,omitempty" validate:"required"`
-	Counter              *int                   `json:"counter,omitempty,string"`
-	Decorations          map[string]string      `json:"decorations,omitempty"`
-	Epoch                *int                   `json:"epoch,omitempty,string" validate:"required"`
-	HostIdentifier       *string                `json:"hostIdentifier,omitempty" validate:"required"`
-	LogType              *string                `json:"logType,omitempty" validate:"required,eq=result"`
-	LogUnderscoreType    *string                `json:"log_type,omitempty"`
-	Name                 *string                `json:"name,omitempty" validate:"required"`
-	UnixTime             *int                   `json:"unixTime,omitempty,string" validate:"required"`
-	LogNumericsAsNumbers *bool                  `json:"logNumericsAsNumbers,omitempty,string"`
->>>>>>> 752b2cbc
 
 	// NOTE: added to end of struct to allow expansion later
 	parsers.PantherLog
@@ -97,18 +82,8 @@
 }
 
 func (event *Differential) updatePantherFields(p *DifferentialParser) {
-<<<<<<< HEAD
-	// panther fields
-	if event.CalendarTime != nil {
-		event.SetRequired(p.LogType(), timestamp.RFC3339(*event.CalendarTime))
-	}
-	if event.HostIdentifier != nil {
-		event.AppendAnyDomainNames(*event.HostIdentifier)
-	}
-=======
 	if event.CalendarTime != nil {
 		event.SetCoreFields(p.LogType(), timestamp.RFC3339(*event.CalendarTime))
 	}
 	event.AppendAnyDomainNamePtrs(event.HostIdentifier)
->>>>>>> 752b2cbc
 }