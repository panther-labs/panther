--- conflicted
+++ resolved
@@ -31,7 +31,6 @@
 
 // nolint:lll
 type Snapshot struct {
-<<<<<<< HEAD
 	Action         *string                `json:"action,omitempty" validate:"required,eq=snapshot" description:""`
 	CalendarTime   *timestamp.ANSICwithTZ `json:"calendarTime,omitempty" validate:"required" description:"The time of the event (UTC)."`
 	Counter        *int                   `json:"counter,omitempty,string" validate:"required" description:""`
@@ -41,17 +40,6 @@
 	Name           *string                `json:"name,omitempty" validate:"required" description:""`
 	Snapshot       []map[string]string    `json:"snapshot,omitempty" validate:"required" description:""`
 	UnixTime       *int                   `json:"unixTime,omitempty,string" validate:"required" description:""`
-=======
-	Action         *string                `json:"action,omitempty" validate:"required,eq=snapshot"`
-	CalendarTime   *timestamp.ANSICwithTZ `json:"calendarTime,omitempty" validate:"required"`
-	Counter        *int                   `json:"counter,omitempty,string" validate:"required"`
-	Decorations    map[string]string      `json:"decorations,omitempty"`
-	Epoch          *int                   `json:"epoch,omitempty,string" validate:"required"`
-	HostIdentifier *string                `json:"hostIdentifier,omitempty" validate:"required"`
-	Name           *string                `json:"name,omitempty" validate:"required"`
-	Snapshot       []map[string]string    `json:"snapshot,omitempty" validate:"required"`
-	UnixTime       *int                   `json:"unixTime,omitempty,string" validate:"required"`
->>>>>>> 752b2cbc
 
 	// NOTE: added to end of struct to allow expansion later
 	parsers.PantherLog
@@ -84,18 +72,8 @@
 }
 
 func (event *Snapshot) updatePantherFields(p *SnapshotParser) {
-<<<<<<< HEAD
-	// panther fields
-	if event.CalendarTime != nil {
-		event.SetRequired(p.LogType(), timestamp.RFC3339(*event.CalendarTime))
-	}
-	if event.HostIdentifier != nil {
-		event.AppendAnyDomainNames(*event.HostIdentifier)
-	}
-=======
 	if event.CalendarTime != nil {
 		event.SetCoreFields(p.LogType(), timestamp.RFC3339(*event.CalendarTime))
 	}
 	event.AppendAnyDomainNamePtrs(event.HostIdentifier)
->>>>>>> 752b2cbc
 }