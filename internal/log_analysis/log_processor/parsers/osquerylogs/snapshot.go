--- conflicted
+++ resolved
@@ -48,13 +48,8 @@
 // SnapshotParser parses OsQuery snapshot logs
 type SnapshotParser struct{}
 
-<<<<<<< HEAD
-func (p *SnapshotParser) ParseHeader(log string) []interface{} {
-	return p.Parse(log) // no header
-=======
 func (p *SnapshotParser) New() parsers.LogParser {
 	return &SnapshotParser{}
->>>>>>> 813e5607
 }
 
 // Parse returns the parsed events or nil if parsing failed
