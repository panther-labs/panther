package testutil

/**
 * Panther is a Cloud-Native SIEM for the Modern Security Team.
 * Copyright (C) 2020 Panther Labs Inc
 *
 * This program is free software: you can redistribute it and/or modify
 * it under the terms of the GNU Affero General Public License as
 * published by the Free Software Foundation, either version 3 of the
 * License, or (at your option) any later version.
 *
 * This program is distributed in the hope that it will be useful,
 * but WITHOUT ANY WARRANTY; without even the implied warranty of
 * MERCHANTABILITY or FITNESS FOR A PARTICULAR PURPOSE.  See the
 * GNU Affero General Public License for more details.
 *
 * You should have received a copy of the GNU Affero General Public License
 * along with this program.  If not, see <https://www.gnu.org/licenses/>.
 */

// used for test code that should NOT be in production code

import (
	"bufio"
	"io/ioutil"
	"os"
	"strings"
	"testing"

	jsoniter "github.com/json-iterator/go"
	"github.com/pkg/errors"
	"github.com/stretchr/testify/mock"
	"github.com/stretchr/testify/require"

	"github.com/panther-labs/panther/internal/log_analysis/log_processor/parsers"
)

// For new parser tests use `CheckPantherParser` instead
// Used by log parsers to validate records
func EqualPantherLog(t *testing.T, expectedEvent *parsers.PantherLog, events []*parsers.PantherLog, parseErr error) {
	require.NoError(t, parseErr)
	require.Equal(t, 1, len(events))
	event := events[0]
	require.NotNil(t, event)
	require.NotNil(t, event.Event())

	// rowid changes each time
	require.Greater(t, len(*event.PantherRowID), 0) // ensure something is there.
	expectedEvent.PantherRowID = event.PantherRowID

	// PantherParseTime is set to time.Now().UTC(). Require not nil
	require.NotNil(t, event.PantherParseTime)
	expectedEvent.PantherParseTime = event.PantherParseTime

	// For nil event times, expect Panther to set the event time to the parse time.
	if expectedEvent.PantherEventTime == nil {
		expectedEvent.PantherEventTime = event.PantherParseTime
	}

	// serialize as JSON using back pointers to compare
	expectedJSON, err := jsoniter.MarshalToString(expectedEvent.Event())
	require.NoError(t, err)
	eventJSON, err := jsoniter.MarshalToString(event.Event())
	require.NoError(t, err)

	require.JSONEq(t, expectedJSON, eventJSON)
}

func CheckPantherParser(t *testing.T, log string, parser parsers.LogParser, expect *parsers.PantherLog, expectMore ...*parsers.PantherLog) {
	t.Helper()
	p := parser.New()
	results, err := p.Parse(log)
	require.NoError(t, err)
	require.NotNil(t, results)
	// Prepend the required log arg to more
	expectMore = append([]*parsers.PantherLog{expect}, expectMore...)
	require.Equal(t, len(expectMore), len(results), "Invalid number of pather logs produced by parser")
	for i, result := range results {
		expect := expectMore[i]
		EqualPantherLog(t, expect, []*parsers.PantherLog{result}, nil)
	}
}

func MustReadFileString(filename string) string {
	data, err := ioutil.ReadFile(filename)
	if err != nil {
		panic(err)
	}
	return string(data)
}

func CheckParserSamplesJSONL(t *testing.T, filename string, parser parsers.LogParser) {
	t.Helper()
	blank := parser.New()
	lines := MustReadFileJSONLines(filename)
	for i, line := range lines {
		_, err := blank.Parse(line)
		require.NoError(t, err, "failed to parse line %d", i)
	}
}

func MustReadFileJSONLines(filename string) (lines []string) {
	fd, err := os.Open(filename)
	if err != nil {
		panic(errors.Wrapf(err, "Failed to open file %q", filename))
	}
	scanner := bufio.NewScanner(fd)
	for scanner.Scan() {
		line := scanner.Text()
		if len(line) > 0 {
			lines = append(lines, scanner.Text())
		}
	}
	if scanner.Err() != nil {
		panic(errors.Wrap(scanner.Err(), "encountered issue while reading file"))
	}
	return
}

type ParserConfig map[string]interface{}

func AlwaysFailParser(err error) *MockParser {
	p := MockParser{}
	p.On("Parse", mock.AnythingOfType("string")).Return(([]*parsers.Result)(nil), err)
	return &p
}

type MockParser struct {
	mock.Mock
}

func (args ParserConfig) Parser() *MockParser {
	p := &MockParser{}
	for log, result := range args {
		var err error
		var results []*parsers.Result
		switch x := result.(type) {
		case error:
			err = x
		case []*parsers.PantherLog:
			results, err = parsers.ToResults(x, nil)
		case *parsers.PantherLog:
			results, err = x.Results()
		case []*parsers.Result:
			results = x
		case parsers.Result:
			results = []*parsers.Result{&x}
		case *parsers.Result:
			results = []*parsers.Result{x}
		}
		p.On("Parse", log).Return(results, err)
	}
	p.On("Parse", mock.AnythingOfType("string")).Return(([]*parsers.Result)(nil), errors.New("invalid log"))
	return p
}

func (p *MockParser) ParseLog(log string) ([]*parsers.Result, error) {
	args := p.MethodCalled("Parse", log)
	return args.Get(0).([]*parsers.Result), args.Error(1)
}

func (p *MockParser) RequireLessOrEqualNumberOfCalls(t *testing.T, method string, number int) {
	t.Helper()
	timesCalled := 0
	for _, call := range p.Calls {
		if call.Method == method {
			timesCalled++
		}
	}
	require.LessOrEqual(t, timesCalled, number)
}

func CheckPantherMultiline(t *testing.T, logs string, parser parsers.LogParser, expect ...*parsers.PantherLog) {
	t.Helper()
	p := parser.New()
	scanner := bufio.NewScanner(strings.NewReader(logs))
	var actual []*parsers.PantherLog
	for scanner.Scan() {
		log := scanner.Text()

		results, err := p.Parse(log)
		require.NoError(t, err)
		actual = append(actual, results...)
	}
	require.Equal(t, len(expect), len(actual))
	for i, result := range actual {
		expect := expect[i]
		EqualPantherLog(t, expect, []*parsers.PantherLog{result}, nil)
	}
}

func NewRawMessage(jsonString string) *jsoniter.RawMessage {
	rawMsg := (jsoniter.RawMessage)(jsonString)
	return &rawMsg
<<<<<<< HEAD
}

// CheckRegisteredParser checks a registered log type parser
func CheckRegisteredParser(t *testing.T, group logtypes.Finder, logType, input string, expect ...string) {
	t.Helper()
	entry := group.Find(logType)
	if !assert.NotNil(t, entry, "logtype %q not registered", logType) {
		return
	}
	p, err := entry.NewParser(nil)
	require.NoError(t, err, "failed to create log parser")
	results, err := p.ParseLog(input)
	require.NoError(t, err)
	if len(expect) == 0 {
		require.Nil(t, results)
		return
	}
	schema := entry.Schema()
	indicators := pantherlog.FieldSetFromType(reflect.TypeOf(schema))
	require.NotNil(t, results)
	require.Equal(t, len(expect), len(results), "Invalid number of patherlog results produced by parser")
	for i, result := range results {
		expect := expect[i]
		CheckParserResults(t, expect, result, indicators...)
	}
}

// CheckLogParser checks a log type parser
func CheckLogParser(t *testing.T, p parsers.Interface, input string, expect ...string) {
	t.Helper()
	results, err := p.ParseLog(input)
	require.NoError(t, err)
	if len(expect) == 0 {
		require.Nil(t, results)
		return
	}
	require.NotNil(t, results)
	require.Equal(t, len(expect), len(results), "Invalid number of patherlog results produced by parser")
	for i, result := range results {
		expect := expect[i]
		CheckParserResults(t, expect, result)
	}
}

func jsonAPI() jsoniter.API {
	api := jsoniter.Config{
		EscapeHTML:             true,
		SortMapKeys:            true,
		ValidateJsonRawMessage: true,
	}.Froze()
	api.RegisterExtension(omitempty.New("json"))
	//api.RegisterExtension(&tcodec.Extension{})
	return api
}

// Checks that `actual` is a parser result matching `expect`
// If expect.RowID is empty it checks if actual has non-empty RowID
// If expect.EventTime is zero it checks if actual.EventTime equals actual.ParseTime
// If expect.ParseTime is zero it checks if actual.ParseTime is non-zero
// Otherwise equality is checked strictly
func CheckParserResults(t *testing.T, want string, actual *pantherlog.Result, indicators ...pantherlog.FieldID) {
	t.Helper()
	logType := jsoniter.Get([]byte(want), pantherlog.FieldLogTypeJSON).ToString()
	require.Equal(t, logType, actual.PantherLogType)
	expect := pantherlog.Result{}
	if indicators == nil {
		indicators = pantherlog.FieldSetFromJSON([]byte(want))
	}
	require.NoError(t, UnmarshalResultJSON([]byte(want), &expect, indicators))
	//require.Equal(t, -1, bytes.IndexByte(actual.JSON, '\n'), "Result JSON contains newlines")
	var expectAny map[string]interface{}
	require.NoError(t, jsoniter.UnmarshalFromString(want, &expectAny))
	var actualAny map[string]interface{}
	data, err := jsonAPI().Marshal(actual)
	require.NoError(t, err)
	require.NoError(t, jsoniter.Unmarshal(data, &actualAny))
	if expect.PantherParseTime.IsZero() {
		require.False(t, actual.PantherParseTime.IsZero(), "zero parse time")
	} else {
		EqualTimestamp(t, expect.PantherParseTime, actual.PantherParseTime, "invalid parse time")
	}
	if expect.PantherEventTime.IsZero() {
		EqualTimestamp(t, actual.PantherParseTime, actual.PantherEventTime, "event time not equal to parse time")
	} else {
		EqualTimestamp(t, expect.PantherEventTime, actual.PantherEventTime, "invalid event time")
	}
	if len(expect.PantherRowID) == 0 {
		require.NotEmpty(t, actual.PantherRowID)
	} else {
		require.Equal(t, expect.PantherRowID, actual.PantherRowID)
	}
	// The following dance ensures that produced JSON matches values from `actual` result

	require.Equal(t, actual.PantherEventTime.UTC().Format(time.RFC3339Nano), actualAny["p_event_time"], "Invalid JSON event time")
	require.Equal(t, actual.PantherParseTime.UTC().Format(time.RFC3339Nano), actualAny["p_parse_time"], "Invalid JSON parse time")
	require.Equal(t, actual.PantherRowID, actualAny["p_row_id"], "Invalid JSON row id")
	// Since these values are checked to be valid we assign them to expect to check the rest of the JSON values
	expectAny["p_event_time"] = actualAny["p_event_time"]
	expectAny["p_parse_time"] = actualAny["p_parse_time"]
	expectAny["p_row_id"] = actualAny["p_row_id"]
	// By now expect JSON and actual JSON must be equal
	expectJSON, err := jsoniter.MarshalToString(expectAny)
	require.NoError(t, err)
	actualJSON, err := jsoniter.MarshalToString(actualAny)
	require.NoError(t, err)
	require.JSONEq(t, expectJSON, actualJSON)
}

func EqualTimestamp(t *testing.T, expect, actual time.Time, msgAndArgs ...interface{}) {
	t.Helper()
	require.False(t, actual.IsZero(), "zero timestamp")
	require.Equal(t, expect.UTC().Format(time.RFC3339Nano), actual.UTC().Format(time.RFC3339Nano), msgAndArgs...)
}

// UnmarshalResultJSON unmarshals a result from JSON
// The parsing is inefficient. It's purpose is to be used in tests to verify output results.
func UnmarshalResultJSON(data []byte, r *pantherlog.Result, indicators pantherlog.FieldSet) error {
	tmp := struct {
		LogType     string      `json:"p_log_type"`
		EventTime   tcodec.Time `json:"p_event_time" tcodec:"rfc3339"`
		ParseTime   tcodec.Time `json:"p_parse_time" tcodec:"rfc3339"`
		RowID       string      `json:"p_row_id"`
		SourceID    string      `json:"p_source_id"`
		SourceLabel string      `json:"p_source_label"`
	}{}
	if err := jsoniter.Unmarshal(data, &tmp); err != nil {
		return err
	}
	values := pantherlog.BlankValueBuffer()
	for _, kind := range indicators {
		fieldName := pantherlog.FieldNameJSON(kind)
		any := jsoniter.Get(data, fieldName)
		if any == nil || any.ValueType() == jsoniter.InvalidValue {
			continue
		}
		var v []string
		any.ToVal(&v)
		if v != nil {
			values.WriteValues(kind, v...)
		}
	}
	*r = pantherlog.Result{
		CoreFields: pantherlog.CoreFields{
			PantherLogType:     tmp.LogType,
			PantherRowID:       tmp.RowID,
			PantherEventTime:   tmp.EventTime,
			PantherParseTime:   tmp.ParseTime,
			PantherSourceID:    tmp.SourceID,
			PantherSourceLabel: tmp.SourceLabel,
		},
	}
	values.WriteValuesTo(r)
	values.Recycle()
	return nil
=======
>>>>>>> 2e4f9de7
}<|MERGE_RESOLUTION|>--- conflicted
+++ resolved
@@ -192,161 +192,4 @@
 func NewRawMessage(jsonString string) *jsoniter.RawMessage {
 	rawMsg := (jsoniter.RawMessage)(jsonString)
 	return &rawMsg
-<<<<<<< HEAD
-}
-
-// CheckRegisteredParser checks a registered log type parser
-func CheckRegisteredParser(t *testing.T, group logtypes.Finder, logType, input string, expect ...string) {
-	t.Helper()
-	entry := group.Find(logType)
-	if !assert.NotNil(t, entry, "logtype %q not registered", logType) {
-		return
-	}
-	p, err := entry.NewParser(nil)
-	require.NoError(t, err, "failed to create log parser")
-	results, err := p.ParseLog(input)
-	require.NoError(t, err)
-	if len(expect) == 0 {
-		require.Nil(t, results)
-		return
-	}
-	schema := entry.Schema()
-	indicators := pantherlog.FieldSetFromType(reflect.TypeOf(schema))
-	require.NotNil(t, results)
-	require.Equal(t, len(expect), len(results), "Invalid number of patherlog results produced by parser")
-	for i, result := range results {
-		expect := expect[i]
-		CheckParserResults(t, expect, result, indicators...)
-	}
-}
-
-// CheckLogParser checks a log type parser
-func CheckLogParser(t *testing.T, p parsers.Interface, input string, expect ...string) {
-	t.Helper()
-	results, err := p.ParseLog(input)
-	require.NoError(t, err)
-	if len(expect) == 0 {
-		require.Nil(t, results)
-		return
-	}
-	require.NotNil(t, results)
-	require.Equal(t, len(expect), len(results), "Invalid number of patherlog results produced by parser")
-	for i, result := range results {
-		expect := expect[i]
-		CheckParserResults(t, expect, result)
-	}
-}
-
-func jsonAPI() jsoniter.API {
-	api := jsoniter.Config{
-		EscapeHTML:             true,
-		SortMapKeys:            true,
-		ValidateJsonRawMessage: true,
-	}.Froze()
-	api.RegisterExtension(omitempty.New("json"))
-	//api.RegisterExtension(&tcodec.Extension{})
-	return api
-}
-
-// Checks that `actual` is a parser result matching `expect`
-// If expect.RowID is empty it checks if actual has non-empty RowID
-// If expect.EventTime is zero it checks if actual.EventTime equals actual.ParseTime
-// If expect.ParseTime is zero it checks if actual.ParseTime is non-zero
-// Otherwise equality is checked strictly
-func CheckParserResults(t *testing.T, want string, actual *pantherlog.Result, indicators ...pantherlog.FieldID) {
-	t.Helper()
-	logType := jsoniter.Get([]byte(want), pantherlog.FieldLogTypeJSON).ToString()
-	require.Equal(t, logType, actual.PantherLogType)
-	expect := pantherlog.Result{}
-	if indicators == nil {
-		indicators = pantherlog.FieldSetFromJSON([]byte(want))
-	}
-	require.NoError(t, UnmarshalResultJSON([]byte(want), &expect, indicators))
-	//require.Equal(t, -1, bytes.IndexByte(actual.JSON, '\n'), "Result JSON contains newlines")
-	var expectAny map[string]interface{}
-	require.NoError(t, jsoniter.UnmarshalFromString(want, &expectAny))
-	var actualAny map[string]interface{}
-	data, err := jsonAPI().Marshal(actual)
-	require.NoError(t, err)
-	require.NoError(t, jsoniter.Unmarshal(data, &actualAny))
-	if expect.PantherParseTime.IsZero() {
-		require.False(t, actual.PantherParseTime.IsZero(), "zero parse time")
-	} else {
-		EqualTimestamp(t, expect.PantherParseTime, actual.PantherParseTime, "invalid parse time")
-	}
-	if expect.PantherEventTime.IsZero() {
-		EqualTimestamp(t, actual.PantherParseTime, actual.PantherEventTime, "event time not equal to parse time")
-	} else {
-		EqualTimestamp(t, expect.PantherEventTime, actual.PantherEventTime, "invalid event time")
-	}
-	if len(expect.PantherRowID) == 0 {
-		require.NotEmpty(t, actual.PantherRowID)
-	} else {
-		require.Equal(t, expect.PantherRowID, actual.PantherRowID)
-	}
-	// The following dance ensures that produced JSON matches values from `actual` result
-
-	require.Equal(t, actual.PantherEventTime.UTC().Format(time.RFC3339Nano), actualAny["p_event_time"], "Invalid JSON event time")
-	require.Equal(t, actual.PantherParseTime.UTC().Format(time.RFC3339Nano), actualAny["p_parse_time"], "Invalid JSON parse time")
-	require.Equal(t, actual.PantherRowID, actualAny["p_row_id"], "Invalid JSON row id")
-	// Since these values are checked to be valid we assign them to expect to check the rest of the JSON values
-	expectAny["p_event_time"] = actualAny["p_event_time"]
-	expectAny["p_parse_time"] = actualAny["p_parse_time"]
-	expectAny["p_row_id"] = actualAny["p_row_id"]
-	// By now expect JSON and actual JSON must be equal
-	expectJSON, err := jsoniter.MarshalToString(expectAny)
-	require.NoError(t, err)
-	actualJSON, err := jsoniter.MarshalToString(actualAny)
-	require.NoError(t, err)
-	require.JSONEq(t, expectJSON, actualJSON)
-}
-
-func EqualTimestamp(t *testing.T, expect, actual time.Time, msgAndArgs ...interface{}) {
-	t.Helper()
-	require.False(t, actual.IsZero(), "zero timestamp")
-	require.Equal(t, expect.UTC().Format(time.RFC3339Nano), actual.UTC().Format(time.RFC3339Nano), msgAndArgs...)
-}
-
-// UnmarshalResultJSON unmarshals a result from JSON
-// The parsing is inefficient. It's purpose is to be used in tests to verify output results.
-func UnmarshalResultJSON(data []byte, r *pantherlog.Result, indicators pantherlog.FieldSet) error {
-	tmp := struct {
-		LogType     string      `json:"p_log_type"`
-		EventTime   tcodec.Time `json:"p_event_time" tcodec:"rfc3339"`
-		ParseTime   tcodec.Time `json:"p_parse_time" tcodec:"rfc3339"`
-		RowID       string      `json:"p_row_id"`
-		SourceID    string      `json:"p_source_id"`
-		SourceLabel string      `json:"p_source_label"`
-	}{}
-	if err := jsoniter.Unmarshal(data, &tmp); err != nil {
-		return err
-	}
-	values := pantherlog.BlankValueBuffer()
-	for _, kind := range indicators {
-		fieldName := pantherlog.FieldNameJSON(kind)
-		any := jsoniter.Get(data, fieldName)
-		if any == nil || any.ValueType() == jsoniter.InvalidValue {
-			continue
-		}
-		var v []string
-		any.ToVal(&v)
-		if v != nil {
-			values.WriteValues(kind, v...)
-		}
-	}
-	*r = pantherlog.Result{
-		CoreFields: pantherlog.CoreFields{
-			PantherLogType:     tmp.LogType,
-			PantherRowID:       tmp.RowID,
-			PantherEventTime:   tmp.EventTime,
-			PantherParseTime:   tmp.ParseTime,
-			PantherSourceID:    tmp.SourceID,
-			PantherSourceLabel: tmp.SourceLabel,
-		},
-	}
-	values.WriteValuesTo(r)
-	values.Recycle()
-	return nil
-=======
->>>>>>> 2e4f9de7
 }