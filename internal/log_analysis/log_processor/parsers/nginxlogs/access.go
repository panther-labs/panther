package nginxlogs

/**
 * Panther is a scalable, powerful, cloud-native SIEM written in Golang/React.
 * Copyright (C) 2020 Panther Labs Inc
 *
 * This program is free software: you can redistribute it and/or modify
 * it under the terms of the GNU Affero General Public License as
 * published by the Free Software Foundation, either version 3 of the
 * License, or (at your option) any later version.
 *
 * This program is distributed in the hope that it will be useful,
 * but WITHOUT ANY WARRANTY; without even the implied warranty of
 * MERCHANTABILITY or FITNESS FOR A PARTICULAR PURPOSE.  See the
 * GNU Affero General Public License for more details.
 *
 * You should have received a copy of the GNU Affero General Public License
 * along with this program.  If not, see <https://www.gnu.org/licenses/>.
 */

import (
	"encoding/csv"
	"strings"

	"go.uber.org/zap"

	"github.com/panther-labs/panther/internal/log_analysis/log_processor/parsers"
	"github.com/panther-labs/panther/internal/log_analysis/log_processor/parsers/timestamp"
)

const (
	accessNumberOfColumns = 10
	// User Identifier field - the second field in the logs - is always '-' for Nginx Access
	accessUserIdentifier           = "-"
	accessTimestampFormatTimeLocal = "[2/Jan/2006:15:04:05-0700]"
)

var AccessDesc = `Access Logs for your Nginx server. We currently support Nginx 'combined' format. 
Reference: http://nginx.org/en/docs/http/ngx_http_log_module.html#log_format`

// nolint:lll
type Access struct {
	RemoteAddress *string            `json:"remoteAddr,omitempty" description:"The IP address of the client (remote host) which made the request to the server."`
	RemoteUser    *string            `json:"remoteUser,omitempty" description:"The userid of the person making the request. Usually empty unless .htaccess has requested authentication."`
	Time          *timestamp.RFC3339 `json:"time" validate:"required" description:"The time that the request was received (UTC)."`
	Request       *string            `json:"request,omitempty" description:"The request line from the client. It includes the HTTP method, the resource requested, and the HTTP protocol."`
	Status        *int16             `json:"status,omitempty" description:"The HTTP status code returned to the client."`
<<<<<<< HEAD
	BodyBytesSent *int               `json:"bodyBytesSent,omitempty" description:"The size of the object returned to the client, measured in bytes."`
	HTTPReferer   *string            `json:"httpReferer,omitempty" description:"The HTTP referrer if any."`
	HTTPUserAgent *string            `json:"httpUserAgent,omitempty" description:"The agent the user used when making the request."`
=======
	BodyBytesSent *int               `json:"bodyBytesSent,omitempty" description:"The size of the object returned to the client, measured in bytes"`
	HTTPReferer   *string            `json:"httpReferer,omitempty" description:"The HTTP referrer if any"`
	HTTPUserAgent *string            `json:"httpUserAgent,omitempty" description:"The agent the user used when making the request"`
>>>>>>> 752b2cbc

	// NOTE: added to end of struct to allow expansion later
	parsers.PantherLog
}

// AccessParser parses Nginx Access logs in 'combined' log format
type AccessParser struct{}

// Parse returns the parsed events or nil if parsing failed
func (p *AccessParser) Parse(log string) []interface{} {
	reader := csv.NewReader(strings.NewReader(log))
	// Separator between fields is the empty space
	reader.Comma = ' '

	records, err := reader.ReadAll()
	if len(records) == 0 || err != nil {
		zap.L().Debug("failed to parse log (no records found)")
		return nil
	}

	// parser should only receive 1 line at a time
	if len(records) > 1 {
		zap.L().Debug("failed to parse log (parser expected one log line)")
		return nil
	}
	record := records[0]

	if len(record) != accessNumberOfColumns {
		zap.L().Debug("failed to parse log (wrong number of columns)")
		return nil
	}

	if record[1] != accessUserIdentifier {
		zap.L().Debug("failed to parse log (user identifier should always be '-')")
		return nil
	}

	// The time in the logs is represented as [06/Feb/2019:00:00:38 +0000]
	// The CSV reader will break the above date to two different fields `[06/Feb/2019:00:00:38` and `+0000]`
	// We concatenate these fields before trying to parse them
	parsedTime, err := timestamp.Parse(accessTimestampFormatTimeLocal, record[3]+record[4])
	if err != nil {
		zap.L().Debug("failed to parse time")
		return nil
	}

	event := &Access{
		RemoteAddress: parsers.CsvStringToPointer(record[0]),
		RemoteUser:    parsers.CsvStringToPointer(record[2]),
		Time:          &parsedTime,
		Request:       parsers.CsvStringToPointer(record[5]),
		Status:        parsers.CsvStringToInt16Pointer(record[6]),
		BodyBytesSent: parsers.CsvStringToIntPointer(record[7]),
		HTTPReferer:   parsers.CsvStringToPointer(record[8]),
		HTTPUserAgent: parsers.CsvStringToPointer(record[9]),
	}

	event.updatePantherFields(p)

	if err := parsers.Validator.Struct(event); err != nil {
		zap.L().Debug("failed to validate log", zap.Error(err))
		return nil
	}

	return []interface{}{event}
}

// LogType returns the log type supported by this parser
func (p *AccessParser) LogType() string {
	return "Nginx.Access"
}

func (event *Access) updatePantherFields(p *AccessParser) {
<<<<<<< HEAD
	// panther fields
	if event.Time != nil {
		event.SetRequired(p.LogType(), *event.Time)
	}
	if event.RemoteAddress != nil {
		event.AppendAnyIPAddresses(*event.RemoteAddress)
	}
=======
	event.SetCoreFieldsPtr(p.LogType(), event.Time)
	event.AppendAnyIPAddressPtrs(event.RemoteAddress)
>>>>>>> 752b2cbc
}<|MERGE_RESOLUTION|>--- conflicted
+++ resolved
@@ -45,15 +45,9 @@
 	Time          *timestamp.RFC3339 `json:"time" validate:"required" description:"The time that the request was received (UTC)."`
 	Request       *string            `json:"request,omitempty" description:"The request line from the client. It includes the HTTP method, the resource requested, and the HTTP protocol."`
 	Status        *int16             `json:"status,omitempty" description:"The HTTP status code returned to the client."`
-<<<<<<< HEAD
 	BodyBytesSent *int               `json:"bodyBytesSent,omitempty" description:"The size of the object returned to the client, measured in bytes."`
 	HTTPReferer   *string            `json:"httpReferer,omitempty" description:"The HTTP referrer if any."`
 	HTTPUserAgent *string            `json:"httpUserAgent,omitempty" description:"The agent the user used when making the request."`
-=======
-	BodyBytesSent *int               `json:"bodyBytesSent,omitempty" description:"The size of the object returned to the client, measured in bytes"`
-	HTTPReferer   *string            `json:"httpReferer,omitempty" description:"The HTTP referrer if any"`
-	HTTPUserAgent *string            `json:"httpUserAgent,omitempty" description:"The agent the user used when making the request"`
->>>>>>> 752b2cbc
 
 	// NOTE: added to end of struct to allow expansion later
 	parsers.PantherLog
@@ -127,16 +121,6 @@
 }
 
 func (event *Access) updatePantherFields(p *AccessParser) {
-<<<<<<< HEAD
-	// panther fields
-	if event.Time != nil {
-		event.SetRequired(p.LogType(), *event.Time)
-	}
-	if event.RemoteAddress != nil {
-		event.AppendAnyIPAddresses(*event.RemoteAddress)
-	}
-=======
 	event.SetCoreFieldsPtr(p.LogType(), event.Time)
 	event.AppendAnyIPAddressPtrs(event.RemoteAddress)
->>>>>>> 752b2cbc
 }