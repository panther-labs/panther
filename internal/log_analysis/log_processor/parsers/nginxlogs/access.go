--- conflicted
+++ resolved
@@ -56,13 +56,8 @@
 // AccessParser parses Nginx Access logs in 'combined' log format
 type AccessParser struct{}
 
-<<<<<<< HEAD
-func (p *AccessParser) ParseHeader(log string) []interface{} {
-	return p.Parse(log) // no header
-=======
 func (p *AccessParser) New() parsers.LogParser {
 	return &AccessParser{}
->>>>>>> 813e5607
 }
 
 // Parse returns the parsed events or nil if parsing failed
