--- conflicted
+++ resolved
@@ -40,15 +40,9 @@
 // nolint(lll)
 type PantherLog struct {
 	//  required
-<<<<<<< HEAD
-	PantherLogType   string            `json:"p_log_type,omitempty" validate:"required" description:"Panther added field with type of log"`
-	PantherRowID     string            `json:"p_row_id,omitempty" validate:"required" description:"Panther added field with unique id (within table)"`
-	PantherEventTime timestamp.RFC3339 `json:"p_event_time,omitempty" validate:"required" description:"Panther added standardize event time (UTC)"`
-=======
 	PantherLogType   *string            `json:"p_log_type,omitempty" validate:"required" description:"Panther added field with type of log"`
 	PantherRowID     *string            `json:"p_row_id,omitempty" validate:"required" description:"Panther added field with unique id (within table)"`
 	PantherEventTime *timestamp.RFC3339 `json:"p_event_time,omitempty" validate:"required" description:"Panther added standardize event time (UTC)"`
->>>>>>> 752b2cbc
 
 	// optional (any)
 	PantherAnyIPAddresses *PantherAnyString `json:"p_any_ip_addresses,omitempty" description:"Panther added field with collection of ip addresses associated with the row"`
@@ -96,19 +90,6 @@
 	if eventTime != nil {
 		pl.SetCoreFields(logType, *eventTime)
 	}
-<<<<<<< HEAD
-	pl.AppendAnyString(pl.PantherAnyIPAddresses, values...)
-}
-
-func (pl *PantherLog) AppendAnyDomainNames(values ...string) {
-	if pl.PantherAnyDomainNames == nil { // lazy create
-		pl.PantherAnyDomainNames = NewPantherAnyString()
-	}
-	pl.AppendAnyString(pl.PantherAnyDomainNames, values...)
-}
-
-func (pl *PantherLog) AppendAnyString(any *PantherAnyString, values ...string) {
-=======
 }
 
 func (pl *PantherLog) SetCoreFields(logType string, eventTime timestamp.RFC3339) {
@@ -149,7 +130,6 @@
 }
 
 func AppendAnyString(any *PantherAnyString, values ...string) {
->>>>>>> 752b2cbc
 	// add new if not present
 	for _, v := range values {
 		if v == "" { // ignore empty strings
