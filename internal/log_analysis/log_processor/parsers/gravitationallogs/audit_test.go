package gravitationallogs_test

/**
 * Panther is a Cloud-Native SIEM for the Modern Security Team.
 * Copyright (C) 2020 Panther Labs Inc
 *
 * This program is free software: you can redistribute it and/or modify
 * it under the terms of the GNU Affero General Public License as
 * published by the Free Software Foundation, either version 3 of the
 * License, or (at your option) any later version.
 *
 * This program is distributed in the hope that it will be useful,
 * but WITHOUT ANY WARRANTY; without even the implied warranty of
 * MERCHANTABILITY or FITNESS FOR A PARTICULAR PURPOSE.  See the
 * GNU Affero General Public License for more details.
 *
 * You should have received a copy of the GNU Affero General Public License
 * along with this program.  If not, see <https://www.gnu.org/licenses/>.
 */

import (
	"testing"

<<<<<<< HEAD
	"github.com/panther-labs/panther/internal/log_analysis/log_processor/parsers/gravitationallogs"
	"github.com/panther-labs/panther/internal/log_analysis/log_processor/parsers/testutil"
)

func TestTeleportAudit(t *testing.T) {
	type testCase struct {
		Name    string
		Input   string
		Expect  []string
		LogType string
	}
	for _, tc := range []testCase{
		{
			Name:    "session.start",
			LogType: gravitationallogs.TypeTeleportAudit,
			Input: `{
			  "addr.local": "127.0.0.1:3022",
			  "addr.remote": "1.1.1.1:63558",
			  "code": "T2000I",
			  "ei": 0,
			  "event": "session.start",
			  "login": "root",
			  "namespace": "default",
			  "server_hostname": "ip-172-31-14-137.us-west-2.compute.internal",
			  "server_id": "411b9b66-b686-471a-b2c6-f6dc6c745f93",
			  "server_labels": {
				"arch": "x86_64",
				"env": "demo",
				"hostname": "ip-172-31-14-137.us-west-2.compute.internal",
				"role": "test-cluster"
			  },
			  "sid": "e527ab2a-d882-11ea-9f82-0a588c28e4c2",
			  "size": "80:25",
			  "time": "2020-08-07T07:52:09.821Z",
			  "uid": "34bb01d5-8cef-4925-875a-783b2dbee3b6",
			  "user": "kostaspap"
			}`,
			Expect: []string{
				fmt.Sprintf(`{
				  "addr.local": "127.0.0.1:3022",
				  "addr.remote": "1.1.1.1:63558",
				  "code": "T2000I",
				  "ei": 0,
				  "event": "session.start",
				  "login": "root",
				  "namespace": "default",
				  "server_hostname": "ip-172-31-14-137.us-west-2.compute.internal",
				  "server_id": "411b9b66-b686-471a-b2c6-f6dc6c745f93",
				  "server_labels": {
					"arch": "x86_64",
					"env": "demo",
					"hostname": "ip-172-31-14-137.us-west-2.compute.internal",
					"role": "test-cluster"
				  },
				  "sid": "e527ab2a-d882-11ea-9f82-0a588c28e4c2",
				  "size": "80:25",
				  "time": "2020-08-07T07:52:09.821Z",
				  "uid": "34bb01d5-8cef-4925-875a-783b2dbee3b6",
				  "user": "kostaspap",
				  "p_event_time": "2020-08-07T07:52:09.821Z",
				  "p_any_ip_addresses": ["1.1.1.1","127.0.0.1"],
				  "p_any_domain_names": ["ip-172-31-14-137.us-west-2.compute.internal"],
				  "p_any_trace_ids": ["e527ab2a-d882-11ea-9f82-0a588c28e4c2"],
				  "p_log_type": "%s"
				}`, gravitationallogs.TypeTeleportAudit),
			},
		},
		{
			Name:    "session.end",
			LogType: gravitationallogs.TypeTeleportAudit,
			Input: `{
			  "code": "T2004I",
			  "ei": 22,
			  "enhanced_recording": true,
			  "event": "session.end",
			  "interactive": true,
			  "namespace": "default",
			  "participants": [
				"kostaspap"
			  ],
			  "server_addr": "[::]:3022",
			  "server_hostname": "ip-172-31-14-137.us-west-2.compute.internal",
			  "server_id": "411b9b66-b686-471a-b2c6-f6dc6c745f93",
			  "session_start": "2020-08-07T07:52:09.817638134Z",
			  "session_stop": "2020-08-07T07:52:44.607207415Z",
			  "sid": "e527ab2a-d882-11ea-9f82-0a588c28e4c2",
			  "time": "2020-08-07T07:52:44.607Z",
			  "uid": "2e3b58c6-e135-4ca4-b79b-ee7acdafa8ab",
			  "user": "kostaspap"
			}`,
			Expect: []string{
				fmt.Sprintf(`{
				  "code": "T2004I",
				  "ei": 22,
				  "enhanced_recording": true,
				  "event": "session.end",
				  "interactive": true,
				  "namespace": "default",
				  "participants": [
					"kostaspap"
				  ],
				  "server_addr": "[::]:3022",
				  "server_hostname": "ip-172-31-14-137.us-west-2.compute.internal",
				  "server_id": "411b9b66-b686-471a-b2c6-f6dc6c745f93",
				  "session_start": "2020-08-07T07:52:09.817638134Z",
				  "session_stop": "2020-08-07T07:52:44.607207415Z",
				  "sid": "e527ab2a-d882-11ea-9f82-0a588c28e4c2",
				  "time": "2020-08-07T07:52:44.607Z",
				  "uid": "2e3b58c6-e135-4ca4-b79b-ee7acdafa8ab",
				  "user": "kostaspap",
				  "p_event_time": "2020-08-07T07:52:44.607Z",
				  "p_any_ip_addresses": ["::"],
				  "p_any_domain_names": ["ip-172-31-14-137.us-west-2.compute.internal"],
				  "p_any_trace_ids": ["e527ab2a-d882-11ea-9f82-0a588c28e4c2"],
				  "p_log_type": "%s"
				}`, gravitationallogs.TypeTeleportAudit),
			},
		},
		{
			Name:    "session.data",
			LogType: gravitationallogs.TypeTeleportAudit,
			Input: ` {
				"addr.local": "127.0.0.1:3022",
				"addr.remote": "1.1.1.1:63558",
				"code": "T2006I",
				"ei": 2147483646,
				"event": "session.data",
				"login": "root",
				"rx": 5286,
				"server_id": "411b9b66-b686-471a-b2c6-f6dc6c745f93",
				"sid": "e527ab2a-d882-11ea-9f82-0a588c28e4c2",
				"time": "2020-08-07T07:52:25Z",
				"tx": 5848,
				"uid": "9f2bc778-e87e-4536-9c3f-0d4a57955fd0",
				"user": "kostaspap"
			}`,
			Expect: []string{
				fmt.Sprintf(`{
					"addr.local": "127.0.0.1:3022",
					"addr.remote": "1.1.1.1:63558",
					"code": "T2006I",
					"ei": 2147483646,
					"event": "session.data",
					"login": "root",
					"rx": 5286,
					"server_id": "411b9b66-b686-471a-b2c6-f6dc6c745f93",
					"sid": "e527ab2a-d882-11ea-9f82-0a588c28e4c2",
					"time": "2020-08-07T07:52:25Z",
					"tx": 5848,
					"uid": "9f2bc778-e87e-4536-9c3f-0d4a57955fd0",
					"user": "kostaspap",
					"p_event_time": "2020-08-07T07:52:25Z",
				    "p_any_ip_addresses": ["1.1.1.1","127.0.0.1"],
					"p_any_trace_ids": ["e527ab2a-d882-11ea-9f82-0a588c28e4c2"],
					"p_log_type": "%s"
				}`, gravitationallogs.TypeTeleportAudit),
			},
		},
		{
			Name:    "session.network",
			LogType: gravitationallogs.TypeTeleportAudit,
			Input: `{
				"cgroup_id": 4294967372,
				"code": "T4002I",
				"dst_addr": "1.1.1.1",
				"dst_port": 80,
				"ei": 0,
				"event": "session.network",
				"login": "ec2-user",
				"namespace": "default",
				"pid": 10028,
				"program": "yum",
				"server_id": "e073ecab-6091-45da-83e4-80196e7bc659",
				"sid": "7e2f235d-d18c-4e77-a4c8-6e07d3cd10f1",
				"src_addr": "2.1.1.1",
				"time": "2020-08-11T23:29:16.101Z",
				"uid": "954083eb-c997-4185-ba44-48801033857b",
				"user": "jack",
				"version": 4
			}`,
			Expect: []string{
				fmt.Sprintf(`{
				  "cgroup_id": 4294967372,
				  "code": "T4002I",
				  "dst_addr": "1.1.1.1",
				  "dst_port": 80,
				  "ei": 0,
				  "event": "session.network",
				  "login": "ec2-user",
				  "namespace": "default",
				  "pid": 10028,
				  "program": "yum",
				  "server_id": "e073ecab-6091-45da-83e4-80196e7bc659",
				  "sid": "7e2f235d-d18c-4e77-a4c8-6e07d3cd10f1",
				  "src_addr": "2.1.1.1",
				  "time": "2020-08-11T23:29:16.101Z",
				  "uid": "954083eb-c997-4185-ba44-48801033857b",
				  "user": "jack",
				  "version": 4,
				  "p_event_time": "2020-08-11T23:29:16.101Z",
				  "p_any_trace_ids": ["7e2f235d-d18c-4e77-a4c8-6e07d3cd10f1"],
				  "p_any_ip_addresses": ["1.1.1.1","2.1.1.1"],
				  "p_log_type": "%s"
				}`, gravitationallogs.TypeTeleportAudit),
			},
		},
		{
			Name:    "session.command",
			LogType: gravitationallogs.TypeTeleportAudit,
			Input: `{
			  "argv": [
				"-u"
			  ],
			  "cgroup_id": 4294967537,
			  "code": "T4000I",
			  "ei": 11,
			  "event": "session.command",
			  "login": "root",
			  "namespace": "default",
			  "path": "/usr/bin/id",
			  "pid": 11371,
			  "ppid": 11370,
			  "program": "id",
			  "return_code": 0,
			  "server_id": "411b9b66-b686-471a-b2c6-f6dc6c745f93",
			  "sid": "e527ab2a-d882-11ea-9f82-0a588c28e4c2",
			  "time": "2020-08-07T07:52:09.932Z",
			  "uid": "d5f13a69-539b-4978-b6d3-e73cf72f1024",
			  "user": "kostaspap"
			}`,
			Expect: []string{
				fmt.Sprintf(`{
				  "argv": [
					"-u"
				  ],
				  "cgroup_id": 4294967537,
				  "code": "T4000I",
				  "ei": 11,
				  "event": "session.command",
				  "login": "root",
				  "namespace": "default",
				  "path": "/usr/bin/id",
				  "pid": 11371,
				  "ppid": 11370,
				  "program": "id",
				  "return_code": 0,
				  "server_id": "411b9b66-b686-471a-b2c6-f6dc6c745f93",
				  "sid": "e527ab2a-d882-11ea-9f82-0a588c28e4c2",
				  "time": "2020-08-07T07:52:09.932Z",
				  "uid": "d5f13a69-539b-4978-b6d3-e73cf72f1024",
				  "user": "kostaspap",
				  "p_event_time": "2020-08-07T07:52:09.932Z",
				  "p_any_trace_ids": ["e527ab2a-d882-11ea-9f82-0a588c28e4c2"],
				  "p_log_type": "%s"
				}`, gravitationallogs.TypeTeleportAudit),
			},
		},
		{
			Name:    "user.create",
			LogType: gravitationallogs.TypeTeleportAudit,
			Input: `{
			  "code": "T1002I",
			  "connector": "github",
			  "event": "user.create",
			  "expires": "2020-08-08T13:39:41.895085658Z",
			  "name": "kostaspap",
			  "roles": [ "admin" ],
			  "time": "2020-08-07T07:39:42Z",
			  "uid": "14551101-4d8e-4f35-b40b-a1b1ead65d43",
			  "user": "system"
			}`,
			Expect: []string{
				fmt.Sprintf(`{
				  "code": "T1002I",
				  "connector": "github",
				  "event": "user.create",
				  "expires": "2020-08-08T13:39:41.895085658Z",
				  "name": "kostaspap",
				  "roles": [ "admin" ],
				  "time": "2020-08-07T07:39:42Z",
				  "uid": "14551101-4d8e-4f35-b40b-a1b1ead65d43",
				  "user": "system",
				  "p_event_time": "2020-08-07T07:39:42Z",
				  "p_log_type": "%s"
				}`, gravitationallogs.TypeTeleportAudit),
			},
		},
		{
			Name:    "user.login",
			LogType: gravitationallogs.TypeTeleportAudit,
			Input: `{
			  "code": "T1001W",
			  "error": "list of user teams is empty, did you grant access?",
			  "event": "user.login",
			  "method": "github",
			  "success": false,
			  "time": "2020-08-06T20:43:13Z",
			  "uid": "8750c3dd-8fcb-4f1e-8cc4-634473d1e8bc"
			}`,
			Expect: []string{
				fmt.Sprintf(`{
				  "code": "T1001W",
				  "error": "list of user teams is empty, did you grant access?",
				  "event": "user.login",
				  "method": "github",
				  "success": false,
				  "time": "2020-08-06T20:43:13Z",
				  "uid": "8750c3dd-8fcb-4f1e-8cc4-634473d1e8bc",
				  "p_event_time": "2020-08-06T20:43:13Z",
				  "p_log_type": "%s"
				}`, gravitationallogs.TypeTeleportAudit),
			},
		},
		{
			Name:    "github.created",
			LogType: gravitationallogs.TypeTeleportAudit,
			Input: `{
			  "code": "T8000I",
			  "event": "github.created",
			  "name": "github",
			  "time": "2020-08-06T20:34:17Z",
			  "uid": "0212fa21-4011-4831-8934-a29653b78bb0",
			  "user": "411b9b66-b686-471a-b2c6-f6dc6c745f93.aws"
			}`,
			Expect: []string{
				fmt.Sprintf(`{
				  "code": "T8000I",
				  "event": "github.created",
				  "name": "github",
				  "time": "2020-08-06T20:34:17Z",
				  "uid": "0212fa21-4011-4831-8934-a29653b78bb0",
				  "user": "411b9b66-b686-471a-b2c6-f6dc6c745f93.aws",
				  "p_event_time": "2020-08-06T20:34:17Z",
				  "p_log_type": "%s"
				}`, gravitationallogs.TypeTeleportAudit),
			},
		},
		{
			Name:    "session.leave",
			LogType: gravitationallogs.TypeTeleportAudit,
			Input: `{
			  "code": "T2003I",
			  "ei": 34,
			  "event": "session.leave",
			  "namespace": "default",
			  "server_id": "411b9b66-b686-471a-b2c6-f6dc6c745f93",
			  "sid": "49aa4466-d824-11ea-a94f-0a588c28e4c2",
			  "time": "2020-08-06T20:41:24.042Z",
			  "uid": "9d13e8a3-b8ed-4749-b09f-f1c96edb822d",
			  "user": "benarent"
			}`,
			Expect: []string{
				fmt.Sprintf(`{
				  "code": "T2003I",
				  "ei": 34,
				  "event": "session.leave",
				  "namespace": "default",
				  "server_id": "411b9b66-b686-471a-b2c6-f6dc6c745f93",
				  "sid": "49aa4466-d824-11ea-a94f-0a588c28e4c2",
				  "time": "2020-08-06T20:41:24.042Z",
				  "uid": "9d13e8a3-b8ed-4749-b09f-f1c96edb822d",
				  "user": "benarent",
				  "p_event_time": "2020-08-06T20:41:24.042Z",
				  "p_any_trace_ids": ["49aa4466-d824-11ea-a94f-0a588c28e4c2"],
				  "p_log_type": "%s"
				}`, gravitationallogs.TypeTeleportAudit),
			},
		},
		{
			Name:    "resize",
			LogType: gravitationallogs.TypeTeleportAudit,
			Input: `{
			  "code": "T2002I",
			  "ei": 1,
			  "event": "resize",
			  "login": "root",
			  "namespace": "default",
			  "server_id": "411b9b66-b686-471a-b2c6-f6dc6c745f93",
			  "sid": "e527ab2a-d882-11ea-9f82-0a588c28e4c2",
			  "size": "197:55",
			  "time": "2020-08-07T07:52:09.839Z",
			  "uid": "cce1ada6-34cf-40e7-b527-eb2bf7f14e0c",
			  "user": "kostaspap"
			}`,
			Expect: []string{
				fmt.Sprintf(`{
				  "code": "T2002I",
				  "ei": 1,
				  "event": "resize",
				  "login": "root",
				  "namespace": "default",
				  "server_id": "411b9b66-b686-471a-b2c6-f6dc6c745f93",
				  "sid": "e527ab2a-d882-11ea-9f82-0a588c28e4c2",
				  "size": "197:55",
				  "time": "2020-08-07T07:52:09.839Z",
				  "uid": "cce1ada6-34cf-40e7-b527-eb2bf7f14e0c",
				  "user": "kostaspap",
				  "p_event_time": "2020-08-07T07:52:09.839Z",
				  "p_any_trace_ids": ["e527ab2a-d882-11ea-9f82-0a588c28e4c2"],
				  "p_log_type": "%s"
				}`, gravitationallogs.TypeTeleportAudit),
			},
		},
	} {
		tc := tc
		t.Run(tc.Name, func(t *testing.T) {
			testutil.CheckRegisteredParser(t, gravitationallogs.LogTypes(), tc.LogType, tc.Input, tc.Expect...)
		})
	}
=======
	"github.com/panther-labs/panther/internal/log_analysis/log_processor/logtypes"
	"github.com/panther-labs/panther/internal/log_analysis/log_processor/logtypes/logtesting"
)

func TestTeleportAudit(t *testing.T) {
	logtesting.RunTestsFromYAML(t, logtypes.DefaultRegistry(), "./testdata/audit_tests.yml")
>>>>>>> 2e4f9de7
}<|MERGE_RESOLUTION|>--- conflicted
+++ resolved
@@ -1,4 +1,4 @@
-package gravitationallogs_test
+package gravitationallogs
 
 /**
  * Panther is a Cloud-Native SIEM for the Modern Security Team.
@@ -21,422 +21,9 @@
 import (
 	"testing"
 
-<<<<<<< HEAD
-	"github.com/panther-labs/panther/internal/log_analysis/log_processor/parsers/gravitationallogs"
-	"github.com/panther-labs/panther/internal/log_analysis/log_processor/parsers/testutil"
-)
-
-func TestTeleportAudit(t *testing.T) {
-	type testCase struct {
-		Name    string
-		Input   string
-		Expect  []string
-		LogType string
-	}
-	for _, tc := range []testCase{
-		{
-			Name:    "session.start",
-			LogType: gravitationallogs.TypeTeleportAudit,
-			Input: `{
-			  "addr.local": "127.0.0.1:3022",
-			  "addr.remote": "1.1.1.1:63558",
-			  "code": "T2000I",
-			  "ei": 0,
-			  "event": "session.start",
-			  "login": "root",
-			  "namespace": "default",
-			  "server_hostname": "ip-172-31-14-137.us-west-2.compute.internal",
-			  "server_id": "411b9b66-b686-471a-b2c6-f6dc6c745f93",
-			  "server_labels": {
-				"arch": "x86_64",
-				"env": "demo",
-				"hostname": "ip-172-31-14-137.us-west-2.compute.internal",
-				"role": "test-cluster"
-			  },
-			  "sid": "e527ab2a-d882-11ea-9f82-0a588c28e4c2",
-			  "size": "80:25",
-			  "time": "2020-08-07T07:52:09.821Z",
-			  "uid": "34bb01d5-8cef-4925-875a-783b2dbee3b6",
-			  "user": "kostaspap"
-			}`,
-			Expect: []string{
-				fmt.Sprintf(`{
-				  "addr.local": "127.0.0.1:3022",
-				  "addr.remote": "1.1.1.1:63558",
-				  "code": "T2000I",
-				  "ei": 0,
-				  "event": "session.start",
-				  "login": "root",
-				  "namespace": "default",
-				  "server_hostname": "ip-172-31-14-137.us-west-2.compute.internal",
-				  "server_id": "411b9b66-b686-471a-b2c6-f6dc6c745f93",
-				  "server_labels": {
-					"arch": "x86_64",
-					"env": "demo",
-					"hostname": "ip-172-31-14-137.us-west-2.compute.internal",
-					"role": "test-cluster"
-				  },
-				  "sid": "e527ab2a-d882-11ea-9f82-0a588c28e4c2",
-				  "size": "80:25",
-				  "time": "2020-08-07T07:52:09.821Z",
-				  "uid": "34bb01d5-8cef-4925-875a-783b2dbee3b6",
-				  "user": "kostaspap",
-				  "p_event_time": "2020-08-07T07:52:09.821Z",
-				  "p_any_ip_addresses": ["1.1.1.1","127.0.0.1"],
-				  "p_any_domain_names": ["ip-172-31-14-137.us-west-2.compute.internal"],
-				  "p_any_trace_ids": ["e527ab2a-d882-11ea-9f82-0a588c28e4c2"],
-				  "p_log_type": "%s"
-				}`, gravitationallogs.TypeTeleportAudit),
-			},
-		},
-		{
-			Name:    "session.end",
-			LogType: gravitationallogs.TypeTeleportAudit,
-			Input: `{
-			  "code": "T2004I",
-			  "ei": 22,
-			  "enhanced_recording": true,
-			  "event": "session.end",
-			  "interactive": true,
-			  "namespace": "default",
-			  "participants": [
-				"kostaspap"
-			  ],
-			  "server_addr": "[::]:3022",
-			  "server_hostname": "ip-172-31-14-137.us-west-2.compute.internal",
-			  "server_id": "411b9b66-b686-471a-b2c6-f6dc6c745f93",
-			  "session_start": "2020-08-07T07:52:09.817638134Z",
-			  "session_stop": "2020-08-07T07:52:44.607207415Z",
-			  "sid": "e527ab2a-d882-11ea-9f82-0a588c28e4c2",
-			  "time": "2020-08-07T07:52:44.607Z",
-			  "uid": "2e3b58c6-e135-4ca4-b79b-ee7acdafa8ab",
-			  "user": "kostaspap"
-			}`,
-			Expect: []string{
-				fmt.Sprintf(`{
-				  "code": "T2004I",
-				  "ei": 22,
-				  "enhanced_recording": true,
-				  "event": "session.end",
-				  "interactive": true,
-				  "namespace": "default",
-				  "participants": [
-					"kostaspap"
-				  ],
-				  "server_addr": "[::]:3022",
-				  "server_hostname": "ip-172-31-14-137.us-west-2.compute.internal",
-				  "server_id": "411b9b66-b686-471a-b2c6-f6dc6c745f93",
-				  "session_start": "2020-08-07T07:52:09.817638134Z",
-				  "session_stop": "2020-08-07T07:52:44.607207415Z",
-				  "sid": "e527ab2a-d882-11ea-9f82-0a588c28e4c2",
-				  "time": "2020-08-07T07:52:44.607Z",
-				  "uid": "2e3b58c6-e135-4ca4-b79b-ee7acdafa8ab",
-				  "user": "kostaspap",
-				  "p_event_time": "2020-08-07T07:52:44.607Z",
-				  "p_any_ip_addresses": ["::"],
-				  "p_any_domain_names": ["ip-172-31-14-137.us-west-2.compute.internal"],
-				  "p_any_trace_ids": ["e527ab2a-d882-11ea-9f82-0a588c28e4c2"],
-				  "p_log_type": "%s"
-				}`, gravitationallogs.TypeTeleportAudit),
-			},
-		},
-		{
-			Name:    "session.data",
-			LogType: gravitationallogs.TypeTeleportAudit,
-			Input: ` {
-				"addr.local": "127.0.0.1:3022",
-				"addr.remote": "1.1.1.1:63558",
-				"code": "T2006I",
-				"ei": 2147483646,
-				"event": "session.data",
-				"login": "root",
-				"rx": 5286,
-				"server_id": "411b9b66-b686-471a-b2c6-f6dc6c745f93",
-				"sid": "e527ab2a-d882-11ea-9f82-0a588c28e4c2",
-				"time": "2020-08-07T07:52:25Z",
-				"tx": 5848,
-				"uid": "9f2bc778-e87e-4536-9c3f-0d4a57955fd0",
-				"user": "kostaspap"
-			}`,
-			Expect: []string{
-				fmt.Sprintf(`{
-					"addr.local": "127.0.0.1:3022",
-					"addr.remote": "1.1.1.1:63558",
-					"code": "T2006I",
-					"ei": 2147483646,
-					"event": "session.data",
-					"login": "root",
-					"rx": 5286,
-					"server_id": "411b9b66-b686-471a-b2c6-f6dc6c745f93",
-					"sid": "e527ab2a-d882-11ea-9f82-0a588c28e4c2",
-					"time": "2020-08-07T07:52:25Z",
-					"tx": 5848,
-					"uid": "9f2bc778-e87e-4536-9c3f-0d4a57955fd0",
-					"user": "kostaspap",
-					"p_event_time": "2020-08-07T07:52:25Z",
-				    "p_any_ip_addresses": ["1.1.1.1","127.0.0.1"],
-					"p_any_trace_ids": ["e527ab2a-d882-11ea-9f82-0a588c28e4c2"],
-					"p_log_type": "%s"
-				}`, gravitationallogs.TypeTeleportAudit),
-			},
-		},
-		{
-			Name:    "session.network",
-			LogType: gravitationallogs.TypeTeleportAudit,
-			Input: `{
-				"cgroup_id": 4294967372,
-				"code": "T4002I",
-				"dst_addr": "1.1.1.1",
-				"dst_port": 80,
-				"ei": 0,
-				"event": "session.network",
-				"login": "ec2-user",
-				"namespace": "default",
-				"pid": 10028,
-				"program": "yum",
-				"server_id": "e073ecab-6091-45da-83e4-80196e7bc659",
-				"sid": "7e2f235d-d18c-4e77-a4c8-6e07d3cd10f1",
-				"src_addr": "2.1.1.1",
-				"time": "2020-08-11T23:29:16.101Z",
-				"uid": "954083eb-c997-4185-ba44-48801033857b",
-				"user": "jack",
-				"version": 4
-			}`,
-			Expect: []string{
-				fmt.Sprintf(`{
-				  "cgroup_id": 4294967372,
-				  "code": "T4002I",
-				  "dst_addr": "1.1.1.1",
-				  "dst_port": 80,
-				  "ei": 0,
-				  "event": "session.network",
-				  "login": "ec2-user",
-				  "namespace": "default",
-				  "pid": 10028,
-				  "program": "yum",
-				  "server_id": "e073ecab-6091-45da-83e4-80196e7bc659",
-				  "sid": "7e2f235d-d18c-4e77-a4c8-6e07d3cd10f1",
-				  "src_addr": "2.1.1.1",
-				  "time": "2020-08-11T23:29:16.101Z",
-				  "uid": "954083eb-c997-4185-ba44-48801033857b",
-				  "user": "jack",
-				  "version": 4,
-				  "p_event_time": "2020-08-11T23:29:16.101Z",
-				  "p_any_trace_ids": ["7e2f235d-d18c-4e77-a4c8-6e07d3cd10f1"],
-				  "p_any_ip_addresses": ["1.1.1.1","2.1.1.1"],
-				  "p_log_type": "%s"
-				}`, gravitationallogs.TypeTeleportAudit),
-			},
-		},
-		{
-			Name:    "session.command",
-			LogType: gravitationallogs.TypeTeleportAudit,
-			Input: `{
-			  "argv": [
-				"-u"
-			  ],
-			  "cgroup_id": 4294967537,
-			  "code": "T4000I",
-			  "ei": 11,
-			  "event": "session.command",
-			  "login": "root",
-			  "namespace": "default",
-			  "path": "/usr/bin/id",
-			  "pid": 11371,
-			  "ppid": 11370,
-			  "program": "id",
-			  "return_code": 0,
-			  "server_id": "411b9b66-b686-471a-b2c6-f6dc6c745f93",
-			  "sid": "e527ab2a-d882-11ea-9f82-0a588c28e4c2",
-			  "time": "2020-08-07T07:52:09.932Z",
-			  "uid": "d5f13a69-539b-4978-b6d3-e73cf72f1024",
-			  "user": "kostaspap"
-			}`,
-			Expect: []string{
-				fmt.Sprintf(`{
-				  "argv": [
-					"-u"
-				  ],
-				  "cgroup_id": 4294967537,
-				  "code": "T4000I",
-				  "ei": 11,
-				  "event": "session.command",
-				  "login": "root",
-				  "namespace": "default",
-				  "path": "/usr/bin/id",
-				  "pid": 11371,
-				  "ppid": 11370,
-				  "program": "id",
-				  "return_code": 0,
-				  "server_id": "411b9b66-b686-471a-b2c6-f6dc6c745f93",
-				  "sid": "e527ab2a-d882-11ea-9f82-0a588c28e4c2",
-				  "time": "2020-08-07T07:52:09.932Z",
-				  "uid": "d5f13a69-539b-4978-b6d3-e73cf72f1024",
-				  "user": "kostaspap",
-				  "p_event_time": "2020-08-07T07:52:09.932Z",
-				  "p_any_trace_ids": ["e527ab2a-d882-11ea-9f82-0a588c28e4c2"],
-				  "p_log_type": "%s"
-				}`, gravitationallogs.TypeTeleportAudit),
-			},
-		},
-		{
-			Name:    "user.create",
-			LogType: gravitationallogs.TypeTeleportAudit,
-			Input: `{
-			  "code": "T1002I",
-			  "connector": "github",
-			  "event": "user.create",
-			  "expires": "2020-08-08T13:39:41.895085658Z",
-			  "name": "kostaspap",
-			  "roles": [ "admin" ],
-			  "time": "2020-08-07T07:39:42Z",
-			  "uid": "14551101-4d8e-4f35-b40b-a1b1ead65d43",
-			  "user": "system"
-			}`,
-			Expect: []string{
-				fmt.Sprintf(`{
-				  "code": "T1002I",
-				  "connector": "github",
-				  "event": "user.create",
-				  "expires": "2020-08-08T13:39:41.895085658Z",
-				  "name": "kostaspap",
-				  "roles": [ "admin" ],
-				  "time": "2020-08-07T07:39:42Z",
-				  "uid": "14551101-4d8e-4f35-b40b-a1b1ead65d43",
-				  "user": "system",
-				  "p_event_time": "2020-08-07T07:39:42Z",
-				  "p_log_type": "%s"
-				}`, gravitationallogs.TypeTeleportAudit),
-			},
-		},
-		{
-			Name:    "user.login",
-			LogType: gravitationallogs.TypeTeleportAudit,
-			Input: `{
-			  "code": "T1001W",
-			  "error": "list of user teams is empty, did you grant access?",
-			  "event": "user.login",
-			  "method": "github",
-			  "success": false,
-			  "time": "2020-08-06T20:43:13Z",
-			  "uid": "8750c3dd-8fcb-4f1e-8cc4-634473d1e8bc"
-			}`,
-			Expect: []string{
-				fmt.Sprintf(`{
-				  "code": "T1001W",
-				  "error": "list of user teams is empty, did you grant access?",
-				  "event": "user.login",
-				  "method": "github",
-				  "success": false,
-				  "time": "2020-08-06T20:43:13Z",
-				  "uid": "8750c3dd-8fcb-4f1e-8cc4-634473d1e8bc",
-				  "p_event_time": "2020-08-06T20:43:13Z",
-				  "p_log_type": "%s"
-				}`, gravitationallogs.TypeTeleportAudit),
-			},
-		},
-		{
-			Name:    "github.created",
-			LogType: gravitationallogs.TypeTeleportAudit,
-			Input: `{
-			  "code": "T8000I",
-			  "event": "github.created",
-			  "name": "github",
-			  "time": "2020-08-06T20:34:17Z",
-			  "uid": "0212fa21-4011-4831-8934-a29653b78bb0",
-			  "user": "411b9b66-b686-471a-b2c6-f6dc6c745f93.aws"
-			}`,
-			Expect: []string{
-				fmt.Sprintf(`{
-				  "code": "T8000I",
-				  "event": "github.created",
-				  "name": "github",
-				  "time": "2020-08-06T20:34:17Z",
-				  "uid": "0212fa21-4011-4831-8934-a29653b78bb0",
-				  "user": "411b9b66-b686-471a-b2c6-f6dc6c745f93.aws",
-				  "p_event_time": "2020-08-06T20:34:17Z",
-				  "p_log_type": "%s"
-				}`, gravitationallogs.TypeTeleportAudit),
-			},
-		},
-		{
-			Name:    "session.leave",
-			LogType: gravitationallogs.TypeTeleportAudit,
-			Input: `{
-			  "code": "T2003I",
-			  "ei": 34,
-			  "event": "session.leave",
-			  "namespace": "default",
-			  "server_id": "411b9b66-b686-471a-b2c6-f6dc6c745f93",
-			  "sid": "49aa4466-d824-11ea-a94f-0a588c28e4c2",
-			  "time": "2020-08-06T20:41:24.042Z",
-			  "uid": "9d13e8a3-b8ed-4749-b09f-f1c96edb822d",
-			  "user": "benarent"
-			}`,
-			Expect: []string{
-				fmt.Sprintf(`{
-				  "code": "T2003I",
-				  "ei": 34,
-				  "event": "session.leave",
-				  "namespace": "default",
-				  "server_id": "411b9b66-b686-471a-b2c6-f6dc6c745f93",
-				  "sid": "49aa4466-d824-11ea-a94f-0a588c28e4c2",
-				  "time": "2020-08-06T20:41:24.042Z",
-				  "uid": "9d13e8a3-b8ed-4749-b09f-f1c96edb822d",
-				  "user": "benarent",
-				  "p_event_time": "2020-08-06T20:41:24.042Z",
-				  "p_any_trace_ids": ["49aa4466-d824-11ea-a94f-0a588c28e4c2"],
-				  "p_log_type": "%s"
-				}`, gravitationallogs.TypeTeleportAudit),
-			},
-		},
-		{
-			Name:    "resize",
-			LogType: gravitationallogs.TypeTeleportAudit,
-			Input: `{
-			  "code": "T2002I",
-			  "ei": 1,
-			  "event": "resize",
-			  "login": "root",
-			  "namespace": "default",
-			  "server_id": "411b9b66-b686-471a-b2c6-f6dc6c745f93",
-			  "sid": "e527ab2a-d882-11ea-9f82-0a588c28e4c2",
-			  "size": "197:55",
-			  "time": "2020-08-07T07:52:09.839Z",
-			  "uid": "cce1ada6-34cf-40e7-b527-eb2bf7f14e0c",
-			  "user": "kostaspap"
-			}`,
-			Expect: []string{
-				fmt.Sprintf(`{
-				  "code": "T2002I",
-				  "ei": 1,
-				  "event": "resize",
-				  "login": "root",
-				  "namespace": "default",
-				  "server_id": "411b9b66-b686-471a-b2c6-f6dc6c745f93",
-				  "sid": "e527ab2a-d882-11ea-9f82-0a588c28e4c2",
-				  "size": "197:55",
-				  "time": "2020-08-07T07:52:09.839Z",
-				  "uid": "cce1ada6-34cf-40e7-b527-eb2bf7f14e0c",
-				  "user": "kostaspap",
-				  "p_event_time": "2020-08-07T07:52:09.839Z",
-				  "p_any_trace_ids": ["e527ab2a-d882-11ea-9f82-0a588c28e4c2"],
-				  "p_log_type": "%s"
-				}`, gravitationallogs.TypeTeleportAudit),
-			},
-		},
-	} {
-		tc := tc
-		t.Run(tc.Name, func(t *testing.T) {
-			testutil.CheckRegisteredParser(t, gravitationallogs.LogTypes(), tc.LogType, tc.Input, tc.Expect...)
-		})
-	}
-=======
-	"github.com/panther-labs/panther/internal/log_analysis/log_processor/logtypes"
 	"github.com/panther-labs/panther/internal/log_analysis/log_processor/logtypes/logtesting"
 )
 
 func TestTeleportAudit(t *testing.T) {
-	logtesting.RunTestsFromYAML(t, logtypes.DefaultRegistry(), "./testdata/audit_tests.yml")
->>>>>>> 2e4f9de7
+	logtesting.RunTestsFromYAML(t, LogTypes(), "./testdata/audit_tests.yml")
 }