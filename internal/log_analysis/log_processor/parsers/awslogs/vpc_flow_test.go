package awslogs

/**
 * Panther is a scalable, powerful, cloud-native SIEM written in Golang/React.
 * Copyright (C) 2020 Panther Labs Inc
 *
 * This program is free software: you can redistribute it and/or modify
 * it under the terms of the GNU Affero General Public License as
 * published by the Free Software Foundation, either version 3 of the
 * License, or (at your option) any later version.
 *
 * This program is distributed in the hope that it will be useful,
 * but WITHOUT ANY WARRANTY; without even the implied warranty of
 * MERCHANTABILITY or FITNESS FOR A PARTICULAR PURPOSE.  See the
 * GNU Affero General Public License for more details.
 *
 * You should have received a copy of the GNU Affero General Public License
 * along with this program.  If not, see <https://www.gnu.org/licenses/>.
 */

import (
	"testing"
	"time"

	"github.com/aws/aws-sdk-go/aws"
	"github.com/stretchr/testify/require"

	"github.com/panther-labs/panther/internal/log_analysis/log_processor/parsers/timestamp"
)

func TestVpcFlowLog(t *testing.T) {
	log := "2 348372346321 eni-00184058652e5a320 52.119.169.95 172.31.20.31 443 48316 6 19 7119 1573642242 1573642284 ACCEPT OK"

	expectedStartTime := time.Unix(1573642242, 0).UTC()
	expectedEndTime := time.Unix(1573642284, 0).UTC()
	expectedEvent := &VPCFlow{
		Action:      aws.String("ACCEPT"),
		Account:     aws.String("348372346321"),
		Bytes:       aws.Int(7119),
		DstAddr:     aws.String("172.31.20.31"),
		DstPort:     aws.Int(48316),
		End:         (*timestamp.RFC3339)(&expectedEndTime),
		InterfaceID: aws.String("eni-00184058652e5a320"),
		LogStatus:   aws.String("OK"),
		Packets:     aws.Int(19),
		Protocol:    aws.Int(6),
		SrcAddr:     aws.String("52.119.169.95"),
		SrcPort:     aws.Int(443),
		Start:       (*timestamp.RFC3339)(&expectedStartTime),
		Version:     aws.Int(2),
	}

	// panther fields
<<<<<<< HEAD
	expectedEvent.PantherLogType = "AWS.VPCFlow"
	expectedEvent.PantherRowID = "1234"
	expectedEvent.PantherEventTime = (timestamp.RFC3339)(expectedStartTime)
	expectedEvent.AppendAnyIPAddresses("172.31.20.31", "52.119.169.95")
=======
	expectedEvent.PantherLogType = aws.String("AWS.VPCFlow")
	expectedEvent.PantherEventTime = (*timestamp.RFC3339)(&expectedStartTime)
	expectedEvent.AppendAnyIPAddresses("172.31.20.31", "52.119.169.95")
	expectedEvent.AppendAnyAWSAccountIds("348372346321")
>>>>>>> 752b2cbc

	checkVPCFlowLog(t, log, expectedEvent)
}

func TestVpcFlowLogNoData(t *testing.T) {
	log := "2 unknown eni-0608192d5c498fbcd - - - - - - - 1538696170 1538696308 - NODATA"

	expectedStartTime := time.Unix(1538696170, 0).UTC()
	expectedEndTime := time.Unix(1538696308, 0).UTC()
	expectedEvent := &VPCFlow{
		Version:     aws.Int(2),
		InterfaceID: aws.String("eni-0608192d5c498fbcd"),
		Start:       (*timestamp.RFC3339)(&expectedStartTime),
		End:         (*timestamp.RFC3339)(&expectedEndTime),
		LogStatus:   aws.String("NODATA"),
	}

	// panther fields
<<<<<<< HEAD
	expectedEvent.PantherLogType = "AWS.VPCFlow"
	expectedEvent.PantherRowID = "1234"
	expectedEvent.PantherEventTime = (timestamp.RFC3339)(expectedStartTime)
=======
	expectedEvent.PantherLogType = aws.String("AWS.VPCFlow")
	expectedEvent.PantherEventTime = (*timestamp.RFC3339)(&expectedStartTime)
>>>>>>> 752b2cbc

	checkVPCFlowLog(t, log, expectedEvent)
}

func TestVpcFlowLogHeader(t *testing.T) {
	parser := &VPCFlowParser{}
	require.Equal(t, []interface{}{}, parser.Parse(vpcFlowHeader))
}

func TestVpcFlowLogType(t *testing.T) {
	parser := &VPCFlowParser{}
	require.Equal(t, "AWS.VPCFlow", parser.LogType())
}

func checkVPCFlowLog(t *testing.T, log string, expectedEvent *VPCFlow) {
	parser := &VPCFlowParser{}
	events := parser.Parse(log)
	require.Equal(t, 1, len(events))
	event := events[0].(*VPCFlow)

	// rowid changes each time
<<<<<<< HEAD
	require.Greater(t, len(event.PantherRowID), 0)                      // ensure something is there.
	require.NotEqual(t, event.PantherRowID, expectedEvent.PantherRowID) // ensure they are not same
=======
	require.Greater(t, len(*event.PantherRowID), 0) // ensure something is there.
>>>>>>> 752b2cbc
	expectedEvent.PantherRowID = event.PantherRowID

	require.Equal(t, expectedEvent, event)
}<|MERGE_RESOLUTION|>--- conflicted
+++ resolved
@@ -51,17 +51,10 @@
 	}
 
 	// panther fields
-<<<<<<< HEAD
-	expectedEvent.PantherLogType = "AWS.VPCFlow"
-	expectedEvent.PantherRowID = "1234"
-	expectedEvent.PantherEventTime = (timestamp.RFC3339)(expectedStartTime)
-	expectedEvent.AppendAnyIPAddresses("172.31.20.31", "52.119.169.95")
-=======
 	expectedEvent.PantherLogType = aws.String("AWS.VPCFlow")
 	expectedEvent.PantherEventTime = (*timestamp.RFC3339)(&expectedStartTime)
 	expectedEvent.AppendAnyIPAddresses("172.31.20.31", "52.119.169.95")
 	expectedEvent.AppendAnyAWSAccountIds("348372346321")
->>>>>>> 752b2cbc
 
 	checkVPCFlowLog(t, log, expectedEvent)
 }
@@ -80,14 +73,8 @@
 	}
 
 	// panther fields
-<<<<<<< HEAD
-	expectedEvent.PantherLogType = "AWS.VPCFlow"
-	expectedEvent.PantherRowID = "1234"
-	expectedEvent.PantherEventTime = (timestamp.RFC3339)(expectedStartTime)
-=======
 	expectedEvent.PantherLogType = aws.String("AWS.VPCFlow")
 	expectedEvent.PantherEventTime = (*timestamp.RFC3339)(&expectedStartTime)
->>>>>>> 752b2cbc
 
 	checkVPCFlowLog(t, log, expectedEvent)
 }
@@ -109,12 +96,7 @@
 	event := events[0].(*VPCFlow)
 
 	// rowid changes each time
-<<<<<<< HEAD
-	require.Greater(t, len(event.PantherRowID), 0)                      // ensure something is there.
-	require.NotEqual(t, event.PantherRowID, expectedEvent.PantherRowID) // ensure they are not same
-=======
 	require.Greater(t, len(*event.PantherRowID), 0) // ensure something is there.
->>>>>>> 752b2cbc
 	expectedEvent.PantherRowID = event.PantherRowID
 
 	require.Equal(t, expectedEvent, event)
