--- conflicted
+++ resolved
@@ -38,7 +38,6 @@
 
 // nolint:lll
 type ALB struct {
-<<<<<<< HEAD
 	Type                   *string            `json:"type,omitempty" validate:"oneof=http https h2 ws wss" description:"The type of request or connection. "`
 	Timestamp              *timestamp.RFC3339 `json:"timestamp,omitempty" validate:"required" description:"The time when the load balancer generated a response to the client (UTC). For WebSockets, this is the time when the connection is closed."`
 	ELB                    *string            `json:"elb,omitempty" description:"he resource ID of the load balancer. If you are parsing access log entries, note that resources IDs can contain forward slashes (/)."`
@@ -68,37 +67,6 @@
 	ActionsExecuted        []string           `json:"actionsExecuted,omitempty" description:"The actions taken when processing the request. This value is a comma-separated list that can include the values described in Actions Taken. If no action was taken, such as for a malformed request, this value is set to NULL."`
 	RedirectURL            *string            `json:"redirectUrl,omitempty" description:"The URL of the redirect target for the location header of the HTTP response. If no redirect actions were taken, this value is set to NULL."`
 	ErrorReason            *string            `json:"errorReason,omitempty" description:"The error reason code. If the request failed, this is one of the error codes described in Error Reason Codes. If the actions taken do not include an authenticate action or the target is not a Lambda function, this value is set to NULL."`
-=======
-	Type                   *string            `json:"type,omitempty" validate:"oneof=http https h2 ws wss"`
-	Timestamp              *timestamp.RFC3339 `json:"timestamp,omitempty" validate:"required"`
-	ELB                    *string            `json:"elb,omitempty"`
-	ClientIP               *string            `json:"clientIp,omitempty"`
-	ClientPort             *int               `json:"clientPort,omitempty"`
-	TargetIP               *string            `json:"targetIp,omitempty"`
-	TargetPort             *int               `json:"targetPort,omitempty"`
-	RequestProcessingTime  *float64           `json:"requestProcessingTime,omitempty"`
-	TargetProcessingTime   *float64           `json:"targetProcessingTime,omitempty"`
-	ResponseProcessingTime *float64           `json:"responseProcessingTime,omitempty"`
-	ELBStatusCode          *int               `json:"elbStatusCode,omitempty" validate:"min=100,max=600"`
-	TargetStatusCode       *int               `json:"targetStatusCode,omitempty"`
-	ReceivedBytes          *int               `json:"receivedBytes,omitempty"`
-	SentBytes              *int               `json:"sentBytes"`
-	RequestHTTPMethod      *string            `json:"requestHttpMethod,omitempty"`
-	RequestURL             *string            `json:"requestUrl,omitempty"`
-	RequestHTTPVersion     *string            `json:"requestHttpVersion,omitempty"`
-	UserAgent              *string            `json:"userAgent,omitempty"`
-	SSLCipher              *string            `json:"sslCipher,omitempty"`
-	SSLProtocol            *string            `json:"sslProtocol,omitempty"`
-	TargetGroupARN         *string            `json:"targetGroupArn,omitempty"`
-	TraceID                *string            `json:"traceId,omitempty"`
-	DomainName             *string            `json:"domainName,omitempty"`
-	ChosenCertARN          *string            `json:"chosenCertArn,omitempty"`
-	MatchedRulePriority    *int               `json:"matchedRulePriority,omitempty"`
-	RequestCreationTime    *timestamp.RFC3339 `json:"requestCreationTime,omitempty"`
-	ActionsExecuted        []string           `json:"actionsExecuted,omitempty"`
-	RedirectURL            *string            `json:"redirectUrl,omitempty"`
-	ErrorReason            *string            `json:"errorReason,omitempty"`
->>>>>>> 752b2cbc
 
 	// NOTE: added to end of struct to allow expansion later
 	AWSPantherLog
@@ -203,29 +171,8 @@
 }
 
 func (event *ALB) updatePantherFields(p *ALBParser) {
-<<<<<<< HEAD
-	if event.Timestamp != nil {
-		event.SetRequired(p.LogType(), *event.Timestamp)
-	}
-	if event.ClientIP != nil {
-		event.AppendAnyIPAddresses(*event.ClientIP)
-	}
-	if event.TargetIP != nil {
-		event.AppendAnyIPAddresses(*event.TargetIP)
-	}
-	if event.DomainName != nil {
-		event.AppendAnyDomainNames(*event.DomainName)
-	}
-	if event.TargetGroupARN != nil {
-		event.AppendAnyAWSARNs(*event.TargetGroupARN)
-	}
-	if event.ChosenCertARN != nil {
-		event.AppendAnyAWSARNs(*event.ChosenCertARN)
-	}
-=======
 	event.SetCoreFieldsPtr(p.LogType(), event.Timestamp)
 	event.AppendAnyIPAddressPtrs(event.ClientIP, event.TargetIP)
 	event.AppendAnyDomainNamePtrs(event.DomainName)
 	event.AppendAnyAWSARNPtrs(event.ChosenCertARN, event.TargetGroupARN)
->>>>>>> 752b2cbc
 }