--- conflicted
+++ resolved
@@ -75,13 +75,8 @@
 // ALBParser parses AWS Application Load Balancer logs
 type ALBParser struct{}
 
-<<<<<<< HEAD
-func (p *ALBParser) ParseHeader(log string) []interface{} {
-	return p.Parse(log) // no header
-=======
 func (p *ALBParser) New() parsers.LogParser {
 	return &ALBParser{}
->>>>>>> 813e5607
 }
 
 // Parse returns the parsed events or nil if parsing failed
