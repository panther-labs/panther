--- conflicted
+++ resolved
@@ -33,7 +33,6 @@
 
 // nolint:lll
 type GuardDuty struct {
-<<<<<<< HEAD
 	SchemaVersion *string              `json:"schemaVersion" validate:"required" description:"The schema format version of this record."`
 	AccountID     *string              `json:"accountId" validate:"len=12,numeric" description:"The ID of the AWS account in which the activity took place that prompted GuardDuty to generate this finding."`
 	Region        *string              `json:"region" validate:"required" description:"The AWS region in which the finding was generated."`
@@ -48,22 +47,6 @@
 	Title         *string              `json:"title" validate:"required" description:"A short description of finding."`
 	Description   *string              `json:"description" validate:"required" description:"A long description of finding."`
 	Service       *GuardDutyService    `json:"service" validate:"required" description:"Additional information about the affected service."`
-=======
-	SchemaVersion *string              `json:"schemaVersion" validate:"required"`
-	AccountID     *string              `json:"accountId" validate:"len=12,numeric"`
-	Region        *string              `json:"region" validate:"required"`
-	Partition     *string              `json:"partition" validate:"required"`
-	ID            *string              `json:"id,omitempty" validate:"required"`
-	Arn           *string              `json:"arn" validate:"required"`
-	Type          *string              `json:"type" validate:"required"`
-	Resource      *jsoniter.RawMessage `json:"resource" validate:"required"`
-	Severity      *int                 `json:"severity" validate:"required,min=0"`
-	CreatedAt     *timestamp.RFC3339   `json:"createdAt" validate:"required,min=0"`
-	UpdatedAt     *timestamp.RFC3339   `json:"updatedAt" validate:"required,min=0"`
-	Title         *string              `json:"title" validate:"required"`
-	Description   *string              `json:"description" validate:"required"`
-	Service       *GuardDutyService    `json:"service" validate:"required"`
->>>>>>> 752b2cbc
 
 	// NOTE: added to end of struct to allow expansion later
 	AWSPantherLog
@@ -108,40 +91,17 @@
 }
 
 func (event *GuardDuty) updatePantherFields(p *GuardDutyParser) {
-<<<<<<< HEAD
-	if event.UpdatedAt != nil {
-		event.SetRequired(p.LogType(), *event.UpdatedAt)
-	}
-
-	// structured (parsed) fields
-	if event.Arn != nil {
-		event.AppendAnyAWSARNs(*event.Arn)
-	}
-	if event.AccountID != nil {
-		event.AppendAnyAWSAccountIds(*event.AccountID)
-	}
-=======
 	event.SetCoreFieldsPtr(p.LogType(), event.UpdatedAt)
 
 	// structured (parsed) fields
 	event.AppendAnyAWSARNPtrs(event.Arn)
 	event.AppendAnyAWSAccountIdPtrs(event.AccountID)
->>>>>>> 752b2cbc
 
 	// polymorphic (unparsed) fields
 	awsExtractor := NewAWSExtractor(&(event.AWSPantherLog))
 	extract.Extract(event.Resource, awsExtractor)
 	if event.Service != nil {
-<<<<<<< HEAD
-		if event.Service.AdditionalInfo != nil {
-			extract.Extract(event.Service.AdditionalInfo, awsExtractor)
-		}
-		if event.Service.Action != nil {
-			extract.Extract(event.Service.Action, awsExtractor)
-		}
-=======
 		extract.Extract(event.Service.AdditionalInfo, awsExtractor)
 		extract.Extract(event.Service.Action, awsExtractor)
->>>>>>> 752b2cbc
 	}
 }