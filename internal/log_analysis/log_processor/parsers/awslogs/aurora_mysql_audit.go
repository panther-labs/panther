--- conflicted
+++ resolved
@@ -57,13 +57,8 @@
 // AuroraMySQLAuditParser parses AWS Aurora MySQL Audit logs
 type AuroraMySQLAuditParser struct{}
 
-<<<<<<< HEAD
-func (p *AuroraMySQLAuditParser) ParseHeader(log string) []interface{} {
-	return p.Parse(log) // no header
-=======
 func (p *AuroraMySQLAuditParser) New() parsers.LogParser {
 	return &AuroraMySQLAuditParser{}
->>>>>>> 813e5607
 }
 
 // Parse returns the parsed events or nil if parsing failed
