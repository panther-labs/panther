--- conflicted
+++ resolved
@@ -39,7 +39,6 @@
 
 // nolint:lll
 type AuroraMySQLAudit struct {
-<<<<<<< HEAD
 	Timestamp    *timestamp.RFC3339 `json:"timestamp,omitempty" description:"The time stamp for the logged event with microsecond precision (UTC)."`
 	ServerHost   *string            `json:"serverHost,omitempty" description:"The name of the instance that the event is logged for."`
 	Username     *string            `json:"username,omitempty" description:"The connected user name of the user."`
@@ -50,18 +49,6 @@
 	Database     *string            `json:"database,omitempty" description:"The active database, as set by the USE command."`
 	Object       *string            `json:"object,omitempty" description:"For QUERY events, this value indicates the executed query. For TABLE events, it indicates the table name."`
 	RetCode      *int               `json:"retCode,omitempty" description:"The return code of the logged operation."`
-=======
-	Timestamp    *timestamp.RFC3339 `json:"timestamp,omitempty"`
-	ServerHost   *string            `json:"serverHost,omitempty"`
-	Username     *string            `json:"username,omitempty"`
-	Host         *string            `json:"host,omitempty"`
-	ConnectionID *int               `json:"connectionId,omitempty"`
-	QueryID      *int               `json:"queryId,omitempty"`
-	Operation    *string            `json:"operation,omitempty" validate:"oneof=CONNECT QUERY READ WRITE CREATE ALTER RENAME DROP"`
-	Database     *string            `json:"database,omitempty"`
-	Object       *string            `json:"object,omitempty"`
-	RetCode      *int               `json:"retCode,omitempty"`
->>>>>>> 752b2cbc
 
 	// NOTE: added to end of struct to allow expansion later
 	AWSPantherLog
@@ -126,19 +113,7 @@
 }
 
 func (event *AuroraMySQLAudit) updatePantherFields(p *AuroraMySQLAuditParser) {
-<<<<<<< HEAD
-	if event.Timestamp != nil {
-		event.SetRequired(p.LogType(), *event.Timestamp)
-	}
-	if event.Host != nil {
-		event.AppendAnyIPAddresses(*event.Host)
-	}
-	if event.ServerHost != nil {
-		event.AppendAnyDomainNames(*event.ServerHost)
-	}
-=======
 	event.SetCoreFieldsPtr(p.LogType(), event.Timestamp)
 	event.AppendAnyIPAddressPtrs(event.Host)
 	event.AppendAnyDomainNamePtrs(event.ServerHost)
->>>>>>> 752b2cbc
 }