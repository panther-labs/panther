package awslogs

/**
 * Panther is a scalable, powerful, cloud-native SIEM written in Golang/React.
 * Copyright (C) 2020 Panther Labs Inc
 *
 * This program is free software: you can redistribute it and/or modify
 * it under the terms of the GNU Affero General Public License as
 * published by the Free Software Foundation, either version 3 of the
 * License, or (at your option) any later version.
 *
 * This program is distributed in the hope that it will be useful,
 * but WITHOUT ANY WARRANTY; without even the implied warranty of
 * MERCHANTABILITY or FITNESS FOR A PARTICULAR PURPOSE.  See the
 * GNU Affero General Public License for more details.
 *
 * You should have received a copy of the GNU Affero General Public License
 * along with this program.  If not, see <https://www.gnu.org/licenses/>.
 */

import (
	"encoding/csv"
	"strconv"
	"strings"

	"go.uber.org/zap"

	"github.com/panther-labs/panther/internal/log_analysis/log_processor/parsers"
	"github.com/panther-labs/panther/internal/log_analysis/log_processor/parsers/timestamp"
)

const (
	vpcFlowMinNumberOfColumns = 14 // At _least_ this many, FIXME: we are currently not parsing all columns!
)

var VPCFlowDesc = `VPCFlow is a VPC NetFlow log, which is a layer 3 representation of network traffic in EC2.
Log format & samples can be seen here: https://docs.aws.amazon.com/vpc/latest/userguide/flow-logs-records-examples.html`

// nolint:lll
type VPCFlow struct {
<<<<<<< HEAD
	Version     *int               `json:"version,omitempty" validate:"required" description:"The VPC Flow Logs version. If you use the default format, the version is 2. If you specify a custom format, the version is 3."`
	Account     *string            `json:"account,omitempty" validate:"omitempty,len=12,numeric" description:"The AWS account ID for the flow log."`
	InterfaceID *string            `json:"interfaceId,omitempty" description:"The ID of the network interface for which the traffic is recorded."`
	SrcAddr     *string            `json:"srcAddr,omitempty" description:"The source address for incoming traffic, or the IPv4 or IPv6 address of the network interface for outgoing traffic on the network interface. The IPv4 address of the network interface is always its private IPv4 address. "`
	DstAddr     *string            `json:"dstAddr,omitempty" description:"The destination address for outgoing traffic, or the IPv4 or IPv6 address of the network interface for incoming traffic on the network interface. The IPv4 address of the network interface is always its private IPv4 address."`
	SrcPort     *int               `json:"srcPort,omitempty" validate:"omitempty,min=0,max=65535" description:"The source port of the traffic."`
	DstPort     *int               `json:"dstPort,omitempty" validate:"omitempty,min=0,max=65535" description:"The destination port of the traffic."`
	Protocol    *int               `json:"protocol,omitempty" description:"The IANA protocol number of the traffic."`
	Packets     *int               `json:"packets,omitempty" description:"The number of packets transferred during the flow."`
	Bytes       *int               `json:"bytes,omitempty" description:"The number of bytes transferred during the flow."`
	Start       *timestamp.RFC3339 `json:"start,omitempty" validate:"required" description:"The time of the start of the flow (UTC)."`
	End         *timestamp.RFC3339 `json:"end,omitempty" validate:"required" description:"The time of the end of the flow (UTC)."`
	Action      *string            `json:"action,omitempty" validate:"omitempty,oneof=ACCEPT REJECT" description:"The action that is associated with the traffic. ACCEPT: The recorded traffic was permitted by the security groups or network ACLs. REJECT: The recorded traffic was not permitted by the security groups or network ACLs."`
	LogStatus   *string            `json:"status,omitempty" validate:"oneof=OK NODATA SKIPDATA" description:"The logging status of the flow log. OK: Data is logging normally to the chosen destinations. NODATA: There was no network traffic to or from the network interface during the capture window. SKIPDATA: Some flow log records were skipped during the capture window. This may be because of an internal capacity constraint, or an internal error."`
=======
	Version     *int               `json:"version,omitempty" validate:"required"`
	Account     *string            `json:"account,omitempty" validate:"omitempty,len=12,numeric"`
	InterfaceID *string            `json:"interfaceId,omitempty"`
	SrcAddr     *string            `json:"srcAddr,omitempty"`
	DstAddr     *string            `json:"dstAddr,omitempty"`
	SrcPort     *int               `json:"srcPort,omitempty" validate:"omitempty,min=0,max=65535"`
	DstPort     *int               `json:"dstPort,omitempty" validate:"omitempty,min=0,max=65535"`
	Protocol    *int               `json:"protocol,omitempty"`
	Packets     *int               `json:"packets,omitempty"`
	Bytes       *int               `json:"bytes,omitempty"`
	Start       *timestamp.RFC3339 `json:"start,omitempty" validate:"required"`
	End         *timestamp.RFC3339 `json:"end,omitempty" validate:"required"`
	Action      *string            `json:"action,omitempty" validate:"omitempty,oneof=ACCEPT REJECT"`
	LogStatus   *string            `json:"status,omitempty" validate:"oneof=OK NODATA SKIPDATA"`
>>>>>>> 752b2cbc

	// NOTE: added to end of struct to allow expansion later
	AWSPantherLog
}

// VPCFlowParser parses AWS VPC Flow Parser logs
type VPCFlowParser struct{}

// Expected CSV header line
const vpcFlowHeader = "version account-id interface-id srcaddr dstaddr srcport dstport protocol packets bytes start end action log-status"

// Parse returns the parsed events or nil if parsing failed
func (p *VPCFlowParser) Parse(log string) []interface{} {
	// Flow log files usually (always?) have a header (might have more columns):
	//    version account-id interface-id srcaddr dstaddr srcport dstport protocol packets bytes start end action log-status
	// If this is a header, return success but no events
	if strings.HasPrefix(log, vpcFlowHeader) {
		return []interface{}{} // empty list
	}

	reader := csv.NewReader(strings.NewReader(log))
	reader.Comma = ' '

	records, err := reader.ReadAll()
	if len(records) == 0 || err != nil {
		zap.L().Debug("failed to parse the log as csv")
		return nil
	}

	// parser should only receive 1 line at a time
	record := records[0]

	if len(record) < vpcFlowMinNumberOfColumns {
		zap.L().Debug("failed to parse the log as csv (wrong number of columns)")
		return nil
	}

	var account *string = nil
	if record[1] != "-" && record[1] != "unknown" {
		account = &record[1]
	}

	startTimeUnix, err := strconv.Atoi(record[10])
	if err != nil {
		return nil
	}
	endTimeUnix, err := strconv.Atoi(record[11])
	if err != nil {
		return nil
	}

	startTime := timestamp.Unix(int64(startTimeUnix), 0)
	endTime := timestamp.Unix(int64(endTimeUnix), 0)

	event := &VPCFlow{
		Version:     parsers.CsvStringToIntPointer(record[0]),
		Account:     account,
		InterfaceID: parsers.CsvStringToPointer(record[2]),
		SrcAddr:     parsers.CsvStringToPointer(record[3]),
		DstAddr:     parsers.CsvStringToPointer(record[4]),
		SrcPort:     parsers.CsvStringToIntPointer(record[5]),
		DstPort:     parsers.CsvStringToIntPointer(record[6]),
		Protocol:    parsers.CsvStringToIntPointer(record[7]),
		Packets:     parsers.CsvStringToIntPointer(record[8]),
		Bytes:       parsers.CsvStringToIntPointer(record[9]),
		Start:       &startTime,
		End:         &endTime,
		Action:      parsers.CsvStringToPointer(record[12]),
		LogStatus:   parsers.CsvStringToPointer(record[13]),
	}

	event.updatePantherFields(p)

	if err := parsers.Validator.Struct(event); err != nil {
		zap.L().Debug("failed to validate log", zap.Error(err))
		return nil
	}

	return []interface{}{event}
}

// LogType returns the log type supported by this parser
func (p *VPCFlowParser) LogType() string {
	return "AWS.VPCFlow"
}

func (event *VPCFlow) updatePantherFields(p *VPCFlowParser) {
<<<<<<< HEAD
	// panther fields
	if event.Start != nil {
		event.SetRequired(p.LogType(), *event.Start)
	}
	if event.SrcAddr != nil {
		event.AppendAnyIPAddresses(*event.SrcAddr)
	}
	if event.DstAddr != nil {
		event.AppendAnyIPAddresses(*event.DstAddr)
	}
=======
	event.SetCoreFieldsPtr(p.LogType(), event.Start)
	event.AppendAnyAWSAccountIdPtrs(event.Account)
	event.AppendAnyIPAddressPtrs(event.SrcAddr, event.DstAddr)
>>>>>>> 752b2cbc
}<|MERGE_RESOLUTION|>--- conflicted
+++ resolved
@@ -38,7 +38,6 @@
 
 // nolint:lll
 type VPCFlow struct {
-<<<<<<< HEAD
 	Version     *int               `json:"version,omitempty" validate:"required" description:"The VPC Flow Logs version. If you use the default format, the version is 2. If you specify a custom format, the version is 3."`
 	Account     *string            `json:"account,omitempty" validate:"omitempty,len=12,numeric" description:"The AWS account ID for the flow log."`
 	InterfaceID *string            `json:"interfaceId,omitempty" description:"The ID of the network interface for which the traffic is recorded."`
@@ -53,22 +52,6 @@
 	End         *timestamp.RFC3339 `json:"end,omitempty" validate:"required" description:"The time of the end of the flow (UTC)."`
 	Action      *string            `json:"action,omitempty" validate:"omitempty,oneof=ACCEPT REJECT" description:"The action that is associated with the traffic. ACCEPT: The recorded traffic was permitted by the security groups or network ACLs. REJECT: The recorded traffic was not permitted by the security groups or network ACLs."`
 	LogStatus   *string            `json:"status,omitempty" validate:"oneof=OK NODATA SKIPDATA" description:"The logging status of the flow log. OK: Data is logging normally to the chosen destinations. NODATA: There was no network traffic to or from the network interface during the capture window. SKIPDATA: Some flow log records were skipped during the capture window. This may be because of an internal capacity constraint, or an internal error."`
-=======
-	Version     *int               `json:"version,omitempty" validate:"required"`
-	Account     *string            `json:"account,omitempty" validate:"omitempty,len=12,numeric"`
-	InterfaceID *string            `json:"interfaceId,omitempty"`
-	SrcAddr     *string            `json:"srcAddr,omitempty"`
-	DstAddr     *string            `json:"dstAddr,omitempty"`
-	SrcPort     *int               `json:"srcPort,omitempty" validate:"omitempty,min=0,max=65535"`
-	DstPort     *int               `json:"dstPort,omitempty" validate:"omitempty,min=0,max=65535"`
-	Protocol    *int               `json:"protocol,omitempty"`
-	Packets     *int               `json:"packets,omitempty"`
-	Bytes       *int               `json:"bytes,omitempty"`
-	Start       *timestamp.RFC3339 `json:"start,omitempty" validate:"required"`
-	End         *timestamp.RFC3339 `json:"end,omitempty" validate:"required"`
-	Action      *string            `json:"action,omitempty" validate:"omitempty,oneof=ACCEPT REJECT"`
-	LogStatus   *string            `json:"status,omitempty" validate:"oneof=OK NODATA SKIPDATA"`
->>>>>>> 752b2cbc
 
 	// NOTE: added to end of struct to allow expansion later
 	AWSPantherLog
@@ -156,20 +139,7 @@
 }
 
 func (event *VPCFlow) updatePantherFields(p *VPCFlowParser) {
-<<<<<<< HEAD
-	// panther fields
-	if event.Start != nil {
-		event.SetRequired(p.LogType(), *event.Start)
-	}
-	if event.SrcAddr != nil {
-		event.AppendAnyIPAddresses(*event.SrcAddr)
-	}
-	if event.DstAddr != nil {
-		event.AppendAnyIPAddresses(*event.DstAddr)
-	}
-=======
 	event.SetCoreFieldsPtr(p.LogType(), event.Start)
 	event.AppendAnyAWSAccountIdPtrs(event.Account)
 	event.AppendAnyIPAddressPtrs(event.SrcAddr, event.DstAddr)
->>>>>>> 752b2cbc
 }