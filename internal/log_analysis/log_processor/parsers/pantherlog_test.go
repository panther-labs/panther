package parsers

/**
 * Panther is a scalable, powerful, cloud-native SIEM written in Golang/React.
 * Copyright (C) 2020 Panther Labs Inc
 *
 * This program is free software: you can redistribute it and/or modify
 * it under the terms of the GNU Affero General Public License as
 * published by the Free Software Foundation, either version 3 of the
 * License, or (at your option) any later version.
 *
 * This program is distributed in the hope that it will be useful,
 * but WITHOUT ANY WARRANTY; without even the implied warranty of
 * MERCHANTABILITY or FITNESS FOR A PARTICULAR PURPOSE.  See the
 * GNU Affero General Public License for more details.
 *
 * You should have received a copy of the GNU Affero General Public License
 * along with this program.  If not, see <https://www.gnu.org/licenses/>.
 */

import (
	"testing"
	"time"

	jsoniter "github.com/json-iterator/go"
	"github.com/stretchr/testify/require"

	"github.com/panther-labs/panther/internal/log_analysis/log_processor/parsers/timestamp"
)

func TestAnyStringMarshal(t *testing.T) {
	var any PantherAnyString

	// nil case
	expectedJSON := ``
	actualJSON, err := jsoniter.Marshal(&any)
	require.NoError(t, err)
	require.Equal(t, expectedJSON, string(actualJSON))

	// non-nil case
	any.set = map[string]struct{}{
		"a": {},
		"b": {},
		"c": {},
	}
	expectedJSON = `["a","b","c"]` // should be sorted
	actualJSON, err = jsoniter.Marshal(&any)
	require.NoError(t, err)
	require.Equal(t, expectedJSON, string(actualJSON))
}

func TestAnyStringUnmarshal(t *testing.T) {
	var any PantherAnyString

	// nil case
	jsonString := `[]`
	expectedAny := PantherAnyString{
		set: make(map[string]struct{}),
	}
	err := jsoniter.Unmarshal(([]byte)(jsonString), &any)
	require.NoError(t, err)
	require.Equal(t, expectedAny, any)

	// non-nil case
	jsonString = `["a"]`
	expectedAny = PantherAnyString{
		set: map[string]struct{}{
			"a": {},
		},
	}
	err = jsoniter.Unmarshal(([]byte)(jsonString), &any)
	require.NoError(t, err)
	require.Equal(t, expectedAny, any)
}

func TestAppendAnyString(t *testing.T) {
	value := "a"
	expectedAny := &PantherAnyString{
		set: map[string]struct{}{
			value: {},
		},
	}
<<<<<<< HEAD
	event.AppendAnyIPAddresses(value)
	require.Equal(t, expectedAny, event.PantherAnyIPAddresses)
}

func TestAppendAnyStringWithEmptyString(t *testing.T) {
	event := PantherLog{}
	value := ""                                                  // should not be stored
	expectedAny := &PantherAnyString{set: map[string]struct{}{}} // empty map
	event.AppendAnyIPAddresses(value)
	require.Equal(t, expectedAny, event.PantherAnyIPAddresses)
=======
	any := NewPantherAnyString()
	AppendAnyString(any, value)
	require.Equal(t, expectedAny, any)
}

func TestAppendAnyStringWithEmptyString(t *testing.T) {
	value := ""                                                  // should not be stored
	expectedAny := &PantherAnyString{set: map[string]struct{}{}} // empty map
	any := NewPantherAnyString()
	AppendAnyString(any, value)
	require.Equal(t, expectedAny, any)
>>>>>>> 752b2cbc
}

func TestSetRequired(t *testing.T) {
	event := PantherLog{}
	logType := "Data.Source"
	eventTime := (timestamp.RFC3339)(time.Date(2020, 1, 2, 3, 0, 0, 0, time.UTC))
	expectedEvent := PantherLog{
		PantherLogType:   &logType,
		PantherEventTime: &eventTime,
	}
	event.SetCoreFields(logType, eventTime)
	expectedEvent.PantherRowID = event.PantherRowID // set because it is random
	require.Equal(t, expectedEvent, event)
}

func TestAppendAnyIPAddresses(t *testing.T) {
	event := PantherLog{}
	value := "a"
	expectedAny := &PantherAnyString{
		set: map[string]struct{}{
			value: {},
		},
	}
	event.AppendAnyIPAddresses(value)
	require.Equal(t, expectedAny, event.PantherAnyIPAddresses)

	event = PantherLog{}
	event.AppendAnyIPAddressPtrs(&value)
	require.Equal(t, expectedAny, event.PantherAnyIPAddresses)
}

func TestAppendAnyDomainNames(t *testing.T) {
	event := PantherLog{}
	value := "a"
	expectedAny := &PantherAnyString{
		set: map[string]struct{}{
			value: {},
		},
	}
	event.AppendAnyDomainNames(value)
	require.Equal(t, expectedAny, event.PantherAnyDomainNames)

	event = PantherLog{}
	event.AppendAnyDomainNamePtrs(&value)
	require.Equal(t, expectedAny, event.PantherAnyDomainNames)
}<|MERGE_RESOLUTION|>--- conflicted
+++ resolved
@@ -80,18 +80,6 @@
 			value: {},
 		},
 	}
-<<<<<<< HEAD
-	event.AppendAnyIPAddresses(value)
-	require.Equal(t, expectedAny, event.PantherAnyIPAddresses)
-}
-
-func TestAppendAnyStringWithEmptyString(t *testing.T) {
-	event := PantherLog{}
-	value := ""                                                  // should not be stored
-	expectedAny := &PantherAnyString{set: map[string]struct{}{}} // empty map
-	event.AppendAnyIPAddresses(value)
-	require.Equal(t, expectedAny, event.PantherAnyIPAddresses)
-=======
 	any := NewPantherAnyString()
 	AppendAnyString(any, value)
 	require.Equal(t, expectedAny, any)
@@ -103,7 +91,6 @@
 	any := NewPantherAnyString()
 	AppendAnyString(any, value)
 	require.Equal(t, expectedAny, any)
->>>>>>> 752b2cbc
 }
 
 func TestSetRequired(t *testing.T) {
