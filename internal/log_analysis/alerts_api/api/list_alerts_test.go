package api

/**
 * Panther is a Cloud-Native SIEM for the Modern Security Team.
 * Copyright (C) 2020 Panther Labs Inc
 *
 * This program is free software: you can redistribute it and/or modify
 * it under the terms of the GNU Affero General Public License as
 * published by the Free Software Foundation, either version 3 of the
 * License, or (at your option) any later version.
 *
 * This program is distributed in the hope that it will be useful,
 * but WITHOUT ANY WARRANTY; without even the implied warranty of
 * MERCHANTABILITY or FITNESS FOR A PARTICULAR PURPOSE.  See the
 * GNU Affero General Public License for more details.
 *
 * You should have received a copy of the GNU Affero General Public License
 * along with this program.  If not, see <https://www.gnu.org/licenses/>.
 */

import (
	"testing"
	"time"

	"github.com/aws/aws-sdk-go/aws"
	"github.com/stretchr/testify/assert"
	"github.com/stretchr/testify/require"

	"github.com/panther-labs/panther/api/lambda/alerts/models"
	"github.com/panther-labs/panther/internal/log_analysis/alerts_api/table"
)

var (
	timeInTest = time.Now()

	alertItems = []*table.AlertItem{
		{
			RuleID:            "ruleId",
			AlertID:           "alertId",
			Status:            "",
			UpdateTime:        timeInTest,
			CreationTime:      timeInTest,
			Severity:          "INFO",
			DedupString:       "dedupString",
			LogTypes:          []string{"AWS.CloudTrail"},
			EventCount:        100,
			RuleVersion:       "ruleVersion",
			RuleDisplayName:   aws.String("ruleDisplayName"),
			Title:             aws.String("title"),
			LastUpdatedBy:     "userId",
			LastUpdatedByTime: timeInTest,
		},
	}

	expectedAlertSummary = []*models.AlertSummary{
		{
			RuleID:            aws.String("ruleId"),
			RuleVersion:       aws.String("ruleVersion"),
			RuleDisplayName:   aws.String("ruleDisplayName"),
			AlertID:           aws.String("alertId"),
			Status:            "OPEN",
			UpdateTime:        aws.Time(timeInTest),
			CreationTime:      aws.Time(timeInTest),
			Severity:          aws.String("INFO"),
			DedupString:       aws.String("dedupString"),
			EventsMatched:     aws.Int(100),
			Title:             aws.String("title"),
			LastUpdatedBy:     "userId",
			LastUpdatedByTime: timeInTest,
		},
	}
)

func TestListAlertsForRule(t *testing.T) {
	tableMock := &tableMock{}
	alertsDB = tableMock

	input := &models.ListAlertsInput{
		RuleID:            aws.String("ruleId"),
<<<<<<< HEAD
		Status:            []*string{aws.String(models.TriagedStatus)},
=======
		Status:            []string{models.TriagedStatus},
>>>>>>> b4bf8e56
		PageSize:          aws.Int(10),
		ExclusiveStartKey: aws.String("startKey"),
		Severity:          []*string{aws.String("INFO")},
	}

	tableMock.On("ListAll", input).
		Return(alertItems, aws.String("lastKey"), nil)
	result, err := API{}.ListAlerts(input)
	require.NoError(t, err)

	assert.Equal(t, &models.ListAlertsOutput{
		Alerts:           expectedAlertSummary,
		LastEvaluatedKey: aws.String("lastKey"),
	}, result)
}

func TestListAllAlerts(t *testing.T) {
	tableMock := &tableMock{}
	alertsDB = tableMock

	input := &models.ListAlertsInput{
		PageSize:          aws.Int(10),
		ExclusiveStartKey: aws.String("startKey"),
<<<<<<< HEAD
		Status:            []*string{aws.String(models.TriagedStatus)},
=======
		Status:            []string{models.TriagedStatus},
>>>>>>> b4bf8e56
		Severity:          []*string{aws.String("INFO")},
		NameContains:      aws.String("title"),
		EventCountMin:     aws.Int(0),
		EventCountMax:     aws.Int(100),
		CreatedAtAfter:    aws.Time(time.Now()),
		CreatedAtBefore:   aws.Time(time.Now()),
		SortDir:           aws.String("ascending"),
	}

	tableMock.On("ListAll", input).
		Return(alertItems, aws.String("lastKey"), nil)
	result, err := API{}.ListAlerts(input)
	require.NoError(t, err)

	assert.Equal(t, &models.ListAlertsOutput{
		Alerts:           expectedAlertSummary,
		LastEvaluatedKey: aws.String("lastKey"),
	}, result)
}

// Verifies backwards compatibility
// Verifies that API returns correct results when alert title is not specified
func TestListAllAlertsWithoutTitle(t *testing.T) {
	tableMock := &tableMock{}
	alertsDB = tableMock

	alertItems := []*table.AlertItem{
		{
			RuleID:            "ruleId",
			AlertID:           "alertId",
			Status:            "",
			UpdateTime:        timeInTest,
			CreationTime:      timeInTest,
			Severity:          "INFO",
			DedupString:       "dedupString",
			LogTypes:          []string{"AWS.CloudTrail"},
			EventCount:        100,
			RuleVersion:       "ruleVersion",
			LastUpdatedBy:     "userId",
			LastUpdatedByTime: timeInTest,
		},
		{ // Alert with Display Name for rule
			RuleID:            "ruleId",
			AlertID:           "alertId",
			Status:            "TRIAGED",
			UpdateTime:        timeInTest,
			CreationTime:      timeInTest,
			Severity:          "INFO",
			DedupString:       "dedupString",
			LogTypes:          []string{"AWS.CloudTrail"},
			EventCount:        100,
			RuleVersion:       "ruleVersion",
			RuleDisplayName:   aws.String("ruleDisplayName"),
			LastUpdatedBy:     "userId",
			LastUpdatedByTime: timeInTest,
		},
	}

	expectedAlertSummary := []*models.AlertSummary{
		{
			RuleID:            aws.String("ruleId"),
			RuleVersion:       aws.String("ruleVersion"),
			AlertID:           aws.String("alertId"),
			Status:            "OPEN",
			UpdateTime:        aws.Time(timeInTest),
			CreationTime:      aws.Time(timeInTest),
			Severity:          aws.String("INFO"),
			DedupString:       aws.String("dedupString"),
			EventsMatched:     aws.Int(100),
			Title:             aws.String("ruleId"),
			LastUpdatedBy:     "userId",
			LastUpdatedByTime: timeInTest,
		},
		{
			RuleID:          aws.String("ruleId"),
			RuleVersion:     aws.String("ruleVersion"),
			AlertID:         aws.String("alertId"),
			Status:          "TRIAGED",
			UpdateTime:      aws.Time(timeInTest),
			CreationTime:    aws.Time(timeInTest),
			Severity:        aws.String("INFO"),
			DedupString:     aws.String("dedupString"),
			EventsMatched:   aws.Int(100),
			RuleDisplayName: aws.String("ruleDisplayName"),
			// Since there is no dynamically generated title,
			// we return the display name
			Title:             aws.String("ruleDisplayName"),
			LastUpdatedBy:     "userId",
			LastUpdatedByTime: timeInTest,
		},
	}

	input := &models.ListAlertsInput{
		PageSize:          aws.Int(10),
		ExclusiveStartKey: aws.String("startKey"),
	}

	tableMock.On("ListAll", input).
		Return(alertItems, aws.String("lastKey"), nil)
	result, err := API{}.ListAlerts(input)
	require.NoError(t, err)

	assert.Equal(t, &models.ListAlertsOutput{
		Alerts:           expectedAlertSummary,
		LastEvaluatedKey: aws.String("lastKey"),
	}, result)
}<|MERGE_RESOLUTION|>--- conflicted
+++ resolved
@@ -77,11 +77,7 @@
 
 	input := &models.ListAlertsInput{
 		RuleID:            aws.String("ruleId"),
-<<<<<<< HEAD
-		Status:            []*string{aws.String(models.TriagedStatus)},
-=======
 		Status:            []string{models.TriagedStatus},
->>>>>>> b4bf8e56
 		PageSize:          aws.Int(10),
 		ExclusiveStartKey: aws.String("startKey"),
 		Severity:          []*string{aws.String("INFO")},
@@ -105,11 +101,7 @@
 	input := &models.ListAlertsInput{
 		PageSize:          aws.Int(10),
 		ExclusiveStartKey: aws.String("startKey"),
-<<<<<<< HEAD
-		Status:            []*string{aws.String(models.TriagedStatus)},
-=======
 		Status:            []string{models.TriagedStatus},
->>>>>>> b4bf8e56
 		Severity:          []*string{aws.String("INFO")},
 		NameContains:      aws.String("title"),
 		EventCountMin:     aws.Int(0),
