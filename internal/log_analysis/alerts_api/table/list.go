package table

/**
 * Panther is a Cloud-Native SIEM for the Modern Security Team.
 * Copyright (C) 2020 Panther Labs Inc
 *
 * This program is free software: you can redistribute it and/or modify
 * it under the terms of the GNU Affero General Public License as
 * published by the Free Software Foundation, either version 3 of the
 * License, or (at your option) any later version.
 *
 * This program is distributed in the hope that it will be useful,
 * but WITHOUT ANY WARRANTY; without even the implied warranty of
 * MERCHANTABILITY or FITNESS FOR A PARTICULAR PURPOSE.  See the
 * GNU Affero General Public License for more details.
 *
 * You should have received a copy of the GNU Affero General Public License
 * along with this program.  If not, see <https://www.gnu.org/licenses/>.
 */

import (
	"strings"

	"github.com/aws/aws-sdk-go/aws"
	"github.com/aws/aws-sdk-go/service/dynamodb"
	"github.com/aws/aws-sdk-go/service/dynamodb/dynamodbattribute"
	"github.com/aws/aws-sdk-go/service/dynamodb/expression"
	jsoniter "github.com/json-iterator/go"
	"github.com/pkg/errors"
	"go.uber.org/zap"

	"github.com/panther-labs/panther/api/lambda/alerts/models"
)

// ListAll - lists all alerts and apply filtering, sorting logic
func (table *AlertsTable) ListAll(input *models.ListAlertsInput) (
	summaries []*AlertItem, lastEvaluatedKey *string, err error) {

	// Get the primary key index to query by
	index := table.getIndex(input)

	// Get the key condition for the query
	keyCondition := table.getKeyCondition(input)

	// Construct a new builder instance with the above index as our key condition
	builder := expression.NewBuilder().WithKeyCondition(keyCondition)

	// Apply the all applicable filters specified by the input
	table.applyFilters(&builder, input)

	// Get the sort direction
	direction := table.isAscendingOrder(input)

	// Construct a query expression
	queryExpression, builderError := builder.Build()
	if builderError != nil {
		return nil, nil, errors.Wrap(builderError, "failed to build expression")
	}

	// Limit the returned results to the specified page size or max default
	var queryResultsLimit *int64
	if input.PageSize != nil {
		queryResultsLimit = aws.Int64(int64(*input.PageSize))
	} else {
		queryResultsLimit = aws.Int64(int64(25))
	}

	// Optionally continue the query from the "primary key of the item where the [previous] operation stopped"
	queryExclusiveStartKey, startKeyErr := getExclusiveStartKey(input)
	if startKeyErr != nil {
		return nil, nil, startKeyErr
	}

	// Construct the full query
	var queryInput = &dynamodb.QueryInput{
		TableName:                 &table.AlertsTableName,
		ScanIndexForward:          aws.Bool(direction),
		ExpressionAttributeNames:  queryExpression.Names(),
		ExpressionAttributeValues: queryExpression.Values(),
		FilterExpression:          queryExpression.Filter(),
		KeyConditionExpression:    queryExpression.KeyCondition(),
		ExclusiveStartKey:         queryExclusiveStartKey,
		IndexName:                 index,
		Limit:                     aws.Int64(*queryResultsLimit * 4), //optimization accounting for filtering
	}

	var lastKey DynamoItem
	var errMarshal error
	// Continuously query until we have enough results for the requested page size
	err = table.Client.QueryPages(queryInput, func(page *dynamodb.QueryOutput, isLast bool) bool {
		for _, item := range page.Items {
			// Define temp container
			var alert *AlertItem
			// Unmarshal each item to an alert
			if err = dynamodbattribute.UnmarshalMap(item, &alert); err != nil {
				// Something is wrong with this Dynamo item
				errMarshal = err
				return false
			}

			// Perform post-filtering data returned from ddb
			alert = filterByTitleContains(input, alert)
			alert = filterByRuleIDContains(input, alert)
			alert = filterByAlertIDContains(input, alert)

			if alert != nil {
				summaries = append(summaries, alert)
			}

			// If we've reached the page size defined by (default 25)
			if int64(len(summaries)) == *queryResultsLimit {
				lastKey = getLastKey(input, item)
				return false // we are done, stop paging
			}
		}
		return true // keep paging
	})

	// Check for any errors from the query or unmarshaling
	if err != nil || errMarshal != nil {
		var reportErr error
		if err != nil {
			reportErr = err
		} else {
			reportErr = errMarshal
		}
		// this deserves detailed logging for debugging
		zap.L().Error("QueryPages()", zap.Error(reportErr), zap.Any("input", queryInput), zap.Any("startKey", queryExclusiveStartKey))
		if input.RuleID != nil {
			return nil, nil, errors.Wrapf(reportErr, "QueryPages() failed for %s,%s", RuleIDKey, *input.RuleID)
		}
		return nil, nil, errors.Wrapf(reportErr, "QueryPages() failed for %s,%s", TimePartitionKey, TimePartitionValue)
	}

	// If DDB returned a LastEvaluatedKey (the "primary key of the item where the operation stopped"),
	// it means there are more alerts to be returned. Return populated `lastEvaluatedKey` JSON blob in the response.
	//
	// "A `Query` operation can return an empty result set and a `LastEvaluatedKey` if all the items read for
	// the page of results are filtered out."
	// (https://docs.aws.amazon.com/amazondynamodb/latest/APIReference/API_Query.html)
	if len(lastKey) > 0 {
		lastEvaluatedKeySerialized, err := jsoniter.MarshalToString(lastKey)
		if err != nil {
			return nil, nil, errors.Wrap(err, "failed to Marshal LastEvaluatedKey)")
		}
		lastEvaluatedKey = &lastEvaluatedKeySerialized
	}

	return summaries, lastEvaluatedKey, nil
}

// getExclusiveStartKey - if the input request contains a key, unmarshal it to use
func getExclusiveStartKey(input *models.ListAlertsInput) (DynamoItem, error) {
	var queryExclusiveStartKey DynamoItem
	if input.ExclusiveStartKey != nil {
		queryExclusiveStartKey = make(DynamoItem)
		err := jsoniter.UnmarshalFromString(*input.ExclusiveStartKey, &queryExclusiveStartKey)
		if err != nil {
			return nil, errors.Wrap(err, "failed to Unmarshal ExclusiveStartKey")
		}
	}
	return queryExclusiveStartKey, nil
}

// getLastKey - manually constructs the lastEvaluatedKey to be returned to the frontend
func getLastKey(input *models.ListAlertsInput, item DynamoItem) DynamoItem {
	// There are two types of queries, one from the list alerts page (by time partition)
	// and the other when listing alerts by viewing the rule details (by rule id)
	if input.RuleID != nil {
		return DynamoItem{
			RuleIDKey:    item[RuleIDKey],
			CreatedAtKey: item[CreatedAtKey],
			AlertIDKey:   item[AlertIDKey],
		}
	}
	return DynamoItem{
		TimePartitionKey: item[TimePartitionKey],
		CreatedAtKey:     item[CreatedAtKey],
		AlertIDKey:       item[AlertIDKey],
	}
}

// getIndex - gets the primary index to query
func (table *AlertsTable) getIndex(input *models.ListAlertsInput) *string {
	if input.RuleID != nil {
		return aws.String(table.RuleIDCreationTimeIndexName)
	}
	return aws.String(table.TimePartitionCreationTimeIndexName)
}

// getKeyCondition - gets the key condition for a query
func (table *AlertsTable) getKeyCondition(input *models.ListAlertsInput) expression.KeyConditionBuilder {
	var keyCondition expression.KeyConditionBuilder

	// Define the primary key to use.
	if input.RuleID != nil {
		keyCondition = expression.Key(RuleIDKey).Equal(expression.Value(*input.RuleID))
	} else {
		keyCondition = expression.Key(TimePartitionKey).Equal(expression.Value(TimePartitionValue))
	}

	// We are allowing either Before -or- After to work together or independently
	switch {
	case input.CreatedAtAfter != nil && input.CreatedAtBefore != nil:
		keyCondition = keyCondition.And(
			expression.Key(CreatedAtKey).Between(
				expression.Value(*input.CreatedAtAfter),
				expression.Value(*input.CreatedAtBefore),
			),
		)
	case input.CreatedAtAfter != nil && input.CreatedAtBefore == nil:
		keyCondition = keyCondition.And(
			expression.Key(CreatedAtKey).GreaterThanEqual(expression.Value(*input.CreatedAtAfter)))
	case input.CreatedAtAfter == nil && input.CreatedAtBefore != nil:
		keyCondition = keyCondition.And(
			expression.Key(CreatedAtKey).LessThanEqual(expression.Value(*input.CreatedAtBefore)))
	}

	return keyCondition
}

// applyFilters - adds filters onto an expression
func (table *AlertsTable) applyFilters(builder *expression.Builder, input *models.ListAlertsInput) {
	// Start with an empty filter for a known attribute
	filter := expression.AttributeExists(expression.Name(AlertIDKey))

	// Then, apply our filters
	filterBySeverity(&filter, input)
	filterByStatus(&filter, input)
	filterByEventCount(&filter, input)

	// Finally, overwrite the existing condition filter on the builder
	*builder = builder.WithFilter(filter)
}

// filterBySeverity - filters by Severity level(s)
func filterBySeverity(filter *expression.ConditionBuilder, input *models.ListAlertsInput) {
	if len(input.Severity) > 0 {
		// Start with the first known key
		multiFilter := expression.Name(SeverityKey).Equal(expression.Value(*input.Severity[0]))

		// Then add or conditions starting at a new slice from the second index
		for _, severityLevel := range input.Severity[1:] {
			multiFilter = multiFilter.Or(expression.Name(SeverityKey).Equal(expression.Value(*severityLevel)))
		}

		*filter = filter.And(multiFilter)
	}
}

// filterByStatus - filters by Status(es)
func filterByStatus(filter *expression.ConditionBuilder, input *models.ListAlertsInput) {
	if len(input.Status) > 0 {
		// Start with the first known key
		var multiFilter expression.ConditionBuilder

		// Alerts that don't have a status or have an empty string status are considered open.
<<<<<<< HEAD
		if *input.Status[0] == models.OpenStatus {
=======
		if input.Status[0] == models.OpenStatus {
>>>>>>> b4bf8e56
			multiFilter = expression.
				Or(
					expression.AttributeNotExists(expression.Name(StatusKey)),
					expression.Equal(expression.Name(StatusKey), expression.Value("")),
				)
		} else {
<<<<<<< HEAD
			multiFilter = expression.Name(StatusKey).Equal(expression.Value(*input.Status[0]))
=======
			multiFilter = expression.Name(StatusKey).Equal(expression.Value(input.Status[0]))
>>>>>>> b4bf8e56
		}

		// Then add or conditions starting at a new slice from the second index
		for _, statusSetting := range input.Status[1:] {
			// Alerts that don't have a status or have an empty string status are considered open.
<<<<<<< HEAD
			if *statusSetting == models.OpenStatus {
=======
			if statusSetting == models.OpenStatus {
>>>>>>> b4bf8e56
				multiFilter = multiFilter.
					Or(
						expression.AttributeNotExists(expression.Name(StatusKey)),
						expression.Equal(expression.Name(StatusKey), expression.Value("")),
					)
			} else {
<<<<<<< HEAD
				multiFilter = multiFilter.Or(expression.Name(StatusKey).Equal(expression.Value(*statusSetting)))
=======
				multiFilter = multiFilter.Or(expression.Name(StatusKey).Equal(expression.Value(statusSetting)))
>>>>>>> b4bf8e56
			}
		}

		*filter = filter.And(multiFilter)
	}
}

// filterByTitleContains - fiters by a name that contains a string (case insensitive)
func filterByTitleContains(input *models.ListAlertsInput, alert *AlertItem) *AlertItem {
	if alert != nil && input.NameContains != nil && !strings.Contains(
		strings.ToLower(*alert.Title),
		strings.ToLower(*input.NameContains),
	) {

		return nil
	}
	return alert
}

// filterByRuleIDContains - fiters by a name that contains a string (case insensitive)
func filterByRuleIDContains(input *models.ListAlertsInput, alert *AlertItem) *AlertItem {
	if alert != nil && input.RuleIDContains != nil && !strings.Contains(
		strings.ToLower(alert.RuleID),
		strings.ToLower(*input.RuleIDContains),
	) {

		return nil
	}
	return alert
}

// filterByAlertIDContains - fiters by a name that contains a string (case insensitive)
func filterByAlertIDContains(input *models.ListAlertsInput, alert *AlertItem) *AlertItem {
	if alert != nil && input.AlertIDContains != nil && !strings.Contains(
		strings.ToLower(alert.AlertID),
		strings.ToLower(*input.AlertIDContains),
	) {

		return nil
	}
	return alert
}

// filterByEventCount - fiters by an eventCount defined by a range of two numbers
func filterByEventCount(filter *expression.ConditionBuilder, input *models.ListAlertsInput) {
	// We are allowing either Min -or- Max to work together or independently
	if input.EventCountMax != nil && input.EventCountMin != nil {
		*filter = filter.And(
			expression.LessThanEqual(expression.Name(EventCountKey), expression.Value(*input.EventCountMax)),
			expression.GreaterThanEqual(expression.Name(EventCountKey), expression.Value(*input.EventCountMin)),
		)
	}
	if input.EventCountMax != nil && input.EventCountMin == nil {
		*filter = filter.And(expression.LessThanEqual(expression.Name(EventCountKey), expression.Value(*input.EventCountMax)))
	}
	if input.EventCountMax == nil && input.EventCountMin != nil {
		*filter = filter.And(expression.GreaterThanEqual(expression.Name(EventCountKey), expression.Value(*input.EventCountMin)))
	}
}

// isAscendingOrder - determines which direction to sort the data
func (table *AlertsTable) isAscendingOrder(input *models.ListAlertsInput) bool {
	// By default, sort descending
	if input.SortDir == nil {
		return false
	}
	return *input.SortDir == "ascending"
}<|MERGE_RESOLUTION|>--- conflicted
+++ resolved
@@ -255,43 +255,27 @@
 		var multiFilter expression.ConditionBuilder
 
 		// Alerts that don't have a status or have an empty string status are considered open.
-<<<<<<< HEAD
-		if *input.Status[0] == models.OpenStatus {
-=======
 		if input.Status[0] == models.OpenStatus {
->>>>>>> b4bf8e56
 			multiFilter = expression.
 				Or(
 					expression.AttributeNotExists(expression.Name(StatusKey)),
 					expression.Equal(expression.Name(StatusKey), expression.Value("")),
 				)
 		} else {
-<<<<<<< HEAD
-			multiFilter = expression.Name(StatusKey).Equal(expression.Value(*input.Status[0]))
-=======
 			multiFilter = expression.Name(StatusKey).Equal(expression.Value(input.Status[0]))
->>>>>>> b4bf8e56
 		}
 
 		// Then add or conditions starting at a new slice from the second index
 		for _, statusSetting := range input.Status[1:] {
 			// Alerts that don't have a status or have an empty string status are considered open.
-<<<<<<< HEAD
-			if *statusSetting == models.OpenStatus {
-=======
 			if statusSetting == models.OpenStatus {
->>>>>>> b4bf8e56
 				multiFilter = multiFilter.
 					Or(
 						expression.AttributeNotExists(expression.Name(StatusKey)),
 						expression.Equal(expression.Name(StatusKey), expression.Value("")),
 					)
 			} else {
-<<<<<<< HEAD
-				multiFilter = multiFilter.Or(expression.Name(StatusKey).Equal(expression.Value(*statusSetting)))
-=======
 				multiFilter = multiFilter.Or(expression.Name(StatusKey).Equal(expression.Value(statusSetting)))
->>>>>>> b4bf8e56
 			}
 		}
 
