--- conflicted
+++ resolved
@@ -49,12 +49,8 @@
 	}
 
 	return &models.AlertSummary{
-<<<<<<< HEAD
-		AlertID:           &item.AlertID,
+		AlertID:           item.AlertID,
 		Type:              alertType,
-=======
-		AlertID:           item.AlertID,
->>>>>>> 3e6ed5b6
 		CreationTime:      &item.CreationTime,
 		DedupString:       &item.DedupString,
 		EventsMatched:     &item.EventCount,
