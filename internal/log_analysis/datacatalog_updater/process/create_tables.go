--- conflicted
+++ resolved
@@ -83,12 +83,9 @@
 		}
 	}
 
-<<<<<<< HEAD
-=======
 	// the Glue Catalog is eventually consistent and if we are too fast the above schema changes will not be visible to Athena
 	time.Sleep(time.Second)
 
->>>>>>> 7bacde48
 	// update the views with the new tables
 	availableLogTypes, err := listAvailableLogTypes(ctx)
 	if err != nil {
