# Panther is a Cloud-Native SIEM for the Modern Security Team.
# Copyright (C) 2020 Panther Labs Inc
#
# This program is free software: you can redistribute it and/or modify
# it under the terms of the GNU Affero General Public License as
# published by the Free Software Foundation, either version 3 of the
# License, or (at your option) any later version.
#
# This program is distributed in the hope that it will be useful,
# but WITHOUT ANY WARRANTY; without even the implied warranty of
# MERCHANTABILITY or FITNESS FOR A PARTICULAR PURPOSE.  See the
# GNU Affero General Public License for more details.
#
# You should have received a copy of the GNU Affero General Public License
# along with this program.  If not, see <https://www.gnu.org/licenses/>.

import json
import os
import re
import tempfile
from collections.abc import Mapping
import traceback
from dataclasses import dataclass
from typing import Any, Optional, Callable, List, Tuple, Type

from .logging import get_logger
from .util import id_to_path, import_file_as_module, store_modules

_RULE_FOLDER = os.path.join(tempfile.gettempdir(), 'rules')

# Maximum size for a dedup string
MAX_DEDUP_STRING_SIZE = 1000

# Maximum size for a custom field
MAX_CUSTOM_FIELD_SIZE = 1000

# Maximum number of destination overrides
MAX_DESTINATION_OVERRIDE_SIZE = 10

# The limit for DDB is 400kb per item (we store this one in DDB) and the limit for SQS/SNS is 256KB.
# The limit of 200kb is an approximation - the other fields included in the request will be less than the remaining 56kb
MAX_ALERT_CONTEXT_SIZE = 200 * 1024  # 200kb

ALERT_CONTEXT_ERROR_KEY = "_error"

TRUNCATED_STRING_SUFFIX = '... (truncated)'

DEFAULT_RULE_DEDUP_PERIOD_MINS = 60

# Used to check dynamic severity output
SEVERITY_TYPES = ["INFO", "LOW", "MEDIUM", "HIGH", "CRITICAL"]


# pylint: disable=too-many-instance-attributes
@dataclass
class RuleResult:
    """Class containing the result of running a rule"""

    matched: Optional[bool] = None  # rule output
    rule_exception: Optional[Exception] = None

    dedup_output: Optional[str] = None
    dedup_exception: Optional[Exception] = None

    title_output: Optional[str] = None
    title_exception: Optional[Exception] = None

    description_output: Optional[str] = None
    description_exception: Optional[Exception] = None

    reference_output: Optional[str] = None
    reference_exception: Optional[Exception] = None

    severity_output: Optional[str] = None
    severity_exception: Optional[Exception] = None

    runbook_output: Optional[str] = None
    runbook_exception: Optional[Exception] = None

    destination_override_output: Optional[List[str]] = None
    destination_override_exception: Optional[Exception] = None

    alert_context: Optional[str] = None
    alert_context_exception: Optional[Exception] = None

    def error_message(self) -> Optional[str]:
        """Returns formatted error message with traceback"""
        if self.rule_exception is not None:
            trace = traceback.format_tb(self.rule_exception.__traceback__)
            # we only take last element of trace which will show the rule file name and line of the error, for example:
            #    division by zero: AlwaysFail.py, line 4, in rule 1/0
            file_trace = trace[len(trace) - 1].strip().replace("\n", "")
            # this looks like: File "/tmp/rules/AlwaysFail.py", line 4, in rule 1/0 BUT we want just the file name
            return str(self.rule_exception) + ": " + re.sub(r'File.*/(.*[.]py)"', r'\1', file_trace)
        return None

    @property
    def errored(self) -> bool:
        """Returns whether any of the rule functions raised an error"""
        return bool(
            self.rule_exception or self.title_exception or self.dedup_exception or self.alert_context_exception or
            self.description_exception or self.reference_exception or self.severity_exception or self.runbook_exception or
            self.destination_override_exception
        )


# pylint: disable=too-many-instance-attributes
class Rule:
    """Panther rule metadata and imported module."""

    # pylint: disable=too-many-branches,too-many-statements
    def __init__(self, config: Mapping):
        """Create new rule from a dict.

        Args:
            config: Dictionary that we expect to have the following keys:
                rule_id: Unique rule identifier
                body: The rule body
                (Optional) version: The version of the rule
                (Optional) dedup_period_mins: The period during which the events will be deduplicated
        """
        self.logger = get_logger()
        if not ('id' in config) or not isinstance(config['id'], str):
            raise AssertionError('Field "id" of type str is required field')
        self.rule_id = config['id']

        if not ('body' in config) or not isinstance(config['body'], str):
            raise AssertionError('Field "body" of type str is required field')
        self.rule_body = config['body']

        if not ('versionId' in config) or not isinstance(config['versionId'], str):
            raise AssertionError('Field "versionId" of type str is required field')
        self.rule_version = config['versionId']

        if not ('dedupPeriodMinutes' in config) or not isinstance(config['dedupPeriodMinutes'], int):
            self.rule_dedup_period_mins = DEFAULT_RULE_DEDUP_PERIOD_MINS
        else:
            self.rule_dedup_period_mins = config['dedupPeriodMinutes']

        if not ('tags' in config) or not isinstance(config['tags'], list):
            self.rule_tags = list()
        else:
            config['tags'].sort()
            self.rule_tags = config['tags']

        if 'reports' not in config:
            self.rule_reports = dict()
        else:
            # Reports are Dict[str, List[str]]
            # Sorting the List before setting it
            for values in config['reports'].values():
                values.sort()
            self.rule_reports = config['reports']

        self._store_rule()
        self._module = self._import_rule_as_module()

        if not hasattr(self._module, 'rule'):
            raise AssertionError("rule needs to have a method named 'rule'")

        # Check if the imported module has these attributes
        self._has_title = hasattr(self._module, 'title')
        self._has_description = hasattr(self._module, 'description')
        self._has_reference = hasattr(self._module, 'reference')
        self._has_severity = hasattr(self._module, 'severity')
        self._has_runbook = hasattr(self._module, 'runbook')
        self._has_destination_override = hasattr(self._module, 'destination_override')
        self._has_dedup = hasattr(self._module, 'dedup')
        self._has_alert_context = hasattr(self._module, 'alert_context')

        self._default_dedup_string = 'defaultDedupString:{}'.format(self.rule_id)

        # Added to support custom fields
        self._custom_field_map = {
            'title': (self._has_title, self._module.title),
            'description': (self._has_description, self._module.description),
            'reference': (self._has_reference, self._module.reference),
            'severity': (self._has_severity, self._module.severity),
            'runbook': (self._has_runbook, self._module.runbook),
        }

    def run(self, event: Mapping, batch_mode: bool = True) -> RuleResult:
        """
        Analyze a log line with this rule and return True, False, or an error.
        :param event: The event to run the rule against
        :param batch_mode: Whether the rule runs as part of the log analysis or as part of a simple rule test.
        In batch mode, title/dedup functions are not checked if the rule won't trigger an alert and also title()/dedup()
        won't raise exceptions, so that an alert won't be missed.
        """
        rule_result = RuleResult()
        try:
            rule_result.matched = self._run_command(self._module.rule, event, bool)
        except Exception as err:  # pylint: disable=broad-except
            rule_result.rule_exception = err

        if batch_mode and not rule_result.matched:
            # In batch mode (log analysis), there is no need to run the title/dedup functions
            # if the rule isn't going to trigger an alert
            return rule_result

        try:
            rule_result.title_output = self._get_custom_field(event, 'title', use_default_on_exception=batch_mode)
        except Exception as err:  # pylint: disable=broad-except
            rule_result.title_exception = err

        try:
            rule_result.description_output = self._get_custom_field(event, 'description', use_default_on_exception=batch_mode)
        except Exception as err:  # pylint: disable=broad-except
            rule_result.description_exception = err

        try:
            rule_result.reference_output = self._get_custom_field(event, 'reference', use_default_on_exception=batch_mode)
        except Exception as err:  # pylint: disable=broad-except
            rule_result.reference_exception = err

        try:
<<<<<<< HEAD
            rule_result.severity_output = (
                self._get_custom_field(
                    event, 'severity', use_default_on_exception=batch_mode
                ).upper()
            )
            if rule_result.severity_output not in SEVERITY_TYPES:
                self.logger.error(
                    "received invalid severity: [%s], expected to be one of: [%s]",
                    str(rule_result.severity_output),
                    str(SEVERITY_TYPES)
                )
=======
            rule_result.severity_output = self._get_custom_field(event, 'severity', use_default_on_exception=batch_mode)
>>>>>>> 149508a4
        except Exception as err:  # pylint: disable=broad-except
            rule_result.severity_exception = err

        try:
            rule_result.runbook_output = self._get_custom_field(event, 'runbook', use_default_on_exception=batch_mode)
        except Exception as err:  # pylint: disable=broad-except
            rule_result.runbook_exception = err

        try:
            rule_result.destination_override_output = self._get_destination_override(event)
        except Exception as err:  # pylint: disable=broad-except
            rule_result.destination_override_exception = err

        try:
            rule_result.dedup_output = self._get_dedup(event, rule_result.title_output, use_default_on_exception=batch_mode)
        except Exception as err:  # pylint: disable=broad-except
            rule_result.dedup_exception = err

        try:
            rule_result.alert_context = self._get_alert_context(event, use_default_on_exception=batch_mode)
        except Exception as err:  # pylint: disable=broad-except
            rule_result.alert_context_exception = err

        return rule_result

    # Returns the dedup string for this rule match
    # If the rule match had a custom title, use the title as a deduplication string
    # If no title and no dedup function is defined, return the default dedup string.
    def _get_dedup(self, event: Mapping, title: Optional[str], use_default_on_exception: bool = True) -> str:
        if not self._has_dedup:
            if title:
                # If no dedup function is defined but the rule had a title, use the title as dedup string
                return title
            # If no dedup function defined, return default dedup string
            return self._default_dedup_string

        try:
            dedup_string = self._run_command(self._module.dedup, event, str)
        except Exception as err:  # pylint: disable=broad-except
            if use_default_on_exception:
                self.logger.warning(
                    "dedup method raised exception. Defaulting dedup string to '%s'. Exception: %s",
                    self.rule_id,
                    err,
                )
                return self._default_dedup_string
            raise

        if not dedup_string:
            # If dedup string is None or empty, return the default dedup string
            return self._default_dedup_string

        if len(dedup_string) > MAX_DEDUP_STRING_SIZE:
            # If dedup_string exceeds max size, truncate it
            self.logger.warning(
                'maximum dedup string size is [%d] characters. Dedup string for rule with ID '
                '[%s] is [%d] characters. Truncating.',
                MAX_DEDUP_STRING_SIZE,
                self.rule_id,
                len(dedup_string),
            )
            num_characters_to_keep = MAX_DEDUP_STRING_SIZE - len(TRUNCATED_STRING_SUFFIX)
            return dedup_string[:num_characters_to_keep] + TRUNCATED_STRING_SUFFIX

        return dedup_string

<<<<<<< HEAD
    def _get_custom_field(
        self, event: Mapping, target_field: str, use_default_on_exception: bool = True
    ) -> Optional[str]:
        if target_field not in self._custom_field_map:
=======
    def _get_custom_field(self, event: Mapping, target_field: str, use_default_on_exception: bool = True) -> Optional[str]:
        _custom_field_map = {
            'title': (self._has_title, self._module.title),
            'description': (self._has_description, self._module.description),
            'reference': (self._has_reference, self._module.reference),
            'severity': (self._has_severity, self._module.severity),
            'runbook': (self._has_runbook, self._module.runbook),
        }
        if target_field not in _custom_field_map:
>>>>>>> 149508a4
            self.logger.error(
                'attempted to access field [%s], this should only access custom fields. ',
                target_field,
            )
            return None
        has_field, command = self._custom_field_map[target_field]
        if has_field:
            try:
                custom_field = self._run_command(command, event, str)
            except Exception as err:  # pylint: disable=broad-except
                if use_default_on_exception:
                    self.logger.warning(
                        '%s method raised exception. Using default. Exception: %s',
                        target_field,
                        err,
                    )
                    return None
                raise

            if len(custom_field) > MAX_CUSTOM_FIELD_SIZE:
                # If custom field exceeds max size, truncate it
                self.logger.warning(
                    'maximum field [%s] length is [%d]. [%s]] for rule with ID '
                    '[%s] is [%d] characters. Truncating.',
                    target_field,
                    MAX_CUSTOM_FIELD_SIZE,
                    target_field,
                    self.rule_id,
                    len(custom_field),
                )
                num_characters_to_keep = MAX_CUSTOM_FIELD_SIZE - len(TRUNCATED_STRING_SUFFIX)
                return custom_field[:num_characters_to_keep] + TRUNCATED_STRING_SUFFIX
            return custom_field
        return None

    def _get_destination_override(self, event: Mapping) -> Optional[List[str]]:
        if self._has_destination_override:
            try:
                custom_field = self._run_command(self._module.destination_override, event, list())
            except Exception as err:  # pylint: disable=broad-except
                self.logger.warning('_get_destination_override method raised exception. Exception: %s', err)
                return None

            if len(custom_field) > MAX_DESTINATION_OVERRIDE_SIZE:
                # If custom field exceeds max size, truncate it
                self.logger.warning(
                    'maximum len of destination override is [%d] for rule with ID '
                    '[%s] is [%d] fields. Truncating.',
                    MAX_DESTINATION_OVERRIDE_SIZE,
                    self.rule_id,
                    len(custom_field),
                )
                return custom_field[:MAX_DESTINATION_OVERRIDE_SIZE]
            return custom_field
        return None

    def _get_alert_context(self, event: Mapping, use_default_on_exception: bool = True) -> Optional[str]:
        if not self._has_alert_context:
            return None

        try:
            alert_context = self._run_command(self._module.alert_context, event, dict)
            serialized_alert_context = json.dumps(alert_context)
        except Exception as err:  # pylint: disable=broad-except
            if use_default_on_exception:
                return json.dumps({ALERT_CONTEXT_ERROR_KEY: repr(err)})
            raise

        if len(serialized_alert_context) > MAX_ALERT_CONTEXT_SIZE:
            # If context exceeds max size, return empty one
            alert_context_error = 'alert_context size is [{}] characters, bigger than maximum of [{}] characters' \
                .format(len(serialized_alert_context), MAX_ALERT_CONTEXT_SIZE)
            return json.dumps({ALERT_CONTEXT_ERROR_KEY: alert_context_error})

        return serialized_alert_context

    def _store_rule(self) -> None:
        """Stores rule to disk."""
        path = id_to_path(_RULE_FOLDER, self.rule_id)
        self.logger.debug('storing rule in path %s', path)
        store_modules(path, self.rule_body)

    def _import_rule_as_module(self) -> Any:
        """Dynamically import a Python module from a file.

        See also: https://docs.python.org/3/library/importlib.html#importing-a-source-file-directly
        """
        path = id_to_path(_RULE_FOLDER, self.rule_id)
        mod = import_file_as_module(path, self.rule_id)
        self.logger.debug('imported module %s from path %s', self.rule_id, path)
        return mod

    def _run_command(self, function: Callable, event: Mapping, expected_type: Any) -> Any:
        result = function(event)
        # Branch in case of list
        if not isinstance(expected_type, list):
            if not isinstance(result, expected_type):
                raise Exception(
                    'rule [{}] function [{}] returned [{}], expected [{}]'.format(
                        self.rule_id,
                        function.__name__,
                        type(result).__name__,
                        expected_type.__name__,
                    )
                )
        else:
            if not isinstance(expected_type, list) or not all([isinstance(x, (str, bool)) for x in result]):
                raise Exception(
                    'rule [{}] function [{}] returned [{}], expected a list'.format(self.rule_id, function.__name__,
                                                                                    type(result).__name__)
                )
        return result<|MERGE_RESOLUTION|>--- conflicted
+++ resolved
@@ -199,22 +199,27 @@
             return rule_result
 
         try:
-            rule_result.title_output = self._get_custom_field(event, 'title', use_default_on_exception=batch_mode)
+            rule_result.title_output = self._get_custom_field(
+                event, 'title', use_default_on_exception=batch_mode
+            )
         except Exception as err:  # pylint: disable=broad-except
             rule_result.title_exception = err
 
         try:
-            rule_result.description_output = self._get_custom_field(event, 'description', use_default_on_exception=batch_mode)
+            rule_result.description_output = self._get_custom_field(
+                event, 'description', use_default_on_exception=batch_mode
+            )
         except Exception as err:  # pylint: disable=broad-except
             rule_result.description_exception = err
 
         try:
-            rule_result.reference_output = self._get_custom_field(event, 'reference', use_default_on_exception=batch_mode)
+            rule_result.reference_output = self._get_custom_field(
+                event, 'reference', use_default_on_exception=batch_mode
+            )
         except Exception as err:  # pylint: disable=broad-except
             rule_result.reference_exception = err
 
         try:
-<<<<<<< HEAD
             rule_result.severity_output = (
                 self._get_custom_field(
                     event, 'severity', use_default_on_exception=batch_mode
@@ -226,14 +231,13 @@
                     str(rule_result.severity_output),
                     str(SEVERITY_TYPES)
                 )
-=======
-            rule_result.severity_output = self._get_custom_field(event, 'severity', use_default_on_exception=batch_mode)
->>>>>>> 149508a4
         except Exception as err:  # pylint: disable=broad-except
             rule_result.severity_exception = err
 
         try:
-            rule_result.runbook_output = self._get_custom_field(event, 'runbook', use_default_on_exception=batch_mode)
+            rule_result.runbook_output = self._get_custom_field(
+                event, 'runbook', use_default_on_exception=batch_mode
+            )
         except Exception as err:  # pylint: disable=broad-except
             rule_result.runbook_exception = err
 
@@ -243,12 +247,16 @@
             rule_result.destination_override_exception = err
 
         try:
-            rule_result.dedup_output = self._get_dedup(event, rule_result.title_output, use_default_on_exception=batch_mode)
+            rule_result.dedup_output = self._get_dedup(
+                event, rule_result.title_output, use_default_on_exception=batch_mode
+            )
         except Exception as err:  # pylint: disable=broad-except
             rule_result.dedup_exception = err
 
         try:
-            rule_result.alert_context = self._get_alert_context(event, use_default_on_exception=batch_mode)
+            rule_result.alert_context = self._get_alert_context(
+                event, use_default_on_exception=batch_mode
+            )
         except Exception as err:  # pylint: disable=broad-except
             rule_result.alert_context_exception = err
 
@@ -257,7 +265,9 @@
     # Returns the dedup string for this rule match
     # If the rule match had a custom title, use the title as a deduplication string
     # If no title and no dedup function is defined, return the default dedup string.
-    def _get_dedup(self, event: Mapping, title: Optional[str], use_default_on_exception: bool = True) -> str:
+    def _get_dedup(
+        self, event: Mapping, title: Optional[str], use_default_on_exception: bool = True
+    ) -> str:
         if not self._has_dedup:
             if title:
                 # If no dedup function is defined but the rule had a title, use the title as dedup string
@@ -295,22 +305,10 @@
 
         return dedup_string
 
-<<<<<<< HEAD
     def _get_custom_field(
         self, event: Mapping, target_field: str, use_default_on_exception: bool = True
     ) -> Optional[str]:
         if target_field not in self._custom_field_map:
-=======
-    def _get_custom_field(self, event: Mapping, target_field: str, use_default_on_exception: bool = True) -> Optional[str]:
-        _custom_field_map = {
-            'title': (self._has_title, self._module.title),
-            'description': (self._has_description, self._module.description),
-            'reference': (self._has_reference, self._module.reference),
-            'severity': (self._has_severity, self._module.severity),
-            'runbook': (self._has_runbook, self._module.runbook),
-        }
-        if target_field not in _custom_field_map:
->>>>>>> 149508a4
             self.logger.error(
                 'attempted to access field [%s], this should only access custom fields. ',
                 target_field,
@@ -351,7 +349,9 @@
             try:
                 custom_field = self._run_command(self._module.destination_override, event, list())
             except Exception as err:  # pylint: disable=broad-except
-                self.logger.warning('_get_destination_override method raised exception. Exception: %s', err)
+                self.logger.warning(
+                    '_get_destination_override method raised exception. Exception: %s', err
+                )
                 return None
 
             if len(custom_field) > MAX_DESTINATION_OVERRIDE_SIZE:
@@ -367,7 +367,9 @@
             return custom_field
         return None
 
-    def _get_alert_context(self, event: Mapping, use_default_on_exception: bool = True) -> Optional[str]:
+    def _get_alert_context(
+        self, event: Mapping, use_default_on_exception: bool = True
+    ) -> Optional[str]:
         if not self._has_alert_context:
             return None
 
@@ -417,9 +419,12 @@
                     )
                 )
         else:
-            if not isinstance(expected_type, list) or not all([isinstance(x, (str, bool)) for x in result]):
+            if not isinstance(expected_type, list) or not all(
+                [isinstance(x, (str, bool)) for x in result]
+            ):
                 raise Exception(
-                    'rule [{}] function [{}] returned [{}], expected a list'.format(self.rule_id, function.__name__,
-                                                                                    type(result).__name__)
+                    'rule [{}] function [{}] returned [{}], expected a list'.format(
+                        self.rule_id, function.__name__, type(result).__name__
+                    )
                 )
         return result