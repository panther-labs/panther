# Panther is a Cloud-Native SIEM for the Modern Security Team.
# Copyright (C) 2020 Panther Labs Inc
#
# This program is free software: you can redistribute it and/or modify
# it under the terms of the GNU Affero General Public License as
# published by the Free Software Foundation, either version 3 of the
# License, or (at your option) any later version.
#
# This program is distributed in the hope that it will be useful,
# but WITHOUT ANY WARRANTY; without even the implied warranty of
# MERCHANTABILITY or FITNESS FOR A PARTICULAR PURPOSE.  See the
# GNU Affero General Public License for more details.
#
# You should have received a copy of the GNU Affero General Public License
# along with this program.  If not, see <https://www.gnu.org/licenses/>.

import hashlib
import json
import os
import re
from datetime import datetime
from gzip import GzipFile
from unittest import TestCase, mock

import boto3

from . import mock_to_return, DDB_MOCK, S3_MOCK, SNS_MOCK
from ..src import EngineResult

with mock.patch.dict(os.environ, {'ALERTS_DEDUP_TABLE': 'table_name', 'S3_BUCKET': 's3_bucket', 'NOTIFICATIONS_TOPIC': 'sns_topic'}), \
     mock.patch.object(boto3, 'client', side_effect=mock_to_return) as mock_boto:
    from ..src.output import MatchedEventsBuffer


class TestMatchedEventsBuffer(TestCase):

    def setUp(self) -> None:
        S3_MOCK.reset_mock()
        SNS_MOCK.reset_mock()
        DDB_MOCK.reset_mock()

    def test_add_and_flush_event_generate_new_alert(self) -> None:
        buffer = MatchedEventsBuffer()
        event_match = EngineResult(
            rule_id='rule_id',
            rule_version='rule_version',
            log_type='log_type',
            dedup='dedup',
            dedup_period_mins=100,
            alert_context='{"key":"value"}',
            event={'data_key': 'data_value'},
            title='test title'
        )
        buffer.add_event(event_match)

        self.assertEqual(len(buffer.data), 1)

        DDB_MOCK.update_item.return_value = {'Attributes': {'alertCount': {'N': '1'}}}
        buffer.flush()

        DDB_MOCK.update_item.assert_called_once_with(
            ConditionExpression='(#1 < :1) OR (attribute_not_exists(#2))',
            ExpressionAttributeNames={
                '#1': 'alertCreationTime',
                '#2': 'partitionKey',
                '#3': 'alertCount',
                '#4': 'ruleId',
                '#5': 'dedup',
                '#6': 'alertCreationTime',
                '#7': 'alertUpdateTime',
                '#8': 'eventCount',
                '#9': 'logTypes',
                '#10': 'ruleVersion',
                '#11': 'context',
<<<<<<< HEAD
                '#12': 'type'
=======
                '#12': 'title'
>>>>>>> ce6af6b5
            },
            ExpressionAttributeValues={
                ':1': {
                    'N': mock.ANY
                },
                ':3': {
                    'N': '1'
                },
                ':4': {
                    'S': 'rule_id'
                },
                ':5': {
                    'S': 'dedup'
                },
                ':6': {
                    'N': mock.ANY
                },
                ':7': {
                    'N': mock.ANY
                },
                ':8': {
                    'N': '1'
                },
                ':9': {
                    'SS': ['log_type']
                },
                ':10': {
                    'S': 'rule_version'
                },
                ':11': {
                    'S': '{"key":"value"}'
                },
                ':12': {
<<<<<<< HEAD
                    'S': 'RULE'
=======
                    'S': 'test title'
>>>>>>> ce6af6b5
                }
            },
            Key={
                'partitionKey': {
                    'S':
                        hashlib.md5(b'rule_id:dedup').hexdigest()  # nosec
                }
            },
            ReturnValues='ALL_NEW',
            TableName='table_name',
            UpdateExpression='ADD #3 :3\nSET #4=:4, #5=:5, #6=:6, #7=:7, #8=:8, #9=:9, #10=:10, #11=:11, #12=:12'
        )

        S3_MOCK.put_object.assert_called_once_with(Body=mock.ANY, Bucket='s3_bucket', ContentType='gzip', Key=mock.ANY)

        _, call_args = S3_MOCK.put_object.call_args
        bucket = call_args['Bucket']
        # Verify key format
        key = call_args['Key']
        pattern = re.compile("^rules/log_type/year=\\d{4}/month=\\d{2}/day=\\d{2}/hour=\\d{2}/.*json.gz$")
        self.assertIsNotNone(pattern.match(key))
        # Verify content
        data = GzipFile(None, 'rb', fileobj=call_args['Body'])
        content = json.loads(data.read().decode('utf-8'))
        # Verify extra fields
        self.assertEqual(content['p_rule_id'], 'rule_id')
        self.assertEqual(content['p_alert_id'], hashlib.md5(b'rule_id:1:dedup').hexdigest())  # nosec
        # Verify fields are valid dates
        self.assertIsNotNone(datetime.strptime(content['p_alert_creation_time'], '%Y-%m-%d %H:%M:%S.%f000'))
        self.assertIsNotNone(datetime.strptime(content['p_alert_update_time'], '%Y-%m-%d %H:%M:%S.%f000'))
        # Actual event
        self.assertEqual(content['data_key'], 'data_value')

        SNS_MOCK.publish.assert_called_once_with(
            TopicArn='sns_topic',
            Message=mock.ANY,
            MessageAttributes={
                'type': {
                    'DataType': 'String',
                    'StringValue': 'RuleMatches'
                },
                'id': {
                    'DataType': 'String',
                    'StringValue': 'rule_id'
                }
            }
        )

        _, call_args = SNS_MOCK.publish.call_args
        message_json = json.loads(call_args['Message'])
        self.assertEqual(message_json['Records'][0]['s3']['bucket']['name'], bucket)
        self.assertEqual(message_json['Records'][0]['s3']['object']['key'], key)

        # Assert that the buffer has been cleared
        self.assertEqual(len(buffer.data), 0)
        self.assertEqual(buffer.bytes_in_memory, 0)

    def test_add_same_rule_different_log(self) -> None:
        buffer = MatchedEventsBuffer()
        buffer.add_event(
            EngineResult(
                rule_id='id', rule_version='version', log_type='log1', dedup='dedup', dedup_period_mins=100, event={'key1': 'value1'}
            )
        )
        buffer.add_event(
            EngineResult(
                rule_id='id', rule_version='version', log_type='log2', dedup='dedup', dedup_period_mins=100, event={'key2': 'value2'}
            )
        )

        self.assertEqual(len(buffer.data), 2)

        DDB_MOCK.update_item.return_value = {'Attributes': {'alertCount': {'N': '1'}}}
        buffer.flush()

        self.assertEqual(DDB_MOCK.update_item.call_count, 2)
        self.assertEqual(S3_MOCK.put_object.call_count, 2)
        self.assertEqual(SNS_MOCK.publish.call_count, 2)

        call_args_list = S3_MOCK.put_object.call_args_list
        for _, call_args in call_args_list:
            data = GzipFile(None, 'rb', fileobj=call_args['Body'])
            content = json.loads(data.read().decode('utf-8'))

            # Verify fields are valid dates
            self.assertIsNotNone(datetime.strptime(content['p_alert_creation_time'], '%Y-%m-%d %H:%M:%S.%f000'))
            self.assertIsNotNone(datetime.strptime(content['p_alert_update_time'], '%Y-%m-%d %H:%M:%S.%f000'))

            if 'key1' in content:
                # Verify actual event
                self.assertEqual(content['key1'], 'value1')
                # Verify extra fields
                self.assertEqual(content['p_rule_id'], 'id')
                self.assertEqual(content['p_alert_id'], hashlib.md5(b'id:1:dedup').hexdigest())  # nosec
            elif 'key2' in content:
                # Verify actual event
                self.assertEqual(content['key2'], 'value2')
                # Verify extra fields
                self.assertEqual(content['p_rule_id'], 'id')
                self.assertEqual(content['p_alert_id'], hashlib.md5(b'id:1:dedup').hexdigest())  # nosec
            else:
                self.fail('unexpected content')

        # Assert that the buffer has been cleared
        self.assertEqual(len(buffer.data), 0)
        self.assertEqual(buffer.bytes_in_memory, 0)

    def test_add_same_log_different_rules(self) -> None:
        buffer = MatchedEventsBuffer()
        buffer.add_event(
            EngineResult(
                rule_id='id1',
                rule_version='version',
                log_type='log',
                dedup='dedup',
                dedup_period_mins=100,
                event={'key1': 'value1'},
                rule_tags=['test-tag'],
                rule_reports={'key': ['value']}
            )
        )
        buffer.add_event(
            EngineResult(
                rule_id='id2', rule_version='version', log_type='log', dedup='dedup', dedup_period_mins=100, event={'key2': 'value2'}
            )
        )

        self.assertEqual(len(buffer.data), 2)

        DDB_MOCK.update_item.return_value = {'Attributes': {'alertCount': {'N': '1'}}}
        buffer.flush()

        self.assertEqual(DDB_MOCK.update_item.call_count, 2)
        self.assertEqual(S3_MOCK.put_object.call_count, 2)
        self.assertEqual(SNS_MOCK.publish.call_count, 2)

        call_args_list = S3_MOCK.put_object.call_args_list
        for _, call_args in call_args_list:
            data = GzipFile(None, 'rb', fileobj=call_args['Body'])
            content = json.loads(data.read().decode('utf-8'))

            # Verify fields are valid dates
            self.assertIsNotNone(datetime.strptime(content['p_alert_creation_time'], '%Y-%m-%d %H:%M:%S.%f000'))
            self.assertIsNotNone(datetime.strptime(content['p_alert_update_time'], '%Y-%m-%d %H:%M:%S.%f000'))

            if 'key1' in content:
                # Verify actual event
                self.assertEqual(content['key1'], 'value1')
                # Verify extra fields
                self.assertEqual(content['p_rule_id'], 'id1')
                self.assertEqual(content['p_rule_tags'], ['test-tag'])
                self.assertEqual(content['p_rule_reports'], {'key': ['value']})
                self.assertEqual(content['p_alert_id'], hashlib.md5(b'id1:1:dedup').hexdigest())  # nosec
            elif 'key2' in content:
                # Verify actual event
                self.assertEqual(content['key2'], 'value2')
                # Verify extra fields
                self.assertEqual(content['p_rule_id'], 'id2')
                # Assert that tags row is not populated
                self.assertEqual(content['p_rule_tags'], [])
                self.assertEqual(content['p_rule_reports'], {})
                self.assertEqual(content['p_alert_id'], hashlib.md5(b'id2:1:dedup').hexdigest())  # nosec
            else:
                self.fail('unexpected content')

        # Assert that the buffer has been cleared
        self.assertEqual(len(buffer.data), 0)
        self.assertEqual(buffer.bytes_in_memory, 0)

    def test_group_events_together(self) -> None:
        buffer = MatchedEventsBuffer()
        buffer.add_event(
            EngineResult(
                rule_id='id', rule_version='version', log_type='log', dedup='dedup', dedup_period_mins=100, event={'key1': 'value1'}
            )
        )
        buffer.add_event(
            EngineResult(
                rule_id='id', rule_version='version', log_type='log', dedup='dedup', dedup_period_mins=100, event={'key2': 'value2'}
            )
        )

        self.assertEqual(len(buffer.data), 1)

        DDB_MOCK.update_item.return_value = {'Attributes': {'alertCount': {'N': '1'}}}
        buffer.flush()

        DDB_MOCK.update_item.assert_called_once()
        S3_MOCK.put_object.assert_called_once()
        SNS_MOCK.publish.assert_called_once()

        _, call_args = S3_MOCK.put_object.call_args
        data = GzipFile(None, 'rb', fileobj=call_args['Body'])

        # Verify first event
        event1 = json.loads(data.readline().decode('utf-8'))
        self.assertIsNotNone(datetime.strptime(event1['p_alert_creation_time'], '%Y-%m-%d %H:%M:%S.%f000'))
        self.assertIsNotNone(datetime.strptime(event1['p_alert_update_time'], '%Y-%m-%d %H:%M:%S.%f000'))
        self.assertEqual(event1['p_rule_id'], 'id')
        self.assertEqual(event1['p_alert_id'], hashlib.md5(b'id:1:dedup').hexdigest())  # nosec
        self.assertEqual(event1['key1'], 'value1')

        # Verify first event
        event2 = json.loads(data.readline().decode('utf-8'))
        self.assertIsNotNone(datetime.strptime(event2['p_alert_creation_time'], '%Y-%m-%d %H:%M:%S.%f000'))
        self.assertIsNotNone(datetime.strptime(event2['p_alert_update_time'], '%Y-%m-%d %H:%M:%S.%f000'))
        self.assertEqual(event2['p_rule_id'], 'id')
        self.assertEqual(event2['p_alert_id'], hashlib.md5(b'id:1:dedup').hexdigest())  # nosec
        self.assertEqual(event2['key2'], 'value2')

        # Assert that the buffer has been cleared
        self.assertEqual(len(buffer.data), 0)
        self.assertEqual(buffer.bytes_in_memory, 0)

    def test_add_overflows_buffer(self) -> None:
        buffer = MatchedEventsBuffer()
        # Reducing max_bytes so that it will cause the overflow condition to trigger earlier
        buffer.max_bytes = 20
        event_match = EngineResult(
            rule_id='rule_id',
            rule_version='rule_version',
            log_type='log_type',
            dedup='dedup',
            dedup_period_mins=100,
            event={'data_key': 'data_value'}
        )

        DDB_MOCK.update_item.return_value = {'Attributes': {'alertCount': {'N': '1'}}}

        buffer.add_event(event_match)

        DDB_MOCK.update_item.assert_called_once()
        S3_MOCK.put_object.assert_called_once()
        SNS_MOCK.publish.assert_called_once()

        # Assert that the buffer has been cleared
        self.assertEqual(len(buffer.data), 0)
        self.assertEqual(buffer.bytes_in_memory, 0)<|MERGE_RESOLUTION|>--- conflicted
+++ resolved
@@ -71,12 +71,9 @@
                 '#8': 'eventCount',
                 '#9': 'logTypes',
                 '#10': 'ruleVersion',
-                '#11': 'context',
-<<<<<<< HEAD
-                '#12': 'type'
-=======
-                '#12': 'title'
->>>>>>> ce6af6b5
+                '#11': 'type',
+                '#12': 'context',
+                '#13': 'title'
             },
             ExpressionAttributeValues={
                 ':1': {
@@ -107,15 +104,14 @@
                     'S': 'rule_version'
                 },
                 ':11': {
+                    'S': 'RULE'
+                },
+                ':12': {
                     'S': '{"key":"value"}'
                 },
-                ':12': {
-<<<<<<< HEAD
-                    'S': 'RULE'
-=======
+                ':13': {
                     'S': 'test title'
->>>>>>> ce6af6b5
-                }
+                },
             },
             Key={
                 'partitionKey': {
@@ -125,7 +121,7 @@
             },
             ReturnValues='ALL_NEW',
             TableName='table_name',
-            UpdateExpression='ADD #3 :3\nSET #4=:4, #5=:5, #6=:6, #7=:7, #8=:8, #9=:9, #10=:10, #11=:11, #12=:12'
+            UpdateExpression='ADD #3 :3\nSET #4=:4, #5=:5, #6=:6, #7=:7, #8=:8, #9=:9, #10=:10, #11=:11, #12=:12, #13=:13'
         )
 
         S3_MOCK.put_object.assert_called_once_with(Body=mock.ANY, Bucket='s3_bucket', ContentType='gzip', Key=mock.ANY)
