--- conflicted
+++ resolved
@@ -70,11 +70,8 @@
                 '#8': 'eventCount',
                 '#9': 'logTypes',
                 '#10': 'ruleVersion',
-<<<<<<< HEAD
-                '#11': 'type'
-=======
-                '#11': 'context'
->>>>>>> 3e6ed5b6
+                '#11': 'context',
+                '#12': 'type'
             },
             ExpressionAttributeValues={
                 ':1': {
@@ -105,11 +102,10 @@
                     'S': 'rule_version'
                 },
                 ':11': {
-<<<<<<< HEAD
+                    'S': '{"key":"value"}'
+                },
+                ':12': {
                     'S': 'RULE'
-=======
-                    'S': '{"key":"value"}'
->>>>>>> 3e6ed5b6
                 }
             },
             Key={
@@ -120,7 +116,7 @@
             },
             ReturnValues='ALL_NEW',
             TableName='table_name',
-            UpdateExpression='ADD #3 :3\nSET #4=:4, #5=:5, #6=:6, #7=:7, #8=:8, #9=:9, #10=:10, #11=:11'
+            UpdateExpression='ADD #3 :3\nSET #4=:4, #5=:5, #6=:6, #7=:7, #8=:8, #9=:9, #10=:10, #11=:11, #12=:12'
         )
 
         S3_MOCK.put_object.assert_called_once_with(Body=mock.ANY, Bucket='s3_bucket', ContentType='gzip', Key=mock.ANY)
