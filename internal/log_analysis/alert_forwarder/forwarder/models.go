package forwarder

/**
 * Panther is a Cloud-Native SIEM for the Modern Security Team.
 * Copyright (C) 2020 Panther Labs Inc
 *
 * This program is free software: you can redistribute it and/or modify
 * it under the terms of the GNU Affero General Public License as
 * published by the Free Software Foundation, either version 3 of the
 * License, or (at your option) any later version.
 *
 * This program is distributed in the hope that it will be useful,
 * but WITHOUT ANY WARRANTY; without even the implied warranty of
 * MERCHANTABILITY or FITNESS FOR A PARTICULAR PURPOSE.  See the
 * GNU Affero General Public License for more details.
 *
 * You should have received a copy of the GNU Affero General Public License
 * along with this program.  If not, see <https://www.gnu.org/licenses/>.
 */

import (
	"time"

	"github.com/aws/aws-lambda-go/events"
	"github.com/aws/aws-sdk-go/aws"
	"github.com/pkg/errors"
)

const (
	// The type of an Alert that is triggered because of a rule encountering an error
	RuleErrorType = "RULE_ERROR"

	alertTablePartitionKey        = "id"
	alertTableLogTypesAttribute   = "logTypes"
	alertTableEventCountAttribute = "eventCount"
	alertTableUpdateTimeAttribute = "updateTime"
)

// AlertDedupEvent represents the event stored in the alert dedup DDB table by the rules engine
type AlertDedupEvent struct {
	RuleID              string    `dynamodbav:"ruleId"`
	RuleVersion         string    `dynamodbav:"ruleVersion"`
	DeduplicationString string    `dynamodbav:"dedup"`
	CreationTime        time.Time `dynamodbav:"creationTime"`
	UpdateTime          time.Time `dynamodbav:"updateTime"`
	EventCount          int64     `dynamodbav:"eventCount"`
	LogTypes            []string  `dynamodbav:"logTypes,stringset"`
<<<<<<< HEAD
	Type                string    `dynamodbav:"type"`
=======
	AlertContext        string    `dynamodbav:"context,string"`
	Type                *string   `dynamodbav:"-"` // There is no need to store this item in DDB
>>>>>>> 3e6ed5b6
	GeneratedTitle      *string   `dynamodbav:"-"` // The title that was generated dynamically using Python. Might be null.
	AlertCount          int64     `dynamodbav:"-"` // There is no need to store this item in DDB

}

// Alert contains all the fields associated to the alert stored in DDB
type Alert struct {
	ID                  string    `dynamodbav:"id,string"`
	TimePartition       string    `dynamodbav:"timePartition,string"`
	Severity            string    `dynamodbav:"severity,string"`
	RuleDisplayName     *string   `dynamodbav:"ruleDisplayName,string"`
	FirstEventMatchTime time.Time `dynamodbav:"firstEventMatchTime,string"`
	LogTypes            []string  `dynamodbav:"logTypes,stringset"`
	Title               string    `dynamodbav:"title,string"` // The alert title. It will be the Python-generated title or a default one if
	// no Python-generated title is available.
	AlertDedupEvent
}

func FromDynamodDBAttribute(input map[string]events.DynamoDBAttributeValue) (event *AlertDedupEvent, err error) {
	defer func() {
		if r := recover(); r != nil {
			var ok bool
			err, ok = r.(error)
			if !ok {
				err = errors.Wrap(err, "panicked while getting alert dedup event")
			}
		}
	}()

	if input == nil {
		return nil, nil
	}

	ruleID, err := getAttribute("ruleId", input)
	if err != nil {
		return nil, err
	}

	ruleVersion, err := getAttribute("ruleVersion", input)
	if err != nil {
		return nil, err
	}

	deduplicationString, err := getAttribute("dedup", input)
	if err != nil {
		return nil, err
	}

	alertCount, err := getIntegerAttribute("alertCount", input)
	if err != nil {
		return nil, err
	}

	alertCreationEpoch, err := getIntegerAttribute("alertCreationTime", input)
	if err != nil {
		return nil, err
	}

	alertUpdateEpoch, err := getIntegerAttribute("alertUpdateTime", input)
	if err != nil {
		return nil, err
	}

	eventCount, err := getIntegerAttribute("eventCount", input)
	if err != nil {
		return nil, err
	}

	logTypes, err := getAttribute("logTypes", input)
	if err != nil {
		return nil, err
	}

	alertContext, err := getAttribute("context", input)
	if err != nil {
		return nil, err
	}

	result := &AlertDedupEvent{
		RuleID:              ruleID.String(),
		RuleVersion:         ruleVersion.String(),
		DeduplicationString: deduplicationString.String(),
		AlertCount:          alertCount,
		CreationTime:        time.Unix(alertCreationEpoch, 0).UTC(),
		UpdateTime:          time.Unix(alertUpdateEpoch, 0).UTC(),
		EventCount:          eventCount,
		LogTypes:            logTypes.StringSet(),
		AlertContext:        alertContext.String(),
	}

	generatedTitle := getOptionalAttribute("title", input)
	if generatedTitle != nil {
		result.GeneratedTitle = aws.String(generatedTitle.String())
	}

	alertType := getOptionalAttribute("type", input)
	if alertType != nil {
		result.Type = alertType.String()
	}

	return result, nil
}

func getIntegerAttribute(key string, input map[string]events.DynamoDBAttributeValue) (int64, error) {
	value, err := getAttribute(key, input)
	if err != nil {
		return 0, err
	}
	integerValue, err := value.Integer()
	if err != nil {
		return 0, errors.Wrapf(err, "failed to convert attribute '%s' to integer", key)
	}
	return integerValue, nil
}

func getAttribute(key string, inputMap map[string]events.DynamoDBAttributeValue) (events.DynamoDBAttributeValue, error) {
	attributeValue, ok := inputMap[key]
	if !ok {
		return events.DynamoDBAttributeValue{}, errors.Errorf("could not find '%s' attribute", key)
	}
	return attributeValue, nil
}

func getOptionalAttribute(key string, inputMap map[string]events.DynamoDBAttributeValue) *events.DynamoDBAttributeValue {
	attributeValue, ok := inputMap[key]
	if !ok {
		return nil
	}
	return &attributeValue
}<|MERGE_RESOLUTION|>--- conflicted
+++ resolved
@@ -45,12 +45,8 @@
 	UpdateTime          time.Time `dynamodbav:"updateTime"`
 	EventCount          int64     `dynamodbav:"eventCount"`
 	LogTypes            []string  `dynamodbav:"logTypes,stringset"`
-<<<<<<< HEAD
+	AlertContext        string    `dynamodbav:"context"`
 	Type                string    `dynamodbav:"type"`
-=======
-	AlertContext        string    `dynamodbav:"context,string"`
-	Type                *string   `dynamodbav:"-"` // There is no need to store this item in DDB
->>>>>>> 3e6ed5b6
 	GeneratedTitle      *string   `dynamodbav:"-"` // The title that was generated dynamically using Python. Might be null.
 	AlertCount          int64     `dynamodbav:"-"` // There is no need to store this item in DDB
 
