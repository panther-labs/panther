--- conflicted
+++ resolved
@@ -288,18 +288,12 @@
 	return string(rule.Severity)
 }
 
-<<<<<<< HEAD
 func getOutputIds(rule *ruleModel.Rule, alertDedup *alertApiModels.AlertDedupEvent) []string {
-	if alertDedup.GeneratedDestinationOverride != nil {
-		return alertDedup.GeneratedDestinationOverride
-=======
-func getOutputIds(rule *ruleModel.Rule, alertDedup *AlertDedupEvent) []string {
 	if alertDedup.GeneratedDestinations != nil {
 		if len(alertDedup.GeneratedDestinations) == 0 {
 			return skipOutput
 		}
 		return alertDedup.GeneratedDestinations
->>>>>>> be864a40
 	}
 	return rule.OutputIDs
 }
