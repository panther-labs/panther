package forwarder

/**
 * Panther is a Cloud-Native SIEM for the Modern Security Team.
 * Copyright (C) 2020 Panther Labs Inc
 *
 * This program is free software: you can redistribute it and/or modify
 * it under the terms of the GNU Affero General Public License as
 * published by the Free Software Foundation, either version 3 of the
 * License, or (at your option) any later version.
 *
 * This program is distributed in the hope that it will be useful,
 * but WITHOUT ANY WARRANTY; without even the implied warranty of
 * MERCHANTABILITY or FITNESS FOR A PARTICULAR PURPOSE.  See the
 * GNU Affero General Public License for more details.
 *
 * You should have received a copy of the GNU Affero General Public License
 * along with this program.  If not, see <https://www.gnu.org/licenses/>.
 */

import (
	"crypto/md5" // nolint(gosec)
	"encoding/hex"
	"strconv"

	"github.com/aws/aws-sdk-go/aws"
	"github.com/aws/aws-sdk-go/service/dynamodb"
	"github.com/aws/aws-sdk-go/service/dynamodb/dynamodbattribute"
	"github.com/aws/aws-sdk-go/service/dynamodb/dynamodbiface"
	"github.com/aws/aws-sdk-go/service/dynamodb/expression"
	"github.com/aws/aws-sdk-go/service/sqs"
	"github.com/aws/aws-sdk-go/service/sqs/sqsiface"
	jsoniter "github.com/json-iterator/go"
	"github.com/pkg/errors"

	ruleModel "github.com/panther-labs/panther/api/gateway/analysis/models"
	alertModel "github.com/panther-labs/panther/api/lambda/delivery/models"
	"github.com/panther-labs/panther/pkg/metrics"
)

const defaultTimePartition = "defaultPartition"

type Handler struct {
	SqsClient        sqsiface.SQSAPI
	Cache            *RuleCache
	DdbClient        dynamodbiface.DynamoDBAPI
	AlertTable       string
	AlertingQueueURL string
}

func (h *Handler) Do(oldAlertDedupEvent, newAlertDedupEvent *AlertDedupEvent) (err error) {
	var oldRule *ruleModel.Rule
	if oldAlertDedupEvent != nil {
		oldRule, err = h.Cache.Get(oldAlertDedupEvent.RuleID, oldAlertDedupEvent.RuleVersion)
		if err != nil {
			return errors.Wrapf(err, "failed to get rule information for %s.%s", oldAlertDedupEvent.RuleID, oldAlertDedupEvent.RuleVersion)
		}
	}

	newRule, err := h.Cache.Get(newAlertDedupEvent.RuleID, newAlertDedupEvent.RuleVersion)
	if err != nil {
		return errors.Wrapf(err, "failed to get rule information for %s.%s", newAlertDedupEvent.RuleID, newAlertDedupEvent.RuleVersion)
	}

	if shouldIgnoreChange(newRule, newAlertDedupEvent) {
		return nil
	}
	if needToCreateNewAlert(oldRule, oldAlertDedupEvent, newAlertDedupEvent) {
		return h.handleNewAlert(newRule, newAlertDedupEvent)
	}
	return h.updateExistingAlert(newAlertDedupEvent)
}

func shouldIgnoreChange(rule *ruleModel.Rule, alertDedupEvent *AlertDedupEvent) bool {
	// If the number of matched events hasn't crossed the threshold for the rule, don't create a new alert.
	hasBreachedThreshold := alertDedupEvent.EventCount < int64(rule.Threshold)
	// If the alertDedupEvent was generated by a rule-engine error
	isError := aws.StringValue(alertDedupEvent.Type) == RuleErrorType
	// TODO(kostaspap): Remove the `isError` condition once rule errors notification system works end to end.
	return hasBreachedThreshold || isError
}

func needToCreateNewAlert(oldRule *ruleModel.Rule, oldAlertDedupEvent, newAlertDedupEvent *AlertDedupEvent) bool {
	if oldAlertDedupEvent == nil {
		// If this is the first time we see an alert deduplication entry, create an alert
		return true
	}
	if oldAlertDedupEvent.AlertCount != newAlertDedupEvent.AlertCount {
		// If this is an alert deduplication entry for a new alert, create the new alert
		return true
	}
	if oldAlertDedupEvent.EventCount < int64(oldRule.Threshold) {
		// If the previous alert dedup information was not above rule threshold, we need to create a new alert
		return true
	}
	return false
}

func (h *Handler) handleNewAlert(rule *ruleModel.Rule, event *AlertDedupEvent) error {
	if err := h.storeNewAlert(rule, event); err != nil {
		return errors.Wrap(err, "failed to store new alert in DDB")
	}

	err := h.sendAlertNotification(rule, event)
	if err == nil {
		logStats(rule)
	}
	return err
}

func logStats(rule *ruleModel.Rule) {
	// Severity, AnalysisType, and RuleID Information
	StaticLogger.LogSingle(1,
		metrics.Dimension{Name: "Severity", Value: string(rule.Severity)},
<<<<<<< HEAD
		metrics.Dimension{Name: "AnalysisID", Value: string(rule.ID)},
=======
		metrics.Dimension{Name: "RuleID", Value: string(rule.ID)},
>>>>>>> ac50ed59
		AnalysisTypeDimension,
	)
}

func (h *Handler) updateExistingAlert(event *AlertDedupEvent) error {
	// When updating alert, we need to update only 3 fields
	// - The number of events included in the alert
	// - The log types of the events in the alert
	// - The alert update time
	updateExpression := expression.
		Set(expression.Name(alertTableEventCountAttribute), expression.Value(event.EventCount)).
		Set(expression.Name(alertTableLogTypesAttribute), expression.Value(event.LogTypes)).
		Set(expression.Name(alertTableUpdateTimeAttribute), expression.Value(event.UpdateTime))
	expr, err := expression.NewBuilder().WithUpdate(updateExpression).Build()
	if err != nil {
		return errors.Wrap(err, "failed to build update expression")
	}

	updateInput := &dynamodb.UpdateItemInput{
		TableName:                 &h.AlertTable,
		UpdateExpression:          expr.Update(),
		ExpressionAttributeNames:  expr.Names(),
		ExpressionAttributeValues: expr.Values(),
		Key: map[string]*dynamodb.AttributeValue{
			alertTablePartitionKey: {S: aws.String(generateAlertID(event))},
		},
	}

	_, err = h.DdbClient.UpdateItem(updateInput)
	if err != nil {
		return errors.Wrap(err, "failed to update alert")
	}
	return nil
}

func (h *Handler) storeNewAlert(rule *ruleModel.Rule, alertDedup *AlertDedupEvent) error {
	alert := &Alert{
		ID:                  generateAlertID(alertDedup),
		TimePartition:       defaultTimePartition,
		Severity:            string(rule.Severity),
		RuleDisplayName:     getRuleDisplayName(rule),
		Title:               getAlertTitle(rule, alertDedup),
		FirstEventMatchTime: alertDedup.CreationTime,
		LogTypes:            alertDedup.LogTypes,
		AlertDedupEvent: AlertDedupEvent{
			RuleID:              alertDedup.RuleID,
			RuleVersion:         alertDedup.RuleVersion,
			DeduplicationString: alertDedup.DeduplicationString,
			// In case a rule has a threshold, we want the alert creation time to be the same time
			// as the update time -> the time that an update(new event) caused the matched events to exceed threshold
			// In case the rule doesnt' have a threshold, the two are anyway the same
			CreationTime: alertDedup.UpdateTime,
			UpdateTime:   alertDedup.UpdateTime,
			EventCount:   alertDedup.EventCount,
			LogTypes:     alertDedup.LogTypes,
		},
	}

	marshaledAlert, err := dynamodbattribute.MarshalMap(alert)
	if err != nil {
		return errors.Wrap(err, "failed to marshal alert")
	}
	putItemRequest := &dynamodb.PutItemInput{
		Item:      marshaledAlert,
		TableName: &h.AlertTable,
	}
	_, err = h.DdbClient.PutItem(putItemRequest)
	if err != nil {
		return errors.Wrap(err, "failed to store alert")
	}

	return nil
}

func (h *Handler) sendAlertNotification(rule *ruleModel.Rule, alertDedup *AlertDedupEvent) error {
	alertNotification := &alertModel.Alert{
		AlertID:             aws.String(generateAlertID(alertDedup)),
		AnalysisDescription: aws.String(string(rule.Description)),
		AnalysisID:          alertDedup.RuleID,
		// In case a rule has a threshold, we want the alert creation time to be the same time
		// as the update time -> the time that an update(new event) caused the matched events to exceed threshold
		// In case the rule doesnt' have a threshold, the two are anyway the same
		CreatedAt:    alertDedup.UpdateTime,
		OutputIds:    rule.OutputIds,
		AnalysisName: getRuleDisplayName(rule),
		Runbook:      aws.String(string(rule.Runbook)),
		Severity:     string(rule.Severity),
		Tags:         rule.Tags,
		Type:         alertModel.RuleType,
		Title:        aws.String(getAlertTitle(rule, alertDedup)),
		Version:      &alertDedup.RuleVersion,
	}

	msgBody, err := jsoniter.MarshalToString(alertNotification)
	if err != nil {
		return errors.Wrap(err, "failed to marshal alert notification")
	}

	input := &sqs.SendMessageInput{
		QueueUrl:    &h.AlertingQueueURL,
		MessageBody: &msgBody,
	}
	_, err = h.SqsClient.SendMessage(input)
	if err != nil {
		return errors.Wrap(err, "failed to send notification")
	}
	return nil
}

func getAlertTitle(rule *ruleModel.Rule, alertDedup *AlertDedupEvent) string {
	if alertDedup.GeneratedTitle != nil {
		return *alertDedup.GeneratedTitle
	}
	ruleDisplayName := getRuleDisplayName(rule)
	if ruleDisplayName != nil {
		return *ruleDisplayName
	}
	return string(rule.ID)
}

func getRuleDisplayName(rule *ruleModel.Rule) *string {
	if len(rule.DisplayName) > 0 {
		return aws.String(string(rule.DisplayName))
	}
	return nil
}

func generateAlertID(event *AlertDedupEvent) string {
	key := event.RuleID + ":" + strconv.FormatInt(event.AlertCount, 10) + ":" + event.DeduplicationString
	keyHash := md5.Sum([]byte(key)) // nolint(gosec)
	return hex.EncodeToString(keyHash[:])
}<|MERGE_RESOLUTION|>--- conflicted
+++ resolved
@@ -112,11 +112,7 @@
 	// Severity, AnalysisType, and RuleID Information
 	StaticLogger.LogSingle(1,
 		metrics.Dimension{Name: "Severity", Value: string(rule.Severity)},
-<<<<<<< HEAD
 		metrics.Dimension{Name: "AnalysisID", Value: string(rule.ID)},
-=======
-		metrics.Dimension{Name: "RuleID", Value: string(rule.ID)},
->>>>>>> ac50ed59
 		AnalysisTypeDimension,
 	)
 }
