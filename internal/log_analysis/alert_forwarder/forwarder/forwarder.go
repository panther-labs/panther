package forwarder

/**
 * Panther is a Cloud-Native SIEM for the Modern Security Team.
 * Copyright (C) 2020 Panther Labs Inc
 *
 * This program is free software: you can redistribute it and/or modify
 * it under the terms of the GNU Affero General Public License as
 * published by the Free Software Foundation, either version 3 of the
 * License, or (at your option) any later version.
 *
 * This program is distributed in the hope that it will be useful,
 * but WITHOUT ANY WARRANTY; without even the implied warranty of
 * MERCHANTABILITY or FITNESS FOR A PARTICULAR PURPOSE.  See the
 * GNU Affero General Public License for more details.
 *
 * You should have received a copy of the GNU Affero General Public License
 * along with this program.  If not, see <https://www.gnu.org/licenses/>.
 */

import (
	"crypto/md5" // nolint(gosec)
	"encoding/hex"
	"strconv"

	"github.com/aws/aws-sdk-go/aws"
	"github.com/aws/aws-sdk-go/service/dynamodb"
	"github.com/aws/aws-sdk-go/service/dynamodb/dynamodbattribute"
	"github.com/aws/aws-sdk-go/service/dynamodb/dynamodbiface"
	"github.com/aws/aws-sdk-go/service/dynamodb/expression"
	"github.com/aws/aws-sdk-go/service/sqs"
	"github.com/aws/aws-sdk-go/service/sqs/sqsiface"
	jsoniter "github.com/json-iterator/go"
	"github.com/pkg/errors"

<<<<<<< HEAD
	policiesoperations "github.com/panther-labs/panther/api/gateway/analysis/client/operations"
	ruleModel "github.com/panther-labs/panther/api/gateway/analysis/models"
=======
	"github.com/panther-labs/panther/api/gateway/analysis/models"
>>>>>>> f0a44a44
	alertModel "github.com/panther-labs/panther/internal/core/alert_delivery/models"
)

const defaultTimePartition = "defaultPartition"

type Handler struct {
	SqsClient        sqsiface.SQSAPI
	Cache            *RuleCache
	DdbClient        dynamodbiface.DynamoDBAPI
	AlertTable       string
	AlertingQueueURL string
}

func (h *Handler) Do(oldAlertDedupEvent, newAlertDedupEvent *AlertDedupEvent) (err error) {
	var oldRule *models.Rule
	if oldAlertDedupEvent != nil {
		oldRule, err = h.Cache.Get(oldAlertDedupEvent.RuleID, oldAlertDedupEvent.RuleVersion)
		if err != nil {
			return errors.Wrapf(err, "failed to get rule information for %s.%s", oldAlertDedupEvent.RuleID, oldAlertDedupEvent.RuleVersion)
		}
	}

	newRule, err := h.Cache.Get(newAlertDedupEvent.RuleID, newAlertDedupEvent.RuleVersion)
	if err != nil {
		return errors.Wrapf(err, "failed to get rule information for %s.%s", newAlertDedupEvent.RuleID, newAlertDedupEvent.RuleVersion)
	}

	if shouldIgnoreChange(newRule, newAlertDedupEvent) {
		return nil
	}

	if needToCreateNewAlert(oldRule, oldAlertDedupEvent, newAlertDedupEvent) {
		return h.handleNewAlert(newRule, newAlertDedupEvent)
	}
	return h.updateExistingAlert(newAlertDedupEvent)
}

func shouldIgnoreChange(rule *models.Rule, alertDedupEvent *AlertDedupEvent) bool {
	// If the number of matched events hasn't crossed the threshold for the rule, don't create a new alert.
	return alertDedupEvent.EventCount < int64(rule.Threshold)
}

func needToCreateNewAlert(oldRule *models.Rule, oldAlertDedupEvent, newAlertDedupEvent *AlertDedupEvent) bool {
	if oldAlertDedupEvent == nil {
		// If this is the first time we see an alert deduplication entry, create an alert
		return true
	}
	if oldAlertDedupEvent.AlertCount != newAlertDedupEvent.AlertCount {
		// If this is an alert deduplication entry for a new alert, create the new alert
		return true
	}
	if oldAlertDedupEvent.EventCount < int64(oldRule.Threshold) {
		// If the previous alert dedup information was not above rule threshold, we need to create a new alert
		return true
	}
	return false
}

func (h *Handler) handleNewAlert(rule *models.Rule, event *AlertDedupEvent) error {
	if err := h.storeNewAlert(rule, event); err != nil {
		return errors.Wrap(err, "failed to store new alert in DDB")
	}
	return h.sendAlertNotification(rule, event)
}

func (h *Handler) updateExistingAlert(event *AlertDedupEvent) error {
	// When updating alert, we need to update only 3 fields
	// - The number of events included in the alert
	// - The log types of the events in the alert
	// - The alert update time
	updateExpression := expression.
		Set(expression.Name(alertTableEventCountAttribute), expression.Value(event.EventCount)).
		Set(expression.Name(alertTableLogTypesAttribute), expression.Value(event.LogTypes)).
		Set(expression.Name(alertTableUpdateTimeAttribute), expression.Value(event.UpdateTime))
	expr, err := expression.NewBuilder().WithUpdate(updateExpression).Build()
	if err != nil {
		return errors.Wrap(err, "failed to build update expression")
	}

	updateInput := &dynamodb.UpdateItemInput{
		TableName:                 &h.AlertTable,
		UpdateExpression:          expr.Update(),
		ExpressionAttributeNames:  expr.Names(),
		ExpressionAttributeValues: expr.Values(),
		Key: map[string]*dynamodb.AttributeValue{
			alertTablePartitionKey: {S: aws.String(generateAlertID(event))},
		},
	}

	_, err = h.DdbClient.UpdateItem(updateInput)
	if err != nil {
		return errors.Wrap(err, "failed to update alert")
	}
	return nil
}

<<<<<<< HEAD
func storeNewAlert(rule *ruleModel.Rule, alertDedup *AlertDedupEvent) error {
=======
func (h *Handler) storeNewAlert(rule *models.Rule, alertDedup *AlertDedupEvent) error {
>>>>>>> f0a44a44
	alert := &Alert{
		ID:              generateAlertID(alertDedup),
		TimePartition:   defaultTimePartition,
		Severity:        string(rule.Severity),
		RuleDisplayName: getRuleDisplayName(rule),
		Title:           getAlertTitle(rule, alertDedup),
		AlertDedupEvent: AlertDedupEvent{
			RuleID:              alertDedup.RuleID,
			RuleVersion:         alertDedup.RuleVersion,
			DeduplicationString: alertDedup.DeduplicationString,
			// In case a rule has a threshold, we want the alert creation time to be the same time
			// as the update time -> the time that an update(new event) caused the matched events to exceed threshold
			// In case the rule doesnt' have a threshold, the two are anyway the same
			CreationTime: alertDedup.UpdateTime,
			UpdateTime:   alertDedup.UpdateTime,
			EventCount:   alertDedup.EventCount,
			LogTypes:     alertDedup.LogTypes,
		},
	}

	marshaledAlert, err := dynamodbattribute.MarshalMap(alert)
	if err != nil {
		return errors.Wrap(err, "failed to marshal alert")
	}
	putItemRequest := &dynamodb.PutItemInput{
		Item:      marshaledAlert,
		TableName: &h.AlertTable,
	}
	_, err = h.DdbClient.PutItem(putItemRequest)
	if err != nil {
		return errors.Wrap(err, "failed to update store alert")
	}
	return nil
}

<<<<<<< HEAD
func sendAlertNotification(rule *ruleModel.Rule, alertDedup *AlertDedupEvent) error {
=======
func (h *Handler) sendAlertNotification(rule *models.Rule, alertDedup *AlertDedupEvent) error {
>>>>>>> f0a44a44
	alertNotification := &alertModel.Alert{
		AlertID:             aws.String(generateAlertID(alertDedup)),
		AnalysisDescription: aws.String(string(rule.Description)),
		AnalysisID:          alertDedup.RuleID,
		// In case a rule has a threshold, we want the alert creation time to be the same time
		// as the update time -> the time that an update(new event) caused the matched events to exceed threshold
		// In case the rule doesnt' have a threshold, the two are anyway the same
		CreatedAt:    alertDedup.UpdateTime,
		OutputIds:    rule.OutputIds,
		AnalysisName: getRuleDisplayName(rule),
		Runbook:      aws.String(string(rule.Runbook)),
		Severity:     string(rule.Severity),
		Tags:         rule.Tags,
		Type:         alertModel.RuleType,
		Title:        aws.String(getAlertTitle(rule, alertDedup)),
		Version:      &alertDedup.RuleVersion,
	}

	msgBody, err := jsoniter.MarshalToString(alertNotification)
	if err != nil {
		return errors.Wrap(err, "failed to marshal alert notification")
	}

	input := &sqs.SendMessageInput{
		QueueUrl:    &h.AlertingQueueURL,
		MessageBody: &msgBody,
	}
	_, err = h.SqsClient.SendMessage(input)
	if err != nil {
		return errors.Wrap(err, "failed to send notification")
	}
	return nil
}

func getAlertTitle(rule *ruleModel.Rule, alertDedup *AlertDedupEvent) string {
	if alertDedup.GeneratedTitle != nil {
		return *alertDedup.GeneratedTitle
	}
	ruleDisplayName := getRuleDisplayName(rule)
	if ruleDisplayName != nil {
		return *ruleDisplayName
	}
	return string(rule.ID)
}

func getRuleDisplayName(rule *ruleModel.Rule) *string {
	if len(rule.DisplayName) > 0 {
		return aws.String(string(rule.DisplayName))
	}
	return nil
}

func generateAlertID(event *AlertDedupEvent) string {
	key := event.RuleID + ":" + strconv.FormatInt(event.AlertCount, 10) + ":" + event.DeduplicationString
	keyHash := md5.Sum([]byte(key)) // nolint(gosec)
	return hex.EncodeToString(keyHash[:])
<<<<<<< HEAD
}

func getRuleInfo(event *AlertDedupEvent) (*ruleModel.Rule, error) {
	rule, err := policyClient.Operations.GetRule(&policiesoperations.GetRuleParams{
		RuleID:     event.RuleID,
		VersionID:  aws.String(event.RuleVersion),
		HTTPClient: httpClient,
	})

	if err != nil {
		return nil, errors.Wrapf(err, "failed to fetch information for ruleID [%s], version [%s]",
			event.RuleID, event.RuleVersion)
	}
	return rule.Payload, nil
=======
>>>>>>> f0a44a44
}<|MERGE_RESOLUTION|>--- conflicted
+++ resolved
@@ -33,12 +33,7 @@
 	jsoniter "github.com/json-iterator/go"
 	"github.com/pkg/errors"
 
-<<<<<<< HEAD
-	policiesoperations "github.com/panther-labs/panther/api/gateway/analysis/client/operations"
 	ruleModel "github.com/panther-labs/panther/api/gateway/analysis/models"
-=======
-	"github.com/panther-labs/panther/api/gateway/analysis/models"
->>>>>>> f0a44a44
 	alertModel "github.com/panther-labs/panther/internal/core/alert_delivery/models"
 )
 
@@ -53,7 +48,7 @@
 }
 
 func (h *Handler) Do(oldAlertDedupEvent, newAlertDedupEvent *AlertDedupEvent) (err error) {
-	var oldRule *models.Rule
+	var oldRule *ruleModel.Rule
 	if oldAlertDedupEvent != nil {
 		oldRule, err = h.Cache.Get(oldAlertDedupEvent.RuleID, oldAlertDedupEvent.RuleVersion)
 		if err != nil {
@@ -76,12 +71,12 @@
 	return h.updateExistingAlert(newAlertDedupEvent)
 }
 
-func shouldIgnoreChange(rule *models.Rule, alertDedupEvent *AlertDedupEvent) bool {
+func shouldIgnoreChange(rule *ruleModel.Rule, alertDedupEvent *AlertDedupEvent) bool {
 	// If the number of matched events hasn't crossed the threshold for the rule, don't create a new alert.
 	return alertDedupEvent.EventCount < int64(rule.Threshold)
 }
 
-func needToCreateNewAlert(oldRule *models.Rule, oldAlertDedupEvent, newAlertDedupEvent *AlertDedupEvent) bool {
+func needToCreateNewAlert(oldRule *ruleModel.Rule, oldAlertDedupEvent, newAlertDedupEvent *AlertDedupEvent) bool {
 	if oldAlertDedupEvent == nil {
 		// If this is the first time we see an alert deduplication entry, create an alert
 		return true
@@ -97,7 +92,7 @@
 	return false
 }
 
-func (h *Handler) handleNewAlert(rule *models.Rule, event *AlertDedupEvent) error {
+func (h *Handler) handleNewAlert(rule *ruleModel.Rule, event *AlertDedupEvent) error {
 	if err := h.storeNewAlert(rule, event); err != nil {
 		return errors.Wrap(err, "failed to store new alert in DDB")
 	}
@@ -135,11 +130,7 @@
 	return nil
 }
 
-<<<<<<< HEAD
-func storeNewAlert(rule *ruleModel.Rule, alertDedup *AlertDedupEvent) error {
-=======
-func (h *Handler) storeNewAlert(rule *models.Rule, alertDedup *AlertDedupEvent) error {
->>>>>>> f0a44a44
+func (h *Handler) storeNewAlert(rule *ruleModel.Rule, alertDedup *AlertDedupEvent) error {
 	alert := &Alert{
 		ID:              generateAlertID(alertDedup),
 		TimePartition:   defaultTimePartition,
@@ -175,11 +166,7 @@
 	return nil
 }
 
-<<<<<<< HEAD
-func sendAlertNotification(rule *ruleModel.Rule, alertDedup *AlertDedupEvent) error {
-=======
-func (h *Handler) sendAlertNotification(rule *models.Rule, alertDedup *AlertDedupEvent) error {
->>>>>>> f0a44a44
+func (h *Handler) sendAlertNotification(rule *ruleModel.Rule, alertDedup *AlertDedupEvent) error {
 	alertNotification := &alertModel.Alert{
 		AlertID:             aws.String(generateAlertID(alertDedup)),
 		AnalysisDescription: aws.String(string(rule.Description)),
@@ -236,21 +223,4 @@
 	key := event.RuleID + ":" + strconv.FormatInt(event.AlertCount, 10) + ":" + event.DeduplicationString
 	keyHash := md5.Sum([]byte(key)) // nolint(gosec)
 	return hex.EncodeToString(keyHash[:])
-<<<<<<< HEAD
-}
-
-func getRuleInfo(event *AlertDedupEvent) (*ruleModel.Rule, error) {
-	rule, err := policyClient.Operations.GetRule(&policiesoperations.GetRuleParams{
-		RuleID:     event.RuleID,
-		VersionID:  aws.String(event.RuleVersion),
-		HTTPClient: httpClient,
-	})
-
-	if err != nil {
-		return nil, errors.Wrapf(err, "failed to fetch information for ruleID [%s], version [%s]",
-			event.RuleID, event.RuleVersion)
-	}
-	return rule.Payload, nil
-=======
->>>>>>> f0a44a44
 }