--- conflicted
+++ resolved
@@ -119,16 +119,6 @@
 		return errors.Wrap(err, "failed to store new alert in DDB")
 	}
 
-<<<<<<< HEAD
-	err = sendAlertNotification(ruleInfo, event)
-	if err == nil {
-		staticLogger.LogSingle(1,
-			metrics.Dimension{Name: "Severity", Value: string(ruleInfo.Severity)},
-			analysisTypeDimension,
-		)
-	}
-
-=======
 	err := h.sendAlertNotification(rule, event)
 	if err == nil {
 		staticLogger.LogSingle(1,
@@ -136,7 +126,6 @@
 			analysisTypeDimension,
 		)
 	}
->>>>>>> d6638ba2
 	return err
 }
 
