package forwarder

/**
 * Panther is a Cloud-Native SIEM for the Modern Security Team.
 * Copyright (C) 2020 Panther Labs Inc
 *
 * This program is free software: you can redistribute it and/or modify
 * it under the terms of the GNU Affero General Public License as
 * published by the Free Software Foundation, either version 3 of the
 * License, or (at your option) any later version.
 *
 * This program is distributed in the hope that it will be useful,
 * but WITHOUT ANY WARRANTY; without even the implied warranty of
 * MERCHANTABILITY or FITNESS FOR A PARTICULAR PURPOSE.  See the
 * GNU Affero General Public License for more details.
 *
 * You should have received a copy of the GNU Affero General Public License
 * along with this program.  If not, see <https://www.gnu.org/licenses/>.
 */

import (
	"crypto/md5" // nolint(gosec)
	"encoding/hex"
	"strconv"

	"github.com/aws/aws-sdk-go/aws"
	"github.com/aws/aws-sdk-go/service/dynamodb"
	"github.com/aws/aws-sdk-go/service/dynamodb/dynamodbattribute"
	"github.com/aws/aws-sdk-go/service/dynamodb/dynamodbiface"
	"github.com/aws/aws-sdk-go/service/dynamodb/expression"
	"github.com/aws/aws-sdk-go/service/sqs"
	"github.com/aws/aws-sdk-go/service/sqs/sqsiface"
	jsoniter "github.com/json-iterator/go"
	"github.com/pkg/errors"

	ruleModel "github.com/panther-labs/panther/api/gateway/analysis/models"
	alertModel "github.com/panther-labs/panther/api/lambda/delivery/models"
	"github.com/panther-labs/panther/pkg/metrics"
)

const defaultTimePartition = "defaultPartition"

type Handler struct {
	SqsClient        sqsiface.SQSAPI
	Cache            *RuleCache
	DdbClient        dynamodbiface.DynamoDBAPI
	AlertTable       string
	AlertingQueueURL string
	MetricsLogger    metrics.Logger
}

func (h *Handler) Do(oldAlertDedupEvent, newAlertDedupEvent *AlertDedupEvent) (err error) {
	var oldRule *ruleModel.Rule
	if oldAlertDedupEvent != nil {
		oldRule, err = h.Cache.Get(oldAlertDedupEvent.RuleID, oldAlertDedupEvent.RuleVersion)
		if err != nil {
			return errors.Wrapf(err, "failed to get rule information for %s.%s", oldAlertDedupEvent.RuleID, oldAlertDedupEvent.RuleVersion)
		}
	}

	newRule, err := h.Cache.Get(newAlertDedupEvent.RuleID, newAlertDedupEvent.RuleVersion)
	if err != nil {
		return errors.Wrapf(err, "failed to get rule information for %s.%s", newAlertDedupEvent.RuleID, newAlertDedupEvent.RuleVersion)
	}

	if shouldIgnoreChange(newRule, newAlertDedupEvent) {
		return nil
	}
	if needToCreateNewAlert(oldRule, oldAlertDedupEvent, newAlertDedupEvent) {
		return h.handleNewAlert(newRule, newAlertDedupEvent)
	}
	return h.updateExistingAlert(newAlertDedupEvent)
}

func shouldIgnoreChange(rule *ruleModel.Rule, alertDedupEvent *AlertDedupEvent) bool {
	// If the number of matched events hasn't crossed the threshold for the rule, don't create a new alert.
	return alertDedupEvent.EventCount < int64(rule.Threshold)
}

func needToCreateNewAlert(oldRule *ruleModel.Rule, oldAlertDedupEvent, newAlertDedupEvent *AlertDedupEvent) bool {
	if oldAlertDedupEvent == nil {
		// If this is the first time we see an alert deduplication entry, create an alert
		return true
	}
	if oldAlertDedupEvent.AlertCount != newAlertDedupEvent.AlertCount {
		// If this is an alert deduplication entry for a new alert, create the new alert
		return true
	}
	if oldAlertDedupEvent.EventCount < int64(oldRule.Threshold) {
		// If the previous alert dedup information was not above rule threshold, we need to create a new alert
		return true
	}
	return false
}

func (h *Handler) handleNewAlert(rule *ruleModel.Rule, event *AlertDedupEvent) error {
	if err := h.storeNewAlert(rule, event); err != nil {
		return errors.Wrap(err, "failed to store new alert in DDB")
	}

	err := h.sendAlertNotification(rule, event)
<<<<<<< HEAD
	if err == nil && !event.IsError() {
		h.MetricsLogger.Log(
			[]metrics.Dimension{
				{Name: "Severity", Value: string(rule.Severity)},
				{Name: "AnalysisType", Value: "Rule"},
			},
			metrics.Metric{
				Name:  "AlertsCreated",
				Value: 1,
				Unit:  metrics.UnitCount,
			},
		)
=======
	if err == nil {
		logStats(rule)
>>>>>>> 7f316371
	}
	return err
}

func logStats(rule *ruleModel.Rule) {
	// Severity, AnalysisType, and RuleID Information
	StaticLogger.LogSingle(1,
		metrics.Dimension{Name: "Severity", Value: string(rule.Severity)},
		metrics.Dimension{Name: "RuleID", Value: string(rule.ID)},
		AnalysisTypeDimension,
	)
}

func (h *Handler) updateExistingAlert(event *AlertDedupEvent) error {
	// When updating alert, we need to update only 3 fields
	// - The number of events included in the alert
	// - The log types of the events in the alert
	// - The alert update time
	updateExpression := expression.
		Set(expression.Name(alertTableEventCountAttribute), expression.Value(event.EventCount)).
		Set(expression.Name(alertTableLogTypesAttribute), expression.Value(event.LogTypes)).
		Set(expression.Name(alertTableUpdateTimeAttribute), expression.Value(event.UpdateTime))
	expr, err := expression.NewBuilder().WithUpdate(updateExpression).Build()
	if err != nil {
		return errors.Wrap(err, "failed to build update expression")
	}

	updateInput := &dynamodb.UpdateItemInput{
		TableName:                 &h.AlertTable,
		UpdateExpression:          expr.Update(),
		ExpressionAttributeNames:  expr.Names(),
		ExpressionAttributeValues: expr.Values(),
		Key: map[string]*dynamodb.AttributeValue{
			alertTablePartitionKey: {S: aws.String(generateAlertID(event))},
		},
	}

	_, err = h.DdbClient.UpdateItem(updateInput)
	if err != nil {
		return errors.Wrap(err, "failed to update alert")
	}
	return nil
}

func (h *Handler) storeNewAlert(rule *ruleModel.Rule, alertDedup *AlertDedupEvent) error {
	alert := &Alert{
		ID:                  generateAlertID(alertDedup),
		TimePartition:       defaultTimePartition,
		Severity:            string(rule.Severity),
		RuleDisplayName:     getRuleDisplayName(rule),
		Title:               getAlertTitle(rule, alertDedup),
		FirstEventMatchTime: alertDedup.CreationTime,
		LogTypes:            alertDedup.LogTypes,
		AlertDedupEvent: AlertDedupEvent{
			RuleID:              alertDedup.RuleID,
			RuleVersion:         alertDedup.RuleVersion,
			DeduplicationString: alertDedup.DeduplicationString,
			// In case a rule has a threshold, we want the alert creation time to be the same time
			// as the update time -> the time that an update(new event) caused the matched events to exceed threshold
			// In case the rule doesnt' have a threshold, the two are anyway the same
			CreationTime: alertDedup.UpdateTime,
			UpdateTime:   alertDedup.UpdateTime,
			EventCount:   alertDedup.EventCount,
			LogTypes:     alertDedup.LogTypes,
			ErrorType:    alertDedup.ErrorType,
		},
	}

	marshaledAlert, err := dynamodbattribute.MarshalMap(alert)
	if err != nil {
		return errors.Wrap(err, "failed to marshal alert")
	}
	putItemRequest := &dynamodb.PutItemInput{
		Item:      marshaledAlert,
		TableName: &h.AlertTable,
	}
	_, err = h.DdbClient.PutItem(putItemRequest)
	if err != nil {
		return errors.Wrap(err, "failed to store alert")
	}

	return nil
}

func (h *Handler) sendAlertNotification(rule *ruleModel.Rule, alertDedup *AlertDedupEvent) error {
	alertNotification := &alertModel.Alert{
		AlertID:             aws.String(generateAlertID(alertDedup)),
		AnalysisDescription: aws.String(string(rule.Description)),
		AnalysisID:          alertDedup.RuleID,
		// In case a rule has a threshold, we want the alert creation time to be the same time
		// as the update time -> the time that an update(new event) caused the matched events to exceed threshold
		// In case the rule doesnt' have a threshold, the two are anyway the same
		CreatedAt:    alertDedup.UpdateTime,
		OutputIds:    rule.OutputIds,
		AnalysisName: getRuleDisplayName(rule),
		Runbook:      aws.String(string(rule.Runbook)),
		Severity:     string(rule.Severity),
		Tags:         rule.Tags,
		Type:         alertModel.RuleType,
		Title:        aws.String(getAlertTitle(rule, alertDedup)),
		Version:      &alertDedup.RuleVersion,
		ErrorType:    alertDedup.ErrorType,
	}

	msgBody, err := jsoniter.MarshalToString(alertNotification)
	if err != nil {
		return errors.Wrap(err, "failed to marshal alert notification")
	}

	input := &sqs.SendMessageInput{
		QueueUrl:    &h.AlertingQueueURL,
		MessageBody: &msgBody,
	}
	_, err = h.SqsClient.SendMessage(input)
	if err != nil {
		return errors.Wrap(err, "failed to send notification")
	}
	return nil
}

func getAlertTitle(rule *ruleModel.Rule, alertDedup *AlertDedupEvent) string {
	if alertDedup.GeneratedTitle != nil {
		return *alertDedup.GeneratedTitle
	}
	ruleDisplayName := getRuleDisplayName(rule)
	if ruleDisplayName != nil {
		return *ruleDisplayName
	}
	return string(rule.ID)
}

func getRuleDisplayName(rule *ruleModel.Rule) *string {
	if len(rule.DisplayName) > 0 {
		return aws.String(string(rule.DisplayName))
	}
	return nil
}

func generateAlertID(event *AlertDedupEvent) string {
	key := event.RuleID + ":" + strconv.FormatInt(event.AlertCount, 10) + ":" + event.DeduplicationString
	keyHash := md5.Sum([]byte(key)) // nolint(gosec)
	return hex.EncodeToString(keyHash[:])
}<|MERGE_RESOLUTION|>--- conflicted
+++ resolved
@@ -99,33 +99,24 @@
 	}
 
 	err := h.sendAlertNotification(rule, event)
-<<<<<<< HEAD
-	if err == nil && !event.IsError() {
-		h.MetricsLogger.Log(
-			[]metrics.Dimension{
-				{Name: "Severity", Value: string(rule.Severity)},
-				{Name: "AnalysisType", Value: "Rule"},
-			},
-			metrics.Metric{
-				Name:  "AlertsCreated",
-				Value: 1,
-				Unit:  metrics.UnitCount,
-			},
-		)
-=======
-	if err == nil {
-		logStats(rule)
->>>>>>> 7f316371
+	if err == nil && !event.IsError(){
+		h.logStats(rule)
 	}
 	return err
 }
 
-func logStats(rule *ruleModel.Rule) {
-	// Severity, AnalysisType, and RuleID Information
-	StaticLogger.LogSingle(1,
-		metrics.Dimension{Name: "Severity", Value: string(rule.Severity)},
-		metrics.Dimension{Name: "RuleID", Value: string(rule.ID)},
-		AnalysisTypeDimension,
+func (h *Handler) logStats(rule *ruleModel.Rule) {
+	h.MetricsLogger.Log(
+		[]metrics.Dimension{
+			{Name: "Severity", Value: string(rule.Severity)},
+			{Name: "AnalysisType", Value: "Rule"},
+			{Name: "RuleID", Value: string(rule.ID)},
+		},
+		metrics.Metric{
+			Name:  "AlertsCreated",
+			Value: 1,
+			Unit:  metrics.UnitCount,
+		},
 	)
 }
 
