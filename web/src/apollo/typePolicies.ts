--- conflicted
+++ resolved
@@ -57,27 +57,6 @@
       },
       getS3LogIntegration(existing, { args, toReference }) {
         return existing || toReference({ __typename: 'S3LogIntegration', integrationId: args.id });
-<<<<<<< HEAD
-      },
-      // For GetAlert (AlertDetails)
-      alert: {
-        read(existing) {
-          return existing;
-        },
-        merge(existing, incoming, { mergeObjects }) {
-          return mergeObjects(existing, incoming);
-        },
-      },
-      // For ListAlerts (ListAlertsReponse)
-      alerts: {
-        read(existing) {
-          return existing;
-        },
-        merge(existing, incoming, { mergeObjects }) {
-          return mergeObjects(existing, incoming);
-        },
-=======
->>>>>>> b4bf8e56
       },
       // TODO: when apollo client is updated to 3.0.0-rc.12+, use this code
       // // For GetAlert (AlertDetails)
@@ -105,30 +84,6 @@
   },
   AlertDetails: {
     keyFields: ['alertId'],
-<<<<<<< HEAD
-    fields: {
-      events: {
-        merge(_, incoming) {
-          return incoming;
-        },
-      },
-      status: {
-        merge(_, incoming) {
-          return incoming;
-        },
-      },
-    },
-  },
-  AlertSummary: {
-    keyFields: ['alertId'],
-    fields: {
-      status: {
-        merge(_, incoming) {
-          return incoming;
-        },
-      },
-    },
-=======
     // TODO: when apollo client is updated to 3.0.0-rc.12+, use this code
     // fields: {
     //   events: {
@@ -153,7 +108,6 @@
     //     },
     //   },
     // },
->>>>>>> b4bf8e56
   },
   ComplianceIntegration: {
     keyFields: ['integrationId'],
