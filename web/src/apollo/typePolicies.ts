/**
 * Panther is a Cloud-Native SIEM for the Modern Security Team.
 * Copyright (C) 2020 Panther Labs Inc
 *
 * This program is free software: you can redistribute it and/or modify
 * it under the terms of the GNU Affero General Public License as
 * published by the Free Software Foundation, either version 3 of the
 * License, or (at your option) any later version.
 *
 * This program is distributed in the hope that it will be useful,
 * but WITHOUT ANY WARRANTY; without even the implied warranty of
 * MERCHANTABILITY or FITNESS FOR A PARTICULAR PURPOSE.  See the
 * GNU Affero General Public License for more details.
 *
 * You should have received a copy of the GNU Affero General Public License
 * along with this program.  If not, see <https://www.gnu.org/licenses/>.
 */

import { Query, ResolversParentTypes } from 'Generated/schema';
import storage from 'Helpers/storage';
import { ERROR_REPORTING_CONSENT_STORAGE_KEY } from 'Source/constants';
import {
  Reference,
  FieldPolicy,
  FieldReadFunction,
  TypePolicies as ApolloTypePolicies,
} from '@apollo/client';

type FieldValues<T> =
  | FieldPolicy<T, T, T | Reference | undefined>
  | FieldReadFunction<T, T | Reference | undefined>;

type TypePolicy<T> = {
  keyFields?: keyof T | (keyof T)[] | false;
  fields?: Partial<
    {
      [P in keyof T]: FieldValues<T[P]>;
    }
  >;
};

export type TypePolicies = Partial<
  {
    [T in keyof ResolversParentTypes]: TypePolicy<ResolversParentTypes[T]>;
  }
> & {
  Query: TypePolicy<Query>;
};

const typePolicies: TypePolicies = {
  Query: {
    fields: {
      getComplianceIntegration(existing, { args, toReference }) {
        return (
          existing || toReference({ __typename: 'ComplianceIntegration', integrationId: args.id })
        );
      },
      getS3LogIntegration(existing, { args, toReference }) {
        return existing || toReference({ __typename: 'S3LogIntegration', integrationId: args.id });
      },
<<<<<<< HEAD
      getSqsLogIntegration(existingData, { args, toReference }) {
        return (
          existingData ||
          toReference({ __typename: 'SqsLogSourceIntegration', integrationId: args.id })
        );
      },
=======
      // TODO: when apollo client is updated to 3.0.0-rc.12+, use this code
      // // For GetAlert (AlertDetails)
      // alert: {
      //   read(existing) {
      //     return existing;
      //   },
      //   merge(existing, incoming, { mergeObjects }) {
      //     return mergeObjects(existing, incoming);
      //   },
      // },
      // // For ListAlerts (ListAlertsReponse)
      // alerts: {
      //   read(existing) {
      //     return existing;
      //   },
      //   merge(existing, incoming, { mergeObjects }) {
      //     return mergeObjects(existing, incoming);
      //   },
      // },
>>>>>>> 724cd92f
    },
  },
  Destination: {
    keyFields: ['outputId'],
  },
  AlertDetails: {
    keyFields: ['alertId'],
    // TODO: when apollo client is updated to 3.0.0-rc.12+, use this code
    // fields: {
    //   events: {
    //     merge(_, incoming) {
    //       return incoming;
    //     },
    //   },
    //   status: {
    //     merge(_, incoming) {
    //       return incoming;
    //     },
    //   },
    // },
  },
  AlertSummary: {
    keyFields: ['alertId'],
    // TODO: when apollo client is updated to 3.0.0-rc.12+, use this code
    // fields: {
    //   status: {
    //     merge(_, incoming) {
    //       return incoming;
    //     },
    //   },
    // },
  },
  ComplianceIntegration: {
    keyFields: ['integrationId'],
  },
  S3LogIntegration: {
    keyFields: ['integrationId'],
  },
  SqsLogSourceIntegration: {
    keyFields: ['integrationId'],
  },
  GeneralSettings: {
    keyFields: ['email'],
    fields: {
      errorReportingConsent: {
        merge(_, incoming) {
          storage.local.write(ERROR_REPORTING_CONSENT_STORAGE_KEY, incoming);
          return incoming;
        },
      },
    },
  },
};

export default (typePolicies as unknown) as ApolloTypePolicies;<|MERGE_RESOLUTION|>--- conflicted
+++ resolved
@@ -58,14 +58,12 @@
       getS3LogIntegration(existing, { args, toReference }) {
         return existing || toReference({ __typename: 'S3LogIntegration', integrationId: args.id });
       },
-<<<<<<< HEAD
       getSqsLogIntegration(existingData, { args, toReference }) {
         return (
           existingData ||
           toReference({ __typename: 'SqsLogSourceIntegration', integrationId: args.id })
         );
       },
-=======
       // TODO: when apollo client is updated to 3.0.0-rc.12+, use this code
       // // For GetAlert (AlertDetails)
       // alert: {
@@ -85,7 +83,6 @@
       //     return mergeObjects(existing, incoming);
       //   },
       // },
->>>>>>> 724cd92f
     },
   },
   Destination: {
