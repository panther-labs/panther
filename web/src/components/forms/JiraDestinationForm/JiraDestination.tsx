/**
 * Panther is a Cloud-Native SIEM for the Modern Security Team.
 * Copyright (C) 2020 Panther Labs Inc
 *
 * This program is free software: you can redistribute it and/or modify
 * it under the terms of the GNU Affero General Public License as
 * published by the Free Software Foundation, either version 3 of the
 * License, or (at your option) any later version.
 *
 * This program is distributed in the hope that it will be useful,
 * but WITHOUT ANY WARRANTY; without even the implied warranty of
 * MERCHANTABILITY or FITNESS FOR A PARTICULAR PURPOSE.  See the
 * GNU Affero General Public License for more details.
 *
 * You should have received a copy of the GNU Affero General Public License
 * along with this program.  If not, see <https://www.gnu.org/licenses/>.
 */

import React from 'react';
import { Field } from 'formik';
import * as Yup from 'yup';
import FormikTextInput from 'Components/fields/TextInput';
import { DestinationConfigInput } from 'Generated/schema';
import BaseDestinationForm, {
  BaseDestinationFormValues,
  defaultValidationSchema,
} from 'Components/forms/BaseDestinationForm';

type JiraFieldValues = Pick<DestinationConfigInput, 'jira'>;

interface JiraDestinationFormProps {
  initialValues: BaseDestinationFormValues<JiraFieldValues>;
  onSubmit: (values: BaseDestinationFormValues<JiraFieldValues>) => void;
}

const JiraDestinationForm: React.FC<JiraDestinationFormProps> = ({ onSubmit, initialValues }) => {
  const existing = initialValues.outputId;

  const jiraFieldsValidationSchema = Yup.object().shape({
    outputConfig: Yup.object().shape({
      jira: Yup.object().shape({
        orgDomain: Yup.string().url('Must be a valid Jira domain').required(),
        userName: Yup.string().required(),
        projectKey: Yup.string().required(),
        assigneeId: Yup.string(),
        issueType: Yup.string().required(),
        apiKey: existing ? Yup.string() : Yup.string().required(),
      }),
    }),
  });

  const mergedValidationSchema = defaultValidationSchema.concat(jiraFieldsValidationSchema);

  return (
    <BaseDestinationForm<JiraFieldValues>
      initialValues={initialValues}
      validationSchema={mergedValidationSchema}
      onSubmit={onSubmit}
    >
      <Field
        as={FormikTextInput}
        name="outputConfig.jira.orgDomain"
        label="Organization Domain*"
        placeholder="What's your organization's Jira domain?"
        required
      />
      <Field
        as={FormikTextInput}
        name="outputConfig.jira.projectKey"
        label="Project Key*"
        placeholder="What's your Jira Project key?"
        required
        autoComplete="new-password"
      />
      <Field
        as={FormikTextInput}
        name="outputConfig.jira.userName"
        label="Email*"
        placeholder="What's the email of the reporting user?"
      />
      <Field
        as={FormikTextInput}
        type="password"
        name="outputConfig.jira.apiKey"
        label="Jira API Key*"
        placeholder={
          existing
            ? 'Information is hidden. New values will override the existing ones.'
            : "What's the API key of the related Jira account"
        }
        required={!existing}
        autoComplete="new-password"
      />

      <Field
        as={FormikTextInput}
        name="outputConfig.jira.assigneeId"
        label="Assignee ID"
        placeholder="Who should we assign this to?"
      />
      <Field
        as={FormikTextInput}
        name="outputConfig.jira.issueType"
<<<<<<< HEAD
        label="Issue Type*"
        mb={6}
        aria-required
        placeholder="What type of issue you want us to create? i.e. Bug"
=======
        label="Issue Type"
        required
        items={Object.keys(JiraIssueTypesEnum)}
        placeholder="Select a type of issue"
>>>>>>> 33ca44cd
      />
    </BaseDestinationForm>
  );
};

export default JiraDestinationForm;<|MERGE_RESOLUTION|>--- conflicted
+++ resolved
@@ -60,14 +60,14 @@
       <Field
         as={FormikTextInput}
         name="outputConfig.jira.orgDomain"
-        label="Organization Domain*"
+        label="* Organization Domain"
         placeholder="What's your organization's Jira domain?"
         required
       />
       <Field
         as={FormikTextInput}
         name="outputConfig.jira.projectKey"
-        label="Project Key*"
+        label="* Project Key"
         placeholder="What's your Jira Project key?"
         required
         autoComplete="new-password"
@@ -75,14 +75,14 @@
       <Field
         as={FormikTextInput}
         name="outputConfig.jira.userName"
-        label="Email*"
+        label="* Email"
         placeholder="What's the email of the reporting user?"
       />
       <Field
         as={FormikTextInput}
         type="password"
         name="outputConfig.jira.apiKey"
-        label="Jira API Key*"
+        label="* Jira API Key"
         placeholder={
           existing
             ? 'Information is hidden. New values will override the existing ones.'
@@ -101,17 +101,9 @@
       <Field
         as={FormikTextInput}
         name="outputConfig.jira.issueType"
-<<<<<<< HEAD
-        label="Issue Type*"
-        mb={6}
-        aria-required
+        label="* Issue Type"
         placeholder="What type of issue you want us to create? i.e. Bug"
-=======
-        label="Issue Type"
         required
-        items={Object.keys(JiraIssueTypesEnum)}
-        placeholder="Select a type of issue"
->>>>>>> 33ca44cd
       />
     </BaseDestinationForm>
   );
