/**
 * Panther is a Cloud-Native SIEM for the Modern Security Team.
 * Copyright (C) 2020 Panther Labs Inc
 *
 * This program is free software: you can redistribute it and/or modify
 * it under the terms of the GNU Affero General Public License as
 * published by the Free Software Foundation, either version 3 of the
 * License, or (at your option) any later version.
 *
 * This program is distributed in the hope that it will be useful,
 * but WITHOUT ANY WARRANTY; without even the implied warranty of
 * MERCHANTABILITY or FITNESS FOR A PARTICULAR PURPOSE.  See the
 * GNU Affero General Public License for more details.
 *
 * You should have received a copy of the GNU Affero General Public License
 * along with this program.  If not, see <https://www.gnu.org/licenses/>.
 */

import React from 'react';
import { Field } from 'formik';
import * as Yup from 'yup';
import FormikTextInput from 'Components/fields/TextInput';
import { DestinationConfigInput } from 'Generated/schema';
import BaseDestinationForm, {
  BaseDestinationFormValues,
  defaultValidationSchema,
} from 'Components/forms/BaseDestinationForm';
import { Box, FormHelperText } from 'pouncejs';

type JiraFieldValues = Pick<DestinationConfigInput, 'jira'>;

interface JiraDestinationFormProps {
  initialValues: BaseDestinationFormValues<JiraFieldValues>;
  onSubmit: (values: BaseDestinationFormValues<JiraFieldValues>) => void;
}

const JiraDestinationForm: React.FC<JiraDestinationFormProps> = ({ onSubmit, initialValues }) => {
  const existing = initialValues.outputId;

  const jiraFieldsValidationSchema = Yup.object().shape({
    outputConfig: Yup.object().shape({
      jira: Yup.object().shape({
        orgDomain: Yup.string().url('Must be a valid Jira domain').required(),
        userName: Yup.string().required(),
        projectKey: Yup.string().required(),
        assigneeId: Yup.string(),
        issueType: Yup.string().required(),
        apiKey: existing ? Yup.string() : Yup.string().required(),
      }),
    }),
  });

  const mergedValidationSchema = defaultValidationSchema.concat(jiraFieldsValidationSchema);

  return (
    <BaseDestinationForm<JiraFieldValues>
      initialValues={initialValues}
      validationSchema={mergedValidationSchema}
      onSubmit={onSubmit}
    >
      <Field
        as={FormikTextInput}
        name="outputConfig.jira.orgDomain"
        label="* Organization Domain"
        placeholder="What's your organization's Jira domain?"
        required
      />
      <Field
        as={FormikTextInput}
        name="outputConfig.jira.projectKey"
        label="* Project Key"
        placeholder="What's your Jira Project key?"
        required
        autoComplete="new-password"
      />
      <Field
        as={FormikTextInput}
        name="outputConfig.jira.userName"
        label="* Email"
        placeholder="What's the email of the reporting user?"
      />
      <Field
        as={FormikTextInput}
        type="password"
        name="outputConfig.jira.apiKey"
        label="* Jira API Key"
        placeholder={
          existing
            ? 'Information is hidden. New values will override the existing ones.'
            : "What's the API key of the related Jira account"
        }
        required={!existing}
        autoComplete="new-password"
      />

      <Field
        as={FormikTextInput}
        name="outputConfig.jira.assigneeId"
        label="Assignee ID"
        placeholder="Who should we assign this to?"
<<<<<<< HEAD
      />
      <Field
        as={FormikCombobox}
        name="outputConfig.jira.issueType"
        label="Issue Type"
        required
        items={Object.keys(JiraIssueTypesEnum)}
        placeholder="Select a type of issue"
=======
>>>>>>> 067dea01
      />
      <Box as="fieldset">
        <Field
          as={FormikTextInput}
          name="outputConfig.jira.issueType"
          label="* Issue Type"
          placeholder="What type of issue you want us to create?"
          required
        />
        <FormHelperText id="issueType-helper" mt={2}>
          Can be Bug, Story, Task or any custom type
        </FormHelperText>
      </Box>
    </BaseDestinationForm>
  );
};

export default JiraDestinationForm;<|MERGE_RESOLUTION|>--- conflicted
+++ resolved
@@ -98,17 +98,6 @@
         name="outputConfig.jira.assigneeId"
         label="Assignee ID"
         placeholder="Who should we assign this to?"
-<<<<<<< HEAD
-      />
-      <Field
-        as={FormikCombobox}
-        name="outputConfig.jira.issueType"
-        label="Issue Type"
-        required
-        items={Object.keys(JiraIssueTypesEnum)}
-        placeholder="Select a type of issue"
-=======
->>>>>>> 067dea01
       />
       <Box as="fieldset">
         <Field
