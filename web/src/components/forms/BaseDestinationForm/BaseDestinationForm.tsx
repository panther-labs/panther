--- conflicted
+++ resolved
@@ -55,11 +55,7 @@
    * The validation schema for the form
    */
   validationSchema?: Yup.ObjectSchema<
-<<<<<<< HEAD
-    Yup.Shape<object, Partial<PrivateBaseDestinationFormValues<AdditionalValues>>>
-=======
     Yup.Shape<Record<string, unknown>, Partial<PrivateBaseDestinationFormValues<AdditionalValues>>>
->>>>>>> 20c6e111
   >;
 
   /** callback for the submission of the form */
