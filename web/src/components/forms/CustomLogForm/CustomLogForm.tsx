--- conflicted
+++ resolved
@@ -27,7 +27,7 @@
 import type { YAMLException } from 'js-yaml';
 import FormikTextInput from 'Components/fields/TextInput';
 import FormikEditor from 'Components/fields/Editor';
-import SaveButton from 'Components/buttons/SaveButton';
+import SubmitButton from 'Components/buttons/SubmitButton';
 import FormSessionRestoration from 'Components/utils/FormSessionRestoration';
 import useRouter from 'Hooks/useRouter';
 import ValidateButton from './ValidateButton';
@@ -155,13 +155,9 @@
             </ValidateButton>
             <Breadcrumbs.Actions>
               <Flex justify="flex-end" spacing={4}>
-<<<<<<< HEAD
-                <SaveButton>{isEditing ? 'Update' : 'Save'} log</SaveButton>
-=======
                 <SubmitButton icon="check-outline" variantColor="green">
                   {isEditing ? 'Update' : 'Save'} log
                 </SubmitButton>
->>>>>>> 2243b6e4
                 <Button
                   variantColor="darkgray"
                   icon="close-outline"
