/**
 * Panther is a Cloud-Native SIEM for the Modern Security Team.
 * Copyright (C) 2020 Panther Labs Inc
 *
 * This program is free software: you can redistribute it and/or modify
 * it under the terms of the GNU Affero General Public License as
 * published by the Free Software Foundation, either version 3 of the
 * License, or (at your option) any later version.
 *
 * This program is distributed in the hope that it will be useful,
 * but WITHOUT ANY WARRANTY; without even the implied warranty of
 * MERCHANTABILITY or FITNESS FOR A PARTICULAR PURPOSE.  See the
 * GNU Affero General Public License for more details.
 *
 * You should have received a copy of the GNU Affero General Public License
 * along with this program.  If not, see <https://www.gnu.org/licenses/>.
 */

import React from 'react';
import { Field } from 'formik';
import FormikCheckbox from 'Components/fields/Checkbox';
import { Box, FormHelperText, Link } from 'pouncejs';
import { PANTHER_SCHEMA_DOCS_LINK } from 'Source/constants';

const ErrorReportingSection: React.FC = () => {
  return (
<<<<<<< HEAD
    <Box mb={10}>
      <Field
        as={FormikCheckbox}
        name="errorReportingConsent"
        label="Report Web Application Errors"
        aria-describedby="error-reporting-section-helper"
      />
      <FormHelperText ml={2} id="error-reporting-section-helper">
        Crashes and runtime exceptions.
        <Link
          external
          textDecoration="underline"
          ml={1}
          href={`${PANTHER_SCHEMA_DOCS_LINK}/security-privacy#privacy`}
        >
          Read more
        </Link>
      </FormHelperText>
    </Box>
=======
    <Flex align="flex-start">
      <Field as={FormikCheckbox} name="errorReportingConsent" id="errorReportingConsent" />
      <Box ml={2}>
        <InputElementLabel htmlFor="errorReportingConsent">
          Report Web Application Errors
        </InputElementLabel>
        <Flex>
          <Text size="medium" color="grey300">
            Send anonymized runtime exception reports to Panther to improve its reliability.{' '}
            <Link
              external
              textDecoration="underline"
              href={`${PANTHER_SCHEMA_DOCS_LINK}/security-privacy#privacy`}
            >
              Read more
            </Link>
          </Text>
        </Flex>
      </Box>
    </Flex>
>>>>>>> 20c6e111
  );
};

export default ErrorReportingSection;<|MERGE_RESOLUTION|>--- conflicted
+++ resolved
@@ -24,8 +24,7 @@
 
 const ErrorReportingSection: React.FC = () => {
   return (
-<<<<<<< HEAD
-    <Box mb={10}>
+    <Box>
       <Field
         as={FormikCheckbox}
         name="errorReportingConsent"
@@ -33,7 +32,7 @@
         aria-describedby="error-reporting-section-helper"
       />
       <FormHelperText ml={2} id="error-reporting-section-helper">
-        Crashes and runtime exceptions.
+        Send anonymized runtime exception reports to Panther to improve its reliability.{' '}
         <Link
           external
           textDecoration="underline"
@@ -44,28 +43,6 @@
         </Link>
       </FormHelperText>
     </Box>
-=======
-    <Flex align="flex-start">
-      <Field as={FormikCheckbox} name="errorReportingConsent" id="errorReportingConsent" />
-      <Box ml={2}>
-        <InputElementLabel htmlFor="errorReportingConsent">
-          Report Web Application Errors
-        </InputElementLabel>
-        <Flex>
-          <Text size="medium" color="grey300">
-            Send anonymized runtime exception reports to Panther to improve its reliability.{' '}
-            <Link
-              external
-              textDecoration="underline"
-              href={`${PANTHER_SCHEMA_DOCS_LINK}/security-privacy#privacy`}
-            >
-              Read more
-            </Link>
-          </Text>
-        </Flex>
-      </Box>
-    </Flex>
->>>>>>> 20c6e111
   );
 };
 
