--- conflicted
+++ resolved
@@ -23,7 +23,7 @@
 import { DataModelMapping } from 'Generated/schema';
 import Breadcrumbs from 'Components/Breadcrumbs';
 import LinkButton from 'Components/buttons/LinkButton';
-import SaveButton from 'Components/buttons/SaveButton';
+import SubmitButton from 'Components/buttons/SubmitButton';
 import urls from 'Source/urls';
 import Panel from 'Components/Panel';
 import FormikTextInput from 'Components/fields/TextInput';
@@ -115,13 +115,9 @@
                 >
                   Cancel
                 </LinkButton>
-<<<<<<< HEAD
-                <SaveButton>Save</SaveButton>
-=======
                 <SubmitButton icon="check-outline" variantColor="green">
                   Save
                 </SubmitButton>
->>>>>>> 2243b6e4
               </Flex>
             </Breadcrumbs.Actions>
             <Box as="section" mb={8}>
