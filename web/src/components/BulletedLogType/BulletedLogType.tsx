--- conflicted
+++ resolved
@@ -34,11 +34,7 @@
         backgroundColor={stringToPaleColor(logType) as any}
         borderRadius="circle"
       />
-<<<<<<< HEAD
-      <Box as="span" fontSize="small" fontWeight="normal">
-=======
       <Box as="span" fontSize="small" fontWeight="normal" lineHeight="typical">
->>>>>>> 7bacde48
         {logType}
       </Box>
     </Flex>
