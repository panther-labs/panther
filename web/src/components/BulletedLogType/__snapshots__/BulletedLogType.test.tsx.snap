// Jest Snapshot v1, https://goo.gl/fbAQLP

exports[`BulletedLogType renders the same color for the same log type 1`] = `
.panther-2 {
  display: -webkit-box;
  display: -webkit-flex;
  display: -ms-flexbox;
  display: flex;
  -webkit-align-items: center;
  -webkit-box-align: center;
  -ms-flex-align: center;
  align-items: center;
}

.panther-2>*:not(:last-child) {
  margin-right: 8px;
}

.panther-0 {
  width: 12px;
  height: 12px;
  background-color: hsl(123, 23%, 53%);
  border-radius: 99999px;
}

.panther-1 {
  font-size: 0.75rem;
  font-weight: 400;
<<<<<<< HEAD
=======
  line-height: 1.5;
>>>>>>> 7bacde48
}

<div>
  <header
    id="main-header"
  />
  <div
    class="panther-2"
  >
    <span
      class="panther-0"
    />
    <span
      class="panther-1"
    >
      AWS.EC2
    </span>
  </div>
  <footer
    id="footer"
  />
</div>
`;<|MERGE_RESOLUTION|>--- conflicted
+++ resolved
@@ -26,10 +26,7 @@
 .panther-1 {
   font-size: 0.75rem;
   font-weight: 400;
-<<<<<<< HEAD
-=======
   line-height: 1.5;
->>>>>>> 7bacde48
 }
 
 <div>
