/**
 * Panther is a Cloud-Native SIEM for the Modern Security Team.
 * Copyright (C) 2020 Panther Labs Inc
 *
 * This program is free software: you can redistribute it and/or modify
 * it under the terms of the GNU Affero General Public License as
 * published by the Free Software Foundation, either version 3 of the
 * License, or (at your option) any later version.
 *
 * This program is distributed in the hope that it will be useful,
 * but WITHOUT ANY WARRANTY; without even the implied warranty of
 * MERCHANTABILITY or FITNESS FOR A PARTICULAR PURPOSE.  See the
 * GNU Affero General Public License for more details.
 *
 * You should have received a copy of the GNU Affero General Public License
 * along with this program.  If not, see <https://www.gnu.org/licenses/>.
 */

import { Box, FadeIn, SideSheet, SideSheetProps } from 'pouncejs';
import React from 'react';
import { DestinationTypeEnum } from 'Generated/schema';
import ChooseDestinationScreen from './ChooseDestinationScreen';
import ConfigureDestinationScreen from './ConfigureDestinationScreen';

export interface AddDestinationSidesheetProps extends SideSheetProps {
  destinationType: DestinationTypeEnum;
}

<<<<<<< HEAD
const AddDestinationSidesheet: React.FC<AddDestinationSidesheetProps> = ({ destinationType }) => {
  const { pushSnackbar } = useSnackbar();
  const { hideSidesheet, showSidesheet } = useSidesheet();

  // If destination object doesn't exist, handleSubmit should call addDestination to create a new destination and use default initial values
  const [addDestination, { error: addDestinationError }] = useAddDestination({
    onCompleted: data => {
      hideSidesheet();
      pushSnackbar({
        variant: 'success',
        title: `Successfully added ${data.addDestination.displayName}`,
      });
    },
    onError: error => {
      pushSnackbar({
        variant: 'error',
        title:
          extractErrorMessage(error) ||
          "An unknown error occurred and we couldn't add your new destination",
      });
    },
  });

  // The typescript on `values` simply says that we expect to have DestinationFormValues with an
  // `outputType` that partially implements the DestinationConfigInput (we say partially since each
  // integration will add each own config). Ideally we would want to say "exactly 1". We can't
  // specify the exact one since `const` are not allowed to have generics and `useCallback` can only
  // be assigned to a const
  const handleSubmit = React.useCallback(
    async (values: BaseDestinationFormValues<Partial<DestinationConfigInput>>) => {
      const { displayName, defaultForSeverity, outputConfig } = values;
      await addDestination({
        variables: {
          input: {
            // form values that are present in all Destinations
            displayName,
            defaultForSeverity,

            // dynamic form values that depend on the selected destination
            outputType: destinationType,
            outputConfig,
          },
        },
        update: (cache, { data: { addDestination: newDestination } }) => {
          cache.modify({
            fields: {
              destinations: (queryData, { toReference }) => {
                const addDestinationRef = toReference(newDestination);
                return queryData ? [addDestinationRef, ...queryData] : [addDestinationRef];
              },
            },
          });
        },
      });
    },
    []
  );

  const commonInitialValues = {
    displayName: '',
    defaultForSeverity: [],
  };
=======
const AddDestinationSidesheet: React.FC<AddDestinationSidesheetProps> = ({
  destinationType,
  onClose,
  ...rest
}) => {
  const [chosenDestination, chooseDestination] = React.useState<DestinationTypeEnum>(null);
>>>>>>> 2cce1e98

  const resetDestinationSelection = React.useCallback(() => chooseDestination(null), [
    chooseDestination,
  ]);

  return (
    <SideSheet
      aria-labelledby="destination-title"
      aria-describedby="destination-description"
      onClose={onClose}
      {...rest}
    >
      <Box width={465}>
        {chosenDestination ? (
          <FadeIn from="right">
            <ConfigureDestinationScreen
              destination={chosenDestination}
              onReset={resetDestinationSelection}
              onSuccess={onClose}
            />
          </FadeIn>
        ) : (
          <FadeIn from="bottom" offset={10}>
            <ChooseDestinationScreen chooseDestination={chooseDestination} />
          </FadeIn>
        )}
      </Box>
    </SideSheet>
  );
};

export default React.memo(AddDestinationSidesheet);<|MERGE_RESOLUTION|>--- conflicted
+++ resolved
@@ -26,77 +26,12 @@
   destinationType: DestinationTypeEnum;
 }
 
-<<<<<<< HEAD
-const AddDestinationSidesheet: React.FC<AddDestinationSidesheetProps> = ({ destinationType }) => {
-  const { pushSnackbar } = useSnackbar();
-  const { hideSidesheet, showSidesheet } = useSidesheet();
-
-  // If destination object doesn't exist, handleSubmit should call addDestination to create a new destination and use default initial values
-  const [addDestination, { error: addDestinationError }] = useAddDestination({
-    onCompleted: data => {
-      hideSidesheet();
-      pushSnackbar({
-        variant: 'success',
-        title: `Successfully added ${data.addDestination.displayName}`,
-      });
-    },
-    onError: error => {
-      pushSnackbar({
-        variant: 'error',
-        title:
-          extractErrorMessage(error) ||
-          "An unknown error occurred and we couldn't add your new destination",
-      });
-    },
-  });
-
-  // The typescript on `values` simply says that we expect to have DestinationFormValues with an
-  // `outputType` that partially implements the DestinationConfigInput (we say partially since each
-  // integration will add each own config). Ideally we would want to say "exactly 1". We can't
-  // specify the exact one since `const` are not allowed to have generics and `useCallback` can only
-  // be assigned to a const
-  const handleSubmit = React.useCallback(
-    async (values: BaseDestinationFormValues<Partial<DestinationConfigInput>>) => {
-      const { displayName, defaultForSeverity, outputConfig } = values;
-      await addDestination({
-        variables: {
-          input: {
-            // form values that are present in all Destinations
-            displayName,
-            defaultForSeverity,
-
-            // dynamic form values that depend on the selected destination
-            outputType: destinationType,
-            outputConfig,
-          },
-        },
-        update: (cache, { data: { addDestination: newDestination } }) => {
-          cache.modify({
-            fields: {
-              destinations: (queryData, { toReference }) => {
-                const addDestinationRef = toReference(newDestination);
-                return queryData ? [addDestinationRef, ...queryData] : [addDestinationRef];
-              },
-            },
-          });
-        },
-      });
-    },
-    []
-  );
-
-  const commonInitialValues = {
-    displayName: '',
-    defaultForSeverity: [],
-  };
-=======
 const AddDestinationSidesheet: React.FC<AddDestinationSidesheetProps> = ({
   destinationType,
   onClose,
   ...rest
 }) => {
   const [chosenDestination, chooseDestination] = React.useState<DestinationTypeEnum>(null);
->>>>>>> 2cce1e98
 
   const resetDestinationSelection = React.useCallback(() => chooseDestination(null), [
     chooseDestination,
