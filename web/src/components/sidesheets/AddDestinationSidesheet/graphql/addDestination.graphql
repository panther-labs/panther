mutation AddDestination($input: DestinationInput!) {
  addDestination(input: $input) {
<<<<<<< HEAD
    createdBy
    creationTime
    displayName
    lastModifiedBy
    lastModifiedTime
    outputId
    outputType
    outputConfig {
      slack {
        webhookURL
      }
      sns {
        topicArn
      }
      pagerDuty {
        integrationKey
      }
      github {
        repoName
        token
      }
      jira {
        orgDomain
        projectKey
        userName
        apiKey
        assigneeId
        issueType
      }
      opsgenie {
        apiKey
      }
      msTeams {
        webhookURL
      }
      sqs {
        queueUrl
      }
      asana {
        personalAccessToken
        projectGids
      }
    }
    verificationStatus
    defaultForSeverity
    __typename
=======
    ...DestinationFull
>>>>>>> 9757c067
  }
}<|MERGE_RESOLUTION|>--- conflicted
+++ resolved
@@ -1,54 +1,5 @@
 mutation AddDestination($input: DestinationInput!) {
   addDestination(input: $input) {
-<<<<<<< HEAD
-    createdBy
-    creationTime
-    displayName
-    lastModifiedBy
-    lastModifiedTime
-    outputId
-    outputType
-    outputConfig {
-      slack {
-        webhookURL
-      }
-      sns {
-        topicArn
-      }
-      pagerDuty {
-        integrationKey
-      }
-      github {
-        repoName
-        token
-      }
-      jira {
-        orgDomain
-        projectKey
-        userName
-        apiKey
-        assigneeId
-        issueType
-      }
-      opsgenie {
-        apiKey
-      }
-      msTeams {
-        webhookURL
-      }
-      sqs {
-        queueUrl
-      }
-      asana {
-        personalAccessToken
-        projectGids
-      }
-    }
-    verificationStatus
-    defaultForSeverity
-    __typename
-=======
     ...DestinationFull
->>>>>>> 9757c067
   }
 }