--- conflicted
+++ resolved
@@ -29,97 +29,12 @@
   input: Types.DestinationInput;
 };
 
-<<<<<<< HEAD
-export type AddDestination = {
-  addDestination?: Types.Maybe<
-    { __typename: 'Destination' } & Pick<
-      Types.Destination,
-      | 'createdBy'
-      | 'creationTime'
-      | 'displayName'
-      | 'lastModifiedBy'
-      | 'lastModifiedTime'
-      | 'outputId'
-      | 'outputType'
-      | 'verificationStatus'
-      | 'defaultForSeverity'
-    > & {
-        outputConfig: {
-          slack?: Types.Maybe<Pick<Types.SlackConfig, 'webhookURL'>>;
-          sns?: Types.Maybe<Pick<Types.SnsConfig, 'topicArn'>>;
-          pagerDuty?: Types.Maybe<Pick<Types.PagerDutyConfig, 'integrationKey'>>;
-          github?: Types.Maybe<Pick<Types.GithubConfig, 'repoName' | 'token'>>;
-          jira?: Types.Maybe<
-            Pick<
-              Types.JiraConfig,
-              'orgDomain' | 'projectKey' | 'userName' | 'apiKey' | 'assigneeId' | 'issueType'
-            >
-          >;
-          opsgenie?: Types.Maybe<Pick<Types.OpsgenieConfig, 'apiKey'>>;
-          msTeams?: Types.Maybe<Pick<Types.MsTeamsConfig, 'webhookURL'>>;
-          sqs?: Types.Maybe<Pick<Types.SqsConfig, 'queueUrl'>>;
-          asana?: Types.Maybe<Pick<Types.AsanaConfig, 'personalAccessToken' | 'projectGids'>>;
-        };
-      }
-  >;
-};
-=======
 export type AddDestination = { addDestination?: Types.Maybe<DestinationFull> };
->>>>>>> 9757c067
 
 export const AddDestinationDocument = gql`
   mutation AddDestination($input: DestinationInput!) {
     addDestination(input: $input) {
-<<<<<<< HEAD
-      createdBy
-      creationTime
-      displayName
-      lastModifiedBy
-      lastModifiedTime
-      outputId
-      outputType
-      outputConfig {
-        slack {
-          webhookURL
-        }
-        sns {
-          topicArn
-        }
-        pagerDuty {
-          integrationKey
-        }
-        github {
-          repoName
-          token
-        }
-        jira {
-          orgDomain
-          projectKey
-          userName
-          apiKey
-          assigneeId
-          issueType
-        }
-        opsgenie {
-          apiKey
-        }
-        msTeams {
-          webhookURL
-        }
-        sqs {
-          queueUrl
-        }
-        asana {
-          personalAccessToken
-          projectGids
-        }
-      }
-      verificationStatus
-      defaultForSeverity
-      __typename
-=======
       ...DestinationFull
->>>>>>> 9757c067
     }
   }
   ${DestinationFull}
