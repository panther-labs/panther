/**
 * Panther is a Cloud-Native SIEM for the Modern Security Team.
 * Copyright (C) 2020 Panther Labs Inc
 *
 * This program is free software: you can redistribute it and/or modify
 * it under the terms of the GNU Affero General Public License as
 * published by the Free Software Foundation, either version 3 of the
 * License, or (at your option) any later version.
 *
 * This program is distributed in the hope that it will be useful,
 * but WITHOUT ANY WARRANTY; without even the implied warranty of
 * MERCHANTABILITY or FITNESS FOR A PARTICULAR PURPOSE.  See the
 * GNU Affero General Public License for more details.
 *
 * You should have received a copy of the GNU Affero General Public License
 * along with this program.  If not, see <https://www.gnu.org/licenses/>.
 */

import React from 'react';
import { DeleteUserModalProps } from 'Components/modals/DeleteUserModal';
import { ResetUserPasswordProps } from 'Components/modals/ResetUserPasswordModal';
import { ReinviteUserProps } from 'Components/modals/ReinviteUserModal';
import { DeleteComplianceSourceModalProps } from 'Components/modals/DeleteComplianceSourceModal';
import { DeleteLogSourceModalProps } from 'Components/modals/DeleteLogSourceModal';
import { DeleteDestinationModalProps } from 'Components/modals/DeleteDestinationModal';
import { GenericModalProps } from 'Components/modals/GenericModal';
import { DeleteDetectionsModalProps } from 'Components/modals/DeleteDetectionsModal';
import { DeleteTestModalProps } from 'Components/modals/DeleteTestModal';
import { DeleteGlobalPythonModuleModalProps } from 'Components/modals/DeleteGlobalPythonModuleModal';
import { AnalyticsConsentModalProps } from 'Components/modals/AnalyticsConsentModal';
import { DeleteCustomLogModalProps } from 'Components/modals/DeleteCustomLogModal';
import { DeleteDataModelModalProps } from 'Components/modals/DeleteDataModelModal';

const SHOW_MODAL = 'SHOW_MODAL';
const HIDE_MODAL = 'HIDE_MODAL';

/* The available list of modals to dispatch */
export enum MODALS {
  DELETE_CUSTOM_LOG = 'DELETE_CUSTOM_LOG',
<<<<<<< HEAD
  DELETE_DATA_MODELS = 'DELETE_DATA_MODELS',
  DELETE_RULE = 'DELETE_RULE',
=======
  DELETE_DATA_MODEL = 'DELETE_DATA_MODEL',
  DELETE_DETECTIONS = 'DELETE_DETECTIONS',
>>>>>>> 08912e71
  DELETE_GLOBAL_PYTHON_MODULE = 'DELETE_GLOBAL_PYTHON_MODULE',
  DELETE_USER = 'DELETE_USER',
  DELETE_TEST = 'DELETE_TEST',
  GENERIC_MODAL = 'GENERIC_MODAL',
  EDIT_PROFILE_SETTINGS = 'EDIT_PROFILE_SETTINGS',
  RESET_USER_PASS = 'RESET_USER_PASS',
  REINVITE_USER = 'REINVITE_USER',
  DELETE_COMPLIANCE_SOURCE = 'DELETE_COMPLIANCE_SOURCE',
  DELETE_LOG_SOURCE = 'DELETE_LOG_SOURCE',
  DELETE_DESTINATION = 'DELETE_DESTINATION',
  NETWORK_ERROR = 'NETWORK_ERROR',
  ANALYTICS_CONSENT = 'ANALYTICS_CONSENT',
}

type OmitControlledProps<T> = Omit<T, 'open' | 'onClose'>;

/* The shape of the reducer state */
interface ModalStateShape {
  modal: keyof typeof MODALS | null;
  props: { [key: string]: any };
  isVisible: boolean;
}

interface ShowCustomLogModalAction {
  type: typeof SHOW_MODAL;
  payload: {
    modal: MODALS.DELETE_CUSTOM_LOG;
    props: OmitControlledProps<DeleteCustomLogModalProps>;
  };
}

interface ShowGenericModal {
  type: typeof SHOW_MODAL;
  payload: {
    modal: MODALS.GENERIC_MODAL;
    props: OmitControlledProps<GenericModalProps>;
  };
}

/* 2nd action */
interface HideModalAction {
  type: typeof HIDE_MODAL;
}
/* Delete Global Module action */
interface ShowGlobalPythonModuleModalAction {
  type: typeof SHOW_MODAL;
  payload: {
    modal: MODALS.DELETE_GLOBAL_PYTHON_MODULE;
    props: OmitControlledProps<DeleteGlobalPythonModuleModalProps>;
  };
}
/* Delete User action */
interface ShowDeleteUserModalAction {
  type: typeof SHOW_MODAL;
  payload: {
    modal: MODALS.DELETE_USER;
    props: OmitControlledProps<DeleteUserModalProps>;
  };
}

/* Reset user password */
interface ShowResetUserPasswordModalAction {
  type: typeof SHOW_MODAL;
  payload: {
    modal: MODALS.RESET_USER_PASS;
    props: OmitControlledProps<ResetUserPasswordProps>;
  };
}

/* Reset user password */
interface ShowReinviteUserModalAction {
  type: typeof SHOW_MODAL;
  payload: {
    modal: MODALS.REINVITE_USER;
    props: OmitControlledProps<ReinviteUserProps>;
  };
}

interface ShowDeleteTestModalAction {
  type: typeof SHOW_MODAL;
  payload: {
    modal: MODALS.DELETE_TEST;
    props: OmitControlledProps<DeleteTestModalProps>;
  };
}

interface ShowDeleteDataModelModalAction {
  type: typeof SHOW_MODAL;
  payload: {
    modal: MODALS.DELETE_DATA_MODELS;
    props: OmitControlledProps<DeleteDataModelModalProps>;
  };
}

/* Delete Compliance Source action */
interface ShowDeleteComplianceSourceModalAction {
  type: typeof SHOW_MODAL;
  payload: {
    modal: MODALS.DELETE_COMPLIANCE_SOURCE;
    props: OmitControlledProps<DeleteComplianceSourceModalProps>;
  };
}

/* Delete Log Source action */
interface ShowDeleteLogSourceModalAction {
  type: typeof SHOW_MODAL;
  payload: {
    modal: MODALS.DELETE_LOG_SOURCE;
    props: OmitControlledProps<DeleteLogSourceModalProps>;
  };
}

/* Opens the modal that allows the user to update info & change password */
interface ShowProfileSettingsModalAction {
  type: typeof SHOW_MODAL;
  payload: {
    modal: MODALS.EDIT_PROFILE_SETTINGS;
  };
}

/* 1st action */
interface ShowDeleteDetectionsModalAction {
  type: typeof SHOW_MODAL;
  payload: {
    modal: MODALS.DELETE_DETECTIONS;
    props: OmitControlledProps<DeleteDetectionsModalProps>;
  };
}

/* Delete Destination action */
interface ShowDeleteDestinationModalAction {
  type: typeof SHOW_MODAL;
  payload: {
    modal: MODALS.DELETE_DESTINATION;
    props: OmitControlledProps<DeleteDestinationModalProps>;
  };
}

/* Delete Destination action */
interface ShowNetworkErrorModalAction {
  type: typeof SHOW_MODAL;
  payload: {
    modal: MODALS.NETWORK_ERROR;
  };
}

/* Show analytics consent options action */
interface ShowAnalyticsConsentModalAction {
  type: typeof SHOW_MODAL;
  payload: {
    modal: MODALS.ANALYTICS_CONSENT;
    props?: OmitControlledProps<AnalyticsConsentModalProps>;
  };
}

/* The available actions that can be dispatched */
type ModalStateAction =
  | ShowGenericModal
  | ShowDeleteComplianceSourceModalAction
  | ShowCustomLogModalAction
  | ShowDeleteLogSourceModalAction
  | ShowDeleteDataModelModalAction
  | ShowGlobalPythonModuleModalAction
  | ShowDeleteUserModalAction
  | ShowDeleteTestModalAction
  | ShowProfileSettingsModalAction
  | ShowResetUserPasswordModalAction
  | ShowReinviteUserModalAction
  | ShowDeleteDetectionsModalAction
  | ShowDeleteDestinationModalAction
  | ShowNetworkErrorModalAction
  | ShowAnalyticsConsentModalAction
  | HideModalAction;

/* initial state of the reducer */
const initialState: ModalStateShape = {
  modal: null,
  props: {},
  isVisible: false,
};

const modalReducer = (state: ModalStateShape, action: ModalStateAction) => {
  switch (action.type) {
    case SHOW_MODAL:
      return {
        modal: action.payload.modal,
        props: 'props' in action.payload ? action.payload.props : {},
        isVisible: true,
      };
    case HIDE_MODAL:
      return { ...state, isVisible: false };
    default:
      return state;
  }
};

interface ModalContextValue {
  state: ModalStateShape;
  showModal: (input: Exclude<ModalStateAction, HideModalAction>['payload']) => void;
  hideModal: () => void;
}

/* Context that will hold the `state` and `dispatch` */
export const ModalContext = React.createContext<ModalContextValue>(undefined);

/* A enhanced version of the context provider */
export const ModalProvider: React.FC = ({ children }) => {
  const [state, dispatch] = React.useReducer<React.Reducer<ModalStateShape, ModalStateAction>>(
    modalReducer,
    initialState
  );

  // for perf reasons we only want to re-render on state updates
  const contextValue = React.useMemo(
    () => ({
      state,
      hideModal: () => dispatch({ type: 'HIDE_MODAL' }),
      showModal: ({ modal, props }) => dispatch({ type: 'SHOW_MODAL', payload: { modal, props } }),
    }),
    [state]
  );

  // make the `state` and `dispatch` available to the components
  return <ModalContext.Provider value={contextValue}>{children}</ModalContext.Provider>;
};<|MERGE_RESOLUTION|>--- conflicted
+++ resolved
@@ -37,13 +37,8 @@
 /* The available list of modals to dispatch */
 export enum MODALS {
   DELETE_CUSTOM_LOG = 'DELETE_CUSTOM_LOG',
-<<<<<<< HEAD
   DELETE_DATA_MODELS = 'DELETE_DATA_MODELS',
-  DELETE_RULE = 'DELETE_RULE',
-=======
-  DELETE_DATA_MODEL = 'DELETE_DATA_MODEL',
   DELETE_DETECTIONS = 'DELETE_DETECTIONS',
->>>>>>> 08912e71
   DELETE_GLOBAL_PYTHON_MODULE = 'DELETE_GLOBAL_PYTHON_MODULE',
   DELETE_USER = 'DELETE_USER',
   DELETE_TEST = 'DELETE_TEST',
