--- conflicted
+++ resolved
@@ -24,7 +24,7 @@
 import { DeleteLogSourceModalProps } from 'Components/modals/DeleteLogSourceModal';
 import { DeleteDestinationModalProps } from 'Components/modals/DeleteDestinationModal';
 import { GenericModalProps } from 'Components/modals/GenericModal';
-import { DeleteDetectionModalProps } from 'Components/modals/DeleteDetectionModal';
+import { DeleteDetectionsModalProps } from 'Components/modals/DeleteDetectionsModal';
 import { DeleteTestModalProps } from 'Components/modals/DeleteTestModal';
 import { DeleteGlobalPythonModuleModalProps } from 'Components/modals/DeleteGlobalPythonModuleModal';
 import { AnalyticsConsentModalProps } from 'Components/modals/AnalyticsConsentModal';
@@ -39,7 +39,7 @@
   DELETE_POLICY = 'DELETE_POLICY',
   DELETE_CUSTOM_LOG = 'DELETE_CUSTOM_LOG',
   DELETE_DATA_MODEL = 'DELETE_DATA_MODEL',
-  DELETE_DETECTION = 'DELETE_DETECTION',
+  DELETE_DETECTIONS = 'DELETE_DETECTIONS',
   DELETE_GLOBAL_PYTHON_MODULE = 'DELETE_GLOBAL_PYTHON_MODULE',
   DELETE_USER = 'DELETE_USER',
   DELETE_TEST = 'DELETE_TEST',
@@ -161,11 +161,11 @@
 }
 
 /* 1st action */
-interface ShowDeleteRuleModalAction {
-  type: typeof SHOW_MODAL;
-  payload: {
-    modal: MODALS.DELETE_DETECTION;
-    props: OmitControlledProps<DeleteDetectionModalProps>;
+interface ShowDeleteDetectionsModalAction {
+  type: typeof SHOW_MODAL;
+  payload: {
+    modal: MODALS.DELETE_DETECTIONS;
+    props: OmitControlledProps<DeleteDetectionsModalProps>;
   };
 }
 
@@ -207,12 +207,8 @@
   | ShowDeleteTestModalAction
   | ShowProfileSettingsModalAction
   | ShowResetUserPasswordModalAction
-<<<<<<< HEAD
-=======
   | ShowReinviteUserModalAction
-  | ShowPolicyModalAction
->>>>>>> 49585c6d
-  | ShowDeleteRuleModalAction
+  | ShowDeleteDetectionsModalAction
   | ShowDeleteDestinationModalAction
   | ShowNetworkErrorModalAction
   | ShowAnalyticsConsentModalAction
