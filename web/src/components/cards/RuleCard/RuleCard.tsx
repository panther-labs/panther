--- conflicted
+++ resolved
@@ -18,11 +18,7 @@
 
 import React from 'react';
 import GenericItemCard from 'Components/GenericItemCard';
-<<<<<<< HEAD
-import { Box, Divider, Flex, Link, SimpleGrid } from 'pouncejs';
-=======
-import { Box, Flex, Link, SimpleGrid, Text } from 'pouncejs';
->>>>>>> e5b376e3
+import { Box, Flex, Divider, Link, SimpleGrid } from 'pouncejs';
 import { Link as RRLink } from 'react-router-dom';
 import SeverityBadge from 'Components/badges/SeverityBadge';
 import StatusBadge from 'Components/badges/StatusBadge';
