/**
 * Panther is a Cloud-Native SIEM for the Modern Security Team.
 * Copyright (C) 2020 Panther Labs Inc
 *
 * This program is free software: you can redistribute it and/or modify
 * it under the terms of the GNU Affero General Public License as
 * published by the Free Software Foundation, either version 3 of the
 * License, or (at your option) any later version.
 *
 * This program is distributed in the hope that it will be useful,
 * but WITHOUT ANY WARRANTY; without even the implied warranty of
 * MERCHANTABILITY or FITNESS FOR A PARTICULAR PURPOSE.  See the
 * GNU Affero General Public License for more details.
 *
 * You should have received a copy of the GNU Affero General Public License
 * along with this program.  If not, see <https://www.gnu.org/licenses/>.
 */

import GenericItemCard from 'Components/GenericItemCard';
<<<<<<< HEAD
import { Flex, Link, Text } from 'pouncejs';
import { AlertTypesEnum } from 'Generated/schema';
=======
import { Flex, Icon, Link, Text } from 'pouncejs';
>>>>>>> bde464b5
import { Link as RRLink } from 'react-router-dom';
import SeverityBadge from 'Components/badges/SeverityBadge';
import React from 'react';
import urls from 'Source/urls';
import LinkButton from 'Components/buttons/LinkButton';
import RelatedDestinations from 'Components/RelatedDestinations';
import { AlertSummaryFull } from 'Source/graphql/fragments/AlertSummaryFull.generated';
import { formatDatetime } from 'Helpers/utils';
import BulletedLogType from 'Components/BulletedLogType';
import useAlertDestinations from 'Hooks/useAlertDestinations';
import useAlertDestinationsDeliverySuccess from 'Hooks/useAlertDestinationsDeliverySuccess';
import UpdateAlertDropdown from '../../dropdowns/UpdateAlertDropdown';

interface AlertCardProps {
  alert: AlertSummaryFull;
  hideRuleButton?: boolean;
}

const AlertCard: React.FC<AlertCardProps> = ({ alert, hideRuleButton = false }) => {
  const { alertDestinations, loading: loadingDestinations } = useAlertDestinations({ alert });
  const { allDestinationDeliveredSuccessfully, loading } = useAlertDestinationsDeliverySuccess({
    alert,
  });
  return (
    <GenericItemCard borderColor={alert.type === AlertTypesEnum.RuleError ? 'red-600' : 'teal-400'}>
      <GenericItemCard.Body>
        <Link
          as={RRLink}
          aria-label="Link to Alert"
          to={urls.logAnalysis.alerts.details(alert.alertId)}
          cursor="pointer"
        >
          <GenericItemCard.Heading>{alert.title}</GenericItemCard.Heading>
        </Link>
        <GenericItemCard.ValuesGroup>
<<<<<<< HEAD
          <GenericItemCard.Value
            id="link-to-rule"
            value={
              <LinkButton
                aria-label="Link to Rule"
                to={urls.logAnalysis.rules.details(alert.ruleId)}
                variantColor="navyblue"
                size="medium"
              >
                View Rule
              </LinkButton>
            }
          />
          <GenericItemCard.Value
            label="Events"
            value={alert?.eventsMatched ? alert?.eventsMatched.toLocaleString() : '0'}
          />
=======
          {!hideRuleButton && (
            <GenericItemCard.Value
              value={
                <LinkButton
                  aria-label="Link to Rule"
                  to={urls.logAnalysis.rules.details(alert.ruleId)}
                  variantColor="navyblue"
                  size="medium"
                >
                  View Rule
                </LinkButton>
              }
            />
          )}

>>>>>>> bde464b5
          <GenericItemCard.Value
            label="Destinations"
            value={
              <RelatedDestinations destinations={alertDestinations} loading={loadingDestinations} />
            }
          />
          <GenericItemCard.Value
            label="Log Types"
            value={
              <Flex align="center" spacing={6} mt={1}>
                {alert.logTypes.map(logType => (
                  <BulletedLogType key={logType} logType={logType} />
                ))}
              </Flex>
            }
          />
          <GenericItemCard.Value
            label="Alert Type"
            value={
              <Text color={alert.type === AlertTypesEnum.RuleError ? 'red-500' : 'teal-100'}>
                {alert.type === AlertTypesEnum.RuleError ? 'Rule Error' : 'Rule Match'}
              </Text>
            }
          />

          <GenericItemCard.Value label="Time Created" value={formatDatetime(alert.creationTime)} />
          <Flex ml="auto" mr={0} align="flex-end" spacing={2}>
            <SeverityBadge severity={alert.severity} />
            <UpdateAlertDropdown alert={alert} />
          </Flex>
        </GenericItemCard.ValuesGroup>
        {!loading && !allDestinationDeliveredSuccessfully && (
          <Flex
            as="section"
            align="center"
            spacing={2}
            mt={2}
            aria-label="Destination delivery failure"
          >
            <Icon type="alert-circle-filled" size="medium" color="red-300" />
            <Text fontSize="small" fontStyle="italic" color="red-300">
              There was an issue with the delivery of this alert to a selected destination. See
              specific Alert for details.
            </Text>
          </Flex>
        )}
      </GenericItemCard.Body>
    </GenericItemCard>
  );
};

export default React.memo(AlertCard);<|MERGE_RESOLUTION|>--- conflicted
+++ resolved
@@ -17,12 +17,8 @@
  */
 
 import GenericItemCard from 'Components/GenericItemCard';
-<<<<<<< HEAD
-import { Flex, Link, Text } from 'pouncejs';
+import { Flex, Icon, Link, Text } from 'pouncejs';
 import { AlertTypesEnum } from 'Generated/schema';
-=======
-import { Flex, Icon, Link, Text } from 'pouncejs';
->>>>>>> bde464b5
 import { Link as RRLink } from 'react-router-dom';
 import SeverityBadge from 'Components/badges/SeverityBadge';
 import React from 'react';
@@ -58,25 +54,6 @@
           <GenericItemCard.Heading>{alert.title}</GenericItemCard.Heading>
         </Link>
         <GenericItemCard.ValuesGroup>
-<<<<<<< HEAD
-          <GenericItemCard.Value
-            id="link-to-rule"
-            value={
-              <LinkButton
-                aria-label="Link to Rule"
-                to={urls.logAnalysis.rules.details(alert.ruleId)}
-                variantColor="navyblue"
-                size="medium"
-              >
-                View Rule
-              </LinkButton>
-            }
-          />
-          <GenericItemCard.Value
-            label="Events"
-            value={alert?.eventsMatched ? alert?.eventsMatched.toLocaleString() : '0'}
-          />
-=======
           {!hideRuleButton && (
             <GenericItemCard.Value
               value={
@@ -91,8 +68,14 @@
               }
             />
           )}
-
->>>>>>> bde464b5
+          <GenericItemCard.Value
+            label="Alert Type"
+            value={
+              <Text color={alert.type === AlertTypesEnum.RuleError ? 'red-500' : 'teal-100'}>
+                {alert.type === AlertTypesEnum.RuleError ? 'Rule Error' : 'Rule Match'}
+              </Text>
+            }
+          />
           <GenericItemCard.Value
             label="Destinations"
             value={
@@ -110,14 +93,9 @@
             }
           />
           <GenericItemCard.Value
-            label="Alert Type"
-            value={
-              <Text color={alert.type === AlertTypesEnum.RuleError ? 'red-500' : 'teal-100'}>
-                {alert.type === AlertTypesEnum.RuleError ? 'Rule Error' : 'Rule Match'}
-              </Text>
-            }
+            label="Events"
+            value={alert?.eventsMatched ? alert?.eventsMatched.toLocaleString() : '0'}
           />
-
           <GenericItemCard.Value label="Time Created" value={formatDatetime(alert.creationTime)} />
           <Flex ml="auto" mr={0} align="flex-end" spacing={2}>
             <SeverityBadge severity={alert.severity} />
