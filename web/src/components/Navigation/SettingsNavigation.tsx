/**
 * Panther is a Cloud-Native SIEM for the Modern Security Team.
 * Copyright (C) 2020 Panther Labs Inc
 *
 * This program is free software: you can redistribute it and/or modify
 * it under the terms of the GNU Affero General Public License as
 * published by the Free Software Foundation, either version 3 of the
 * License, or (at your option) any later version.
 *
 * This program is distributed in the hope that it will be useful,
 * but WITHOUT ANY WARRANTY; without even the implied warranty of
 * MERCHANTABILITY or FITNESS FOR A PARTICULAR PURPOSE.  See the
 * GNU Affero General Public License for more details.
 *
 * You should have received a copy of the GNU Affero General Public License
 * along with this program.  If not, see <https://www.gnu.org/licenses/>.
 */

import React from 'react';
import { Box, Flex, Heading } from 'pouncejs';
import FadeInTrail from 'Components/utils/FadeInTrail';
import urls from 'Source/urls';
import NavLink from './NavLink';

const SettingsNavigation: React.FC = () => {
  return (
    <Box>
      <Heading size="x-small" textAlign="center" fontWeight="bold" mt={10} mb={5}>
        SETTINGS
      </Heading>
      <Flex direction="column" as="ul">
        <FadeInTrail as="li">
          <NavLink icon="settings-alt" to={urls.settings.general()} label="General" />
          <NavLink icon="organization" to={urls.settings.users()} label="Users" />
          <NavLink icon="output" to={urls.settings.destinations()} label="Destinations" />
<<<<<<< HEAD
          <NavLink icon="wrench" to={urls.settings.globalModule()} label="Global Module" />
        </FadeInTrail>
=======
        </Flex>
        <Flex as="li">
          <NavLink
            icon="wrench"
            to={urls.settings.globalPythonModules.list()}
            label="Global Modules"
          />
        </Flex>
>>>>>>> 35eea2a6
      </Flex>
    </Box>
  );
};

export default React.memo(SettingsNavigation);<|MERGE_RESOLUTION|>--- conflicted
+++ resolved
@@ -33,19 +33,8 @@
           <NavLink icon="settings-alt" to={urls.settings.general()} label="General" />
           <NavLink icon="organization" to={urls.settings.users()} label="Users" />
           <NavLink icon="output" to={urls.settings.destinations()} label="Destinations" />
-<<<<<<< HEAD
-          <NavLink icon="wrench" to={urls.settings.globalModule()} label="Global Module" />
+          <NavLink icon="wrench" to={urls.settings.globalPythonModules.list()} label="Global Modules" />
         </FadeInTrail>
-=======
-        </Flex>
-        <Flex as="li">
-          <NavLink
-            icon="wrench"
-            to={urls.settings.globalPythonModules.list()}
-            label="Global Modules"
-          />
-        </Flex>
->>>>>>> 35eea2a6
       </Flex>
     </Box>
   );
