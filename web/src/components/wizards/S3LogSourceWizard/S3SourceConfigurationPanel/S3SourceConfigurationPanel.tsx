/**
 * Panther is a Cloud-Native SIEM for the Modern Security Team.
 * Copyright (C) 2020 Panther Labs Inc
 *
 * This program is free software: you can redistribute it and/or modify
 * it under the terms of the GNU Affero General Public License as
 * published by the Free Software Foundation, either version 3 of the
 * License, or (at your option) any later version.
 *
 * This program is distributed in the hope that it will be useful,
 * but WITHOUT ANY WARRANTY; without even the implied warranty of
 * MERCHANTABILITY or FITNESS FOR A PARTICULAR PURPOSE.  See the
 * GNU Affero General Public License for more details.
 *
 * You should have received a copy of the GNU Affero General Public License
 * along with this program.  If not, see <https://www.gnu.org/licenses/>.
 */

import { AbstractButton, Box, Collapse, Flex, Heading, Text } from 'pouncejs';
import ErrorBoundary from 'Components/ErrorBoundary';
import { Field, useFormikContext } from 'formik';
import FormikTextInput from 'Components/fields/TextInput';
import React from 'react';
import FormikMultiCombobox from 'Components/fields/MultiComboBox';
import { LOG_TYPES } from 'Source/constants';
import { S3LogSourceWizardValues } from '../S3LogSourceWizard';

const S3SourceConfigurationPanel: React.FC = () => {
  const { initialValues, values } = useFormikContext<S3LogSourceWizardValues>();
  const [isAdvancedConfigVisible, showAdvancedConfig] = React.useState(
    Boolean(values.s3Prefix) || Boolean(values.kmsKey)
  );

  return (
    <Box width={460} m="auto">
      <Heading as="h2" m="auto" mb={2}>
        {initialValues.integrationId ? 'Update source' : "Let's start with the basics"}
      </Heading>
      <Text color="gray-300" mb={10}>
        {initialValues.integrationId
          ? 'Feel free to make any changes to your log source'
          : 'We need to know where to get your logs from'}
      </Text>
      <ErrorBoundary>
        <Flex direction="column" spacing={4}>
          <Field
            name="integrationLabel"
            as={FormikTextInput}
            label="Name"
            placeholder="A nickname for this log analysis source"
            required
          />
          <Field
            name="awsAccountId"
            as={FormikTextInput}
            label="Account ID"
            placeholder="The AWS Account ID that the S3 log bucket lives in"
            disabled={!!initialValues.integrationId}
            required
          />
          <Field
            name="s3Bucket"
            as={FormikTextInput}
            label="Bucket Name"
            required
            placeholder="The name of the S3 bucket that holds the logs"
          />
          <Field
            as={FormikMultiCombobox}
            searchable
            label="Log Types"
            name="logTypes"
            items={LOG_TYPES}
            placeholder="The types of logs that are collected"
<<<<<<< HEAD
            required
=======
>>>>>>> 067dea01
          />
        </Flex>
        <Flex justify="center" my={4}>
          <AbstractButton
            color="blue-600"
            onClick={() => showAdvancedConfig(!isAdvancedConfigVisible)}
            p={3}
          >
            {isAdvancedConfigVisible
              ? 'Hide advanced configuration'
              : 'Show advanced configuration'}
          </AbstractButton>
        </Flex>
        <Collapse open={isAdvancedConfigVisible}>
          <Flex direction="column" spacing={4}>
            <Field
              name="s3Prefix"
              as={FormikTextInput}
              label="S3 Prefix Filter"
              required
              placeholder="Limit logs to objects that start with matching characters"
            />
            <Field
              name="kmsKey"
              as={FormikTextInput}
              label="KMS Key"
              required
              placeholder="For encrypted logs, add the KMS ARN for decryption"
            />
          </Flex>
        </Collapse>
      </ErrorBoundary>
    </Box>
  );
};

export default S3SourceConfigurationPanel;<|MERGE_RESOLUTION|>--- conflicted
+++ resolved
@@ -72,10 +72,6 @@
             name="logTypes"
             items={LOG_TYPES}
             placeholder="The types of logs that are collected"
-<<<<<<< HEAD
-            required
-=======
->>>>>>> 067dea01
           />
         </Flex>
         <Flex justify="center" my={4}>
