--- conflicted
+++ resolved
@@ -23,11 +23,8 @@
 import React from 'react';
 import FormikMultiCombobox from 'Components/fields/MultiComboBox';
 import { WizardPanel } from 'Components/Wizard';
-<<<<<<< HEAD
 import logo from 'Assets/s3-minimal-logo.svg';
-=======
 import { useListAvailableLogTypes } from 'Source/graphql/queries/listAvailableLogTypes.generated';
->>>>>>> 652fc464
 import { S3LogSourceWizardValues } from '../S3LogSourceWizard';
 
 const S3SourceConfigurationPanel: React.FC = () => {
@@ -53,57 +50,8 @@
           logo={logo}
         />
 
-<<<<<<< HEAD
         <ErrorBoundary>
           <Flex direction="column" spacing={4}>
-=======
-      <ErrorBoundary>
-        <Flex direction="column" spacing={4}>
-          <Field
-            name="integrationLabel"
-            as={FormikTextInput}
-            label="* Name"
-            placeholder="A nickname for this log analysis source"
-            required
-          />
-          <Field
-            name="awsAccountId"
-            as={FormikTextInput}
-            label="* Account ID"
-            placeholder="The AWS Account ID that the S3 log bucket lives in"
-            disabled={!!initialValues.integrationId}
-            required
-          />
-          <Field
-            name="s3Bucket"
-            as={FormikTextInput}
-            label="* Bucket Name"
-            required
-            placeholder="The name of the S3 bucket that holds the logs"
-          />
-          <Field
-            as={FormikMultiCombobox}
-            searchable
-            label="* Log Types"
-            name="logTypes"
-            items={data?.listAvailableLogTypes.logTypes ?? []}
-            placeholder="The types of logs that are collected"
-          />
-        </Flex>
-        <Flex justify="center" mt={6}>
-          <AbstractButton
-            color="blue-400"
-            onClick={() => showAdvancedConfig(!isAdvancedConfigVisible)}
-            p={2}
-          >
-            {isAdvancedConfigVisible
-              ? 'Hide advanced configuration'
-              : 'Show advanced configuration'}
-          </AbstractButton>
-        </Flex>
-        <Collapse open={isAdvancedConfigVisible}>
-          <Flex direction="column" spacing={4} pt={6}>
->>>>>>> 652fc464
             <Field
               name="integrationLabel"
               as={FormikTextInput}
@@ -131,7 +79,7 @@
               searchable
               label="Log Types"
               name="logTypes"
-              items={LOG_TYPES}
+              items={data?.listAvailableLogTypes.logTypes ?? []}
               placeholder="The types of logs that are collected"
             />
           </Flex>
