/**
 * Panther is a Cloud-Native SIEM for the Modern Security Team.
 * Copyright (C) 2020 Panther Labs Inc
 *
 * This program is free software: you can redistribute it and/or modify
 * it under the terms of the GNU Affero General Public License as
 * published by the Free Software Foundation, either version 3 of the
 * License, or (at your option) any later version.
 *
 * This program is distributed in the hope that it will be useful,
 * but WITHOUT ANY WARRANTY; without even the implied warranty of
 * MERCHANTABILITY or FITNESS FOR A PARTICULAR PURPOSE.  See the
 * GNU Affero General Public License for more details.
 *
 * You should have received a copy of the GNU Affero General Public License
 * along with this program.  If not, see <https://www.gnu.org/licenses/>.
 */

import React from 'react';
import { Alert, Button, Flex, Img, Link, Text, Box } from 'pouncejs';
import { useFormikContext } from 'formik';
import FailureStatus from 'Assets/statuses/failure.svg';
import WaitingStatus from 'Assets/statuses/waiting.svg';
import RealTimeNotification from 'Assets/statuses/real-time-notification.svg';
import { useWizardContext, WizardPanel } from 'Components/Wizard';
import { extractErrorMessage } from 'Helpers/utils';
import { ApolloError } from '@apollo/client';
import { LOG_ONBOARDING_SNS_DOC_URL } from 'Source/constants';
import { AddS3LogSource } from 'Pages/CreateLogSource/CreateS3LogSource/graphql/addS3LogSource.generated';
import { UpdateS3LogSource } from 'Pages/EditS3LogSource/graphql/updateS3LogSource.generated';
import { S3LogIntegrationDetails } from 'Source/graphql/fragments/S3LogIntegrationDetails.generated';
import { S3LogSourceWizardValues } from '../S3LogSourceWizard';
import HealthCheckPanel from './HealthCheckPanel';

type SubmitResult = {
  data: AddS3LogSource & UpdateS3LogSource;
};

function getResponseData(result: SubmitResult): S3LogIntegrationDetails {
  let castedResult;
  if (result?.data.addS3LogIntegration) {
    castedResult = result.data.addS3LogIntegration as S3LogIntegrationDetails;
  } else {
    castedResult = result.data.updateS3LogIntegration as S3LogIntegrationDetails;
  }
  return castedResult;
}

const ValidationPanel: React.FC = () => {
  const [errorMessage, setErrorMessage] = React.useState('');
  const {
    reset: resetWizard,
    currentStepStatus,
    setCurrentStepStatus,
    updateData,
  } = useWizardContext<{ integrationId?: string }>();
  const { submitForm } = useFormikContext<S3LogSourceWizardValues>();
  const [shouldShowNotificationsScreen, setNotificationScreenVisibility] = React.useState(true);

  const [showManagedNotificationsWarning, setShowManagedNotificationsWarning] = React.useState(
    false
  );

  React.useEffect(() => {
    (async () => {
      try {
        const result = ((await submitForm()) as unknown) as SubmitResult;
        const {
          managedBucketNotifications,
          notificationsConfigurationSucceeded,
          integrationId: newIntegrationId,
        } = getResponseData(result);
        updateData({ integrationId: newIntegrationId });
        /* When this source is created or updated we need to check if user has selected to automate
         * setting up notifications, this can fail while the integration was successfully created
         * so we need to inform user if something went wrong so they can add them manually
         */
        if (managedBucketNotifications === true && notificationsConfigurationSucceeded === false) {
          setShowManagedNotificationsWarning(true);
        } else if (
          managedBucketNotifications === true &&
          notificationsConfigurationSucceeded === true
        ) {
          setShowManagedNotificationsWarning(false);
          // If there were successfully configure we dont need to show them
          // info about how they can set them up
          setNotificationScreenVisibility(false);
        }
        setErrorMessage('');
        setCurrentStepStatus('PASSING');
      } catch (err) {
        setErrorMessage(extractErrorMessage(err as ApolloError));
        setCurrentStepStatus('FAILING');
      }
    })();
  }, []);

  if (currentStepStatus === 'PENDING') {
    return (
      <WizardPanel>
        <Flex align="center" direction="column" mx="auto">
          <WizardPanel.Heading
            title="Almost There!"
            subtitle="We are just making sure that everything is setup correctly. Hold on tight..."
          />
          <Img
            nativeWidth={120}
            nativeHeight={120}
            alt="Validating source health..."
            src={WaitingStatus}
          />
        </Flex>
      </WizardPanel>
    );
  }

  if (currentStepStatus === 'FAILING') {
    return (
      <WizardPanel>
        <Flex align="center" direction="column" mx="auto">
          <WizardPanel.Heading title="Something didn't go as planned" subtitle={errorMessage} />
          <Img
            nativeWidth={120}
            nativeHeight={120}
            alt="Failed to verify source health"
            src={FailureStatus}
          />
          <WizardPanel.Actions>
            <Button onClick={resetWizard}>Start over</Button>
          </WizardPanel.Actions>
        </Flex>
      </WizardPanel>
    );
  }

  if (shouldShowNotificationsScreen) {
    return (
      <WizardPanel>
        <Flex align="center" direction="column" mx="auto" width={600}>
          {showManagedNotificationsWarning && (
            <Box mb={6}>
              <Alert
                variant="warning"
                title={'Setting up managed notifications failed'}
                description={'Please set them up using the instructions below'}
              />
            </Box>
          )}
          <WizardPanel.Heading
            title="Adding Notifications for New Data"
            subtitle={[
              'You can now follow the ',
              <Link key={0} external href={LOG_ONBOARDING_SNS_DOC_URL}>
                steps found here
              </Link>,
              ' to notify Panther',
              <br key={1} />,
              'when new data becomes available for analysis.',
            ]}
          />
          <Img nativeWidth={120} nativeHeight={120} alt="Bell" src={RealTimeNotification} />
          <WizardPanel.Actions>
            <Button onClick={() => setNotificationScreenVisibility(false)}>
              I Have Setup Notifications
            </Button>
          </WizardPanel.Actions>
          <Text fontSize="medium" color="gray-300" textAlign="center" mb={4}>
            Panther does not validate if you{"'"}ve added SNS notifications to your S3 bucket.
            Failing to do this, will not allow Panther to reach your logs
          </Text>
        </Flex>
      </WizardPanel>
    );
  }

<<<<<<< HEAD
  return (
    <WizardPanel>
      <Flex align="center" direction="column" mx="auto" width={375}>
        <WizardPanel.Heading
          title="Everything looks good!"
          subtitle={
            initialValues.integrationId
              ? 'Your stack was successfully updated'
              : 'Your configured stack was deployed successfully and Panther now has permissions to pull data!'
          }
        />
        <Img
          nativeWidth={120}
          nativeHeight={120}
          alt="Stack deployed successfully"
          src={SuccessStatus}
        />
        <WizardPanel.Actions>
          <Flex direction="column" spacing={4}>
            <LinkButton to={urls.integrations.logSources.list()}>Finish Setup</LinkButton>
            {!initialValues.integrationId && (
              <Link
                as={AbstractButton}
                variant="discreet"
                onClick={() => {
                  resetForm();
                  resetWizard();
                }}
              >
                Add Another
              </Link>
            )}
          </Flex>
        </WizardPanel.Actions>
      </Flex>
    </WizardPanel>
  );
=======
  return <HealthCheckPanel />;
>>>>>>> d8c1619f
};

export default ValidationPanel;<|MERGE_RESOLUTION|>--- conflicted
+++ resolved
@@ -173,47 +173,7 @@
     );
   }
 
-<<<<<<< HEAD
-  return (
-    <WizardPanel>
-      <Flex align="center" direction="column" mx="auto" width={375}>
-        <WizardPanel.Heading
-          title="Everything looks good!"
-          subtitle={
-            initialValues.integrationId
-              ? 'Your stack was successfully updated'
-              : 'Your configured stack was deployed successfully and Panther now has permissions to pull data!'
-          }
-        />
-        <Img
-          nativeWidth={120}
-          nativeHeight={120}
-          alt="Stack deployed successfully"
-          src={SuccessStatus}
-        />
-        <WizardPanel.Actions>
-          <Flex direction="column" spacing={4}>
-            <LinkButton to={urls.integrations.logSources.list()}>Finish Setup</LinkButton>
-            {!initialValues.integrationId && (
-              <Link
-                as={AbstractButton}
-                variant="discreet"
-                onClick={() => {
-                  resetForm();
-                  resetWizard();
-                }}
-              >
-                Add Another
-              </Link>
-            )}
-          </Flex>
-        </WizardPanel.Actions>
-      </Flex>
-    </WizardPanel>
-  );
-=======
   return <HealthCheckPanel />;
->>>>>>> d8c1619f
 };
 
 export default ValidationPanel;