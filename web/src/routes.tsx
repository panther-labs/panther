--- conflicted
+++ resolved
@@ -66,11 +66,8 @@
 import CustomLogDetailsPage from 'Pages/CustomLogDetails';
 import CreateDataModelPage from 'Pages/CreateDataModel';
 import EditDataModelPage from 'Pages/EditDataModel';
-<<<<<<< HEAD
 import ListDataModelsPage from 'Pages/ListDataModels';
-=======
 import EditCustomLogPage from 'Pages/EditCustomLog';
->>>>>>> 440fe9b1
 
 // Main page container for the web application, Navigation bar and Content body goes here
 const PrimaryPageLayout: React.FunctionComponent = () => {
