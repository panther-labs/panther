--- conflicted
+++ resolved
@@ -234,11 +234,8 @@
                   path={urls.integrations.destinations.list()}
                   component={ListDestinationsPage}
                 />
-<<<<<<< HEAD
                 <Route exact path={urls.packs.list()} component={ListPacksPage} />
                 <Route exact path={urls.packs.details(':id')} component={PackDetails} />
-=======
->>>>>>> 0933fb75
                 {/* ******************* SETTINGS ***************************** */}
                 <Redirect exact from={urls.settings.home()} to={urls.settings.general()} />
                 <Route exact path={urls.settings.general()} component={GeneralSettingsPage} />
