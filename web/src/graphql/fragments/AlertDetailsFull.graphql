fragment AlertDetailsFull on AlertDetails {
  alertId
  ruleId
  title
  creationTime
  eventsMatched
  updateTime
  eventsLastEvaluatedKey
  events
  dedupString
  severity
  status
<<<<<<< HEAD
  lastUpdatedBy {
    givenName
    familyName
    email
  }
=======
  lastUpdatedBy
>>>>>>> b4bf8e56
  lastUpdatedByTime
}<|MERGE_RESOLUTION|>--- conflicted
+++ resolved
@@ -10,14 +10,6 @@
   dedupString
   severity
   status
-<<<<<<< HEAD
-  lastUpdatedBy {
-    givenName
-    familyName
-    email
-  }
-=======
   lastUpdatedBy
->>>>>>> b4bf8e56
   lastUpdatedByTime
 }