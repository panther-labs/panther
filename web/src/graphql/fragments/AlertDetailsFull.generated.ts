--- conflicted
+++ resolved
@@ -33,14 +33,9 @@
   | 'dedupString'
   | 'severity'
   | 'status'
-<<<<<<< HEAD
-  | 'lastUpdatedByTime'
-> & { lastUpdatedBy?: Types.Maybe<Pick<Types.User, 'givenName' | 'familyName' | 'email'>> };
-=======
   | 'lastUpdatedBy'
   | 'lastUpdatedByTime'
 >;
->>>>>>> b4bf8e56
 
 export const AlertDetailsFull = gql`
   fragment AlertDetailsFull on AlertDetails {
@@ -55,15 +50,7 @@
     dedupString
     severity
     status
-<<<<<<< HEAD
-    lastUpdatedBy {
-      givenName
-      familyName
-      email
-    }
-=======
     lastUpdatedBy
->>>>>>> b4bf8e56
     lastUpdatedByTime
   }
 `;