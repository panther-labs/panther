/**
 * Panther is a Cloud-Native SIEM for the Modern Security Team.
 * Copyright (C) 2020 Panther Labs Inc
 *
 * This program is free software: you can redistribute it and/or modify
 * it under the terms of the GNU Affero General Public License as
 * published by the Free Software Foundation, either version 3 of the
 * License, or (at your option) any later version.
 *
 * This program is distributed in the hope that it will be useful,
 * but WITHOUT ANY WARRANTY; without even the implied warranty of
 * MERCHANTABILITY or FITNESS FOR A PARTICULAR PURPOSE.  See the
 * GNU Affero General Public License for more details.
 *
 * You should have received a copy of the GNU Affero General Public License
 * along with this program.  If not, see <https://www.gnu.org/licenses/>.
 */

import * as Types from '../../../__generated__/schema';

import gql from 'graphql-tag';

export type AlertSummaryFull = Pick<
  Types.AlertSummary,
  | 'alertId'
  | 'ruleId'
  | 'title'
  | 'severity'
  | 'status'
  | 'creationTime'
  | 'eventsMatched'
  | 'updateTime'
<<<<<<< HEAD
  | 'lastUpdatedByTime'
> & { lastUpdatedBy?: Types.Maybe<Pick<Types.User, 'givenName' | 'familyName' | 'email'>> };
=======
  | 'lastUpdatedBy'
  | 'lastUpdatedByTime'
>;
>>>>>>> b4bf8e56

export const AlertSummaryFull = gql`
  fragment AlertSummaryFull on AlertSummary {
    alertId
    ruleId
    title
    severity
    status
    creationTime
    eventsMatched
    updateTime
<<<<<<< HEAD
    lastUpdatedBy {
      givenName
      familyName
      email
    }
=======
    lastUpdatedBy
>>>>>>> b4bf8e56
    lastUpdatedByTime
  }
`;<|MERGE_RESOLUTION|>--- conflicted
+++ resolved
@@ -30,14 +30,9 @@
   | 'creationTime'
   | 'eventsMatched'
   | 'updateTime'
-<<<<<<< HEAD
-  | 'lastUpdatedByTime'
-> & { lastUpdatedBy?: Types.Maybe<Pick<Types.User, 'givenName' | 'familyName' | 'email'>> };
-=======
   | 'lastUpdatedBy'
   | 'lastUpdatedByTime'
 >;
->>>>>>> b4bf8e56
 
 export const AlertSummaryFull = gql`
   fragment AlertSummaryFull on AlertSummary {
@@ -49,15 +44,7 @@
     creationTime
     eventsMatched
     updateTime
-<<<<<<< HEAD
-    lastUpdatedBy {
-      givenName
-      familyName
-      email
-    }
-=======
     lastUpdatedBy
->>>>>>> b4bf8e56
     lastUpdatedByTime
   }
 `;