/**
 * Panther is a Cloud-Native SIEM for the Modern Security Team.
 * Copyright (C) 2020 Panther Labs Inc
 *
 * This program is free software: you can redistribute it and/or modify
 * it under the terms of the GNU Affero General Public License as
 * published by the Free Software Foundation, either version 3 of the
 * License, or (at your option) any later version.
 *
 * This program is distributed in the hope that it will be useful,
 * but WITHOUT ANY WARRANTY; without even the implied warranty of
 * MERCHANTABILITY or FITNESS FOR A PARTICULAR PURPOSE.  See the
 * GNU Affero General Public License for more details.
 *
 * You should have received a copy of the GNU Affero General Public License
 * along with this program.  If not, see <https://www.gnu.org/licenses/>.
 */

import React from 'react';
import useRouter from 'Hooks/useRouter';
import { Alert, Box, Flex, Card, TabList, TabPanel, TabPanels, Tabs } from 'pouncejs';
import { BorderedTab, BorderTabDivider } from 'Components/BorderedTab';
<<<<<<< HEAD

import {
  getComplianceItemsTotalCount,
  convertObjArrayValuesToCsv,
  extractErrorMessage,
} from 'Helpers/utils';
=======
import { getComplianceItemsTotalCount, extractErrorMessage } from 'Helpers/utils';
import invert from 'lodash/invert';
>>>>>>> b883d0c2
import withSEO from 'Hoc/withSEO';
import useUrlParams from 'Hooks/useUrlParams';
import ErrorBoundary from 'Components/ErrorBoundary';
<<<<<<< HEAD
import PolicyCardDetails from './PolicyCardDetails';
import PolicyDetailsInfo from './PolicyDetailsInfo';
=======
import PolicyDetailsInfo from './PolicyDetailsInfo';
import PolicyDetailsBanner from './PolicyDetailsBanner';
>>>>>>> b883d0c2
import PolicyDetailsResources from './PolicyDetailsResources';
import PolicyDetailsPageSkeleton from './Skeleton';
import { useGetPolicyDetails } from './graphql/getPolicyDetails.generated';

<<<<<<< HEAD
const PolicyDetailsPage = () => {
  const { match } = useRouter<{ id: string }>();
=======
export interface PolicyDetailsPageUrlParams {
  section?: 'details' | 'resources';
}

const sectionToTabIndex: Record<PolicyDetailsPageUrlParams['section'], number> = {
  details: 0,
  resources: 1,
};

const tabIndexToSection = invert(sectionToTabIndex) as Record<
  number,
  PolicyDetailsPageUrlParams['section']
>;

const PolicyDetailsPage = () => {
  const { match } = useRouter<{ id: string }>();
  const { urlParams, setUrlParams } = useUrlParams<PolicyDetailsPageUrlParams>();
>>>>>>> b883d0c2

  const { error, data, loading } = useGetPolicyDetails({
    fetchPolicy: 'cache-and-network',
    variables: {
      policyDetailsInput: {
        id: match.params.id,
      },
<<<<<<< HEAD
      resourcesForPolicyInput: convertObjArrayValuesToCsv({
        policyId: match.params.id,
      }),
=======
      resourcesForPolicyInput: {
        policyId: match.params.id,
      },
>>>>>>> b883d0c2
    },
  });

  if (loading && !data) {
    return <PolicyDetailsPageSkeleton />;
  }

  if (error) {
    return (
      <Box mb={6}>
        <Alert
          variant="error"
          title="Couldn't load policy"
          description={
            extractErrorMessage(error) ||
            "An unknown error occured and we couldn't load the policy details from the server"
          }
        />
      </Box>
    );
  }

  const totalCounts = data.resourcesForPolicy.totals;

  const totals = getComplianceItemsTotalCount(totalCounts);
  const policyHasResources = totals > 0;

  return (
    <Box as="article">
      <Flex direction="column" spacing={6} my={6}>
        <ErrorBoundary>
<<<<<<< HEAD
          <PolicyDetailsInfo policy={data.policy} />
        </ErrorBoundary>
        <Card position="relative">
          <Tabs>
=======
          <PolicyDetailsBanner policy={data.policy} />
        </ErrorBoundary>
        <Card position="relative">
          <Tabs
            index={sectionToTabIndex[urlParams.section] || 0}
            onChange={index => setUrlParams({ section: tabIndexToSection[index] })}
          >
>>>>>>> b883d0c2
            <Box px={2}>
              <TabList>
                <BorderedTab>Details</BorderedTab>
                <BorderedTab>Resources {policyHasResources ? `(${totals})` : ''}</BorderedTab>
              </TabList>
              <BorderTabDivider />
              <TabPanels>
                <TabPanel data-testid="policy-details-tabpanel" lazy unmountWhenInactive>
<<<<<<< HEAD
                  <PolicyCardDetails policy={data.policy} />
=======
                  <PolicyDetailsInfo policy={data.policy} />
>>>>>>> b883d0c2
                </TabPanel>
                <TabPanel data-testid="policy-resources-tabpanel" lazy unmountWhenInactive>
                  <PolicyDetailsResources />
                </TabPanel>
              </TabPanels>
            </Box>
          </Tabs>
        </Card>
      </Flex>
    </Box>
  );
};

export default withSEO({ title: ({ match }) => match.params.id })(PolicyDetailsPage);<|MERGE_RESOLUTION|>--- conflicted
+++ resolved
@@ -20,35 +20,17 @@
 import useRouter from 'Hooks/useRouter';
 import { Alert, Box, Flex, Card, TabList, TabPanel, TabPanels, Tabs } from 'pouncejs';
 import { BorderedTab, BorderTabDivider } from 'Components/BorderedTab';
-<<<<<<< HEAD
-
-import {
-  getComplianceItemsTotalCount,
-  convertObjArrayValuesToCsv,
-  extractErrorMessage,
-} from 'Helpers/utils';
-=======
 import { getComplianceItemsTotalCount, extractErrorMessage } from 'Helpers/utils';
 import invert from 'lodash/invert';
->>>>>>> b883d0c2
 import withSEO from 'Hoc/withSEO';
 import useUrlParams from 'Hooks/useUrlParams';
 import ErrorBoundary from 'Components/ErrorBoundary';
-<<<<<<< HEAD
-import PolicyCardDetails from './PolicyCardDetails';
-import PolicyDetailsInfo from './PolicyDetailsInfo';
-=======
 import PolicyDetailsInfo from './PolicyDetailsInfo';
 import PolicyDetailsBanner from './PolicyDetailsBanner';
->>>>>>> b883d0c2
 import PolicyDetailsResources from './PolicyDetailsResources';
 import PolicyDetailsPageSkeleton from './Skeleton';
 import { useGetPolicyDetails } from './graphql/getPolicyDetails.generated';
 
-<<<<<<< HEAD
-const PolicyDetailsPage = () => {
-  const { match } = useRouter<{ id: string }>();
-=======
 export interface PolicyDetailsPageUrlParams {
   section?: 'details' | 'resources';
 }
@@ -66,7 +48,6 @@
 const PolicyDetailsPage = () => {
   const { match } = useRouter<{ id: string }>();
   const { urlParams, setUrlParams } = useUrlParams<PolicyDetailsPageUrlParams>();
->>>>>>> b883d0c2
 
   const { error, data, loading } = useGetPolicyDetails({
     fetchPolicy: 'cache-and-network',
@@ -74,15 +55,9 @@
       policyDetailsInput: {
         id: match.params.id,
       },
-<<<<<<< HEAD
-      resourcesForPolicyInput: convertObjArrayValuesToCsv({
-        policyId: match.params.id,
-      }),
-=======
       resourcesForPolicyInput: {
         policyId: match.params.id,
       },
->>>>>>> b883d0c2
     },
   });
 
@@ -114,12 +89,6 @@
     <Box as="article">
       <Flex direction="column" spacing={6} my={6}>
         <ErrorBoundary>
-<<<<<<< HEAD
-          <PolicyDetailsInfo policy={data.policy} />
-        </ErrorBoundary>
-        <Card position="relative">
-          <Tabs>
-=======
           <PolicyDetailsBanner policy={data.policy} />
         </ErrorBoundary>
         <Card position="relative">
@@ -127,7 +96,6 @@
             index={sectionToTabIndex[urlParams.section] || 0}
             onChange={index => setUrlParams({ section: tabIndexToSection[index] })}
           >
->>>>>>> b883d0c2
             <Box px={2}>
               <TabList>
                 <BorderedTab>Details</BorderedTab>
@@ -136,11 +104,7 @@
               <BorderTabDivider />
               <TabPanels>
                 <TabPanel data-testid="policy-details-tabpanel" lazy unmountWhenInactive>
-<<<<<<< HEAD
-                  <PolicyCardDetails policy={data.policy} />
-=======
                   <PolicyDetailsInfo policy={data.policy} />
->>>>>>> b883d0c2
                 </TabPanel>
                 <TabPanel data-testid="policy-resources-tabpanel" lazy unmountWhenInactive>
                   <PolicyDetailsResources />
