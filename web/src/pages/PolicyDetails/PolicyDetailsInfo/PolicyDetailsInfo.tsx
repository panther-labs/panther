/**
 * Panther is a Cloud-Native SIEM for the Modern Security Team.
 * Copyright (C) 2020 Panther Labs Inc
 *
 * This program is free software: you can redistribute it and/or modify
 * it under the terms of the GNU Affero General Public License as
 * published by the Free Software Foundation, either version 3 of the
 * License, or (at your option) any later version.
 *
 * This program is distributed in the hope that it will be useful,
 * but WITHOUT ANY WARRANTY; without even the implied warranty of
 * MERCHANTABILITY or FITNESS FOR A PARTICULAR PURPOSE.  See the
 * GNU Affero General Public License for more details.
 *
 * You should have received a copy of the GNU Affero General Public License
 * along with this program.  If not, see <https://www.gnu.org/licenses/>.
 */

import React from 'react';
<<<<<<< HEAD
import { Box, Button, Icon, Flex, Card, Heading, Badge, Tooltip } from 'pouncejs';
import { PolicyDetails } from 'Generated/schema';
import urls from 'Source/urls';
import JsonViewer from 'Components/JsonViewer';
import Breadcrumbs from 'Components/Breadcrumbs';
import useModal from 'Hooks/useModal';
import { MODALS } from 'Components/utils/Modal';
import SeverityBadge from 'Components/badges/SeverityBadge';
import StatusBadge from 'Components/badges/StatusBadge';
import LinkButton from 'Components/buttons/LinkButton';
=======
import { Link as RRLink } from 'react-router-dom';
import { Box, SimpleGrid, Text, Link, Flex, Card } from 'pouncejs';
import { formatDatetime } from 'Helpers/utils';
import Linkify from 'Components/Linkify';
import { Policy } from 'Generated/schema';
import urls from 'Source/urls';
>>>>>>> b883d0c2

interface ResourceDetailsInfoProps {
  policy?: Policy;
}

const PolicyDetailsInfo: React.FC<ResourceDetailsInfoProps> = ({ policy }) => {
  return (
<<<<<<< HEAD
    <React.Fragment>
      <Breadcrumbs.Actions>
        <Flex spacing={4} justify="flex-end">
          <LinkButton icon="pencil" to={urls.compliance.policies.edit(policy.id)}>
            Edit Policy
          </LinkButton>
          <Button
            variantColor="red"
            icon="trash"
            onClick={() =>
              showModal({
                modal: MODALS.DELETE_POLICY,
                props: { policy },
              })
            }
          >
            Delete Policy
          </Button>
        </Flex>
      </Breadcrumbs.Actions>

      <Card as="article" p={6}>
        <Flex as="header" align="center">
          <Heading
            fontWeight="bold"
            wordBreak="break-word"
            aria-describedby="policy-description"
            flexShrink={1}
            display="flex"
            alignItems="center"
            mr={100}
          >
            {policy.displayName || policy.id}

            <Tooltip
              content={
                <Flex spacing={3}>
                  <Flex direction="column" spacing={2}>
                    <Box id="policy-id-label">Policy ID</Box>
                    <Box id="resource-types-label">Resource Types</Box>
                  </Flex>
                  <Flex direction="column" spacing={2} fontWeight="bold">
                    <Box aria-labelledby="policy-id-label">{policy.id}</Box>
                    <Box aria-labelledby="resource-types-label">
                      {policy.resourceTypes.length > 0
                        ? policy.resourceTypes.map(resourceType => (
                            <Box key={resourceType}>{resourceType}</Box>
                          ))
                        : 'All resources'}
                    </Box>
                  </Flex>
                </Flex>
              }
            >
              <Icon color="navyblue-200" type="info" size="medium" verticalAlign="unset" ml={2} />
            </Tooltip>
          </Heading>
          <Flex spacing={2} as="ul" flexShrink={0} ml="auto">
            <Box as="li">
              <StatusBadge status={policy.complianceStatus} disabled={!policy.enabled} />
            </Box>
            <Box as="li">
              <SeverityBadge severity={policy.severity} />
            </Box>
            {policy.autoRemediationId && (
              <Tooltip
                content={
                  <Flex spacing={3}>
                    <Flex direction="column" spacing={2}>
                      <Box id="autoremediation-id-label">Auto Remediation ID</Box>
                      <Box id="autoremediation-parameters-label">Auto Remediation Parameters</Box>
                    </Flex>
                    <Flex direction="column" spacing={2} fontWeight="bold">
                      <Box aria-labelledby="autoremediation-id-label">
                        {policy.autoRemediationId}
                      </Box>
                      <Box aria-labelledby="autoremediation-parameters-label">
                        <JsonViewer data={JSON.parse(policy.autoRemediationParameters)} />
                      </Box>
                    </Flex>
                  </Flex>
                }
              >
                <Box as="li">
                  <Badge color="violet-400">
                    AUTO REMEDIATIATABLE
                    <Icon size="medium" type="check" my={-1} ml={2} p="2px" />
                  </Badge>
                </Box>
              </Tooltip>
            )}
          </Flex>
        </Flex>
=======
    <Card as="article" p={6}>
      <Card variant="dark" as="section" p={4} mb={4}>
        <Text id="policy-description" fontStyle={!policy.description ? 'italic' : 'normal'} mb={6}>
          {policy.description || 'No description found for policy'}
        </Text>
        <SimpleGrid columns={2} spacing={5}>
          <Flex direction="column" spacing={2}>
            <Box
              color="navyblue-100"
              fontSize="small-medium"
              aria-describedby="runbook-description"
            >
              Runbook
            </Box>
            {policy.runbook ? (
              <Linkify id="runbook-description">{policy.runbook}</Linkify>
            ) : (
              <Box fontStyle="italic" color="navyblue-100" id="runbook-description">
                No runbook specified
              </Box>
            )}
          </Flex>
          <Flex direction="column" spacing={2}>
            <Box
              color="navyblue-100"
              fontSize="small-medium"
              aria-describedby="reference-description"
            >
              Reference
            </Box>
            {policy.reference ? (
              <Linkify id="reference-description">{policy.reference}</Linkify>
            ) : (
              <Box fontStyle="italic" color="navyblue-100" id="reference-description">
                No reference specified
              </Box>
            )}
          </Flex>
        </SimpleGrid>
      </Card>
      <Card variant="dark" as="section" p={4}>
        <SimpleGrid columns={2} spacing={5} fontSize="small-medium">
          <Box>
            <SimpleGrid gap={2} columns={8} spacing={2}>
              <Box gridColumn="1/3" color="navyblue-100" aria-describedby="tags-list">
                Tags
              </Box>
              {policy.tags.length > 0 ? (
                <Box gridColumn="3/8" id="tags-list">
                  {policy.tags.map((tag, index) => (
                    <Link
                      key={tag}
                      as={RRLink}
                      to={`${urls.compliance.policies.list()}?page=1&tags[]=${tag}`}
                    >
                      {tag}
                      {index !== policy.tags.length - 1 ? ', ' : null}
                    </Link>
                  ))}
                </Box>
              ) : (
                <Box fontStyle="italic" color="navyblue-100" gridColumn="3/8" id="tags-list">
                  This policy has no tags
                </Box>
              )}

              <Box gridColumn="1/3" color="navyblue-100" aria-describedby="ignore-patterns-list">
                Ignore Pattens
              </Box>
              {policy.suppressions.length > 0 ? (
                <Box gridColumn="3/8" id="ignore-patterns-list">
                  {policy.suppressions?.length > 0 ? policy.suppressions.join(', ') : null}
                </Box>
              ) : (
                <Box gridColumn="3/8" id="ignore-patterns-list">
                  No particular resource is ignored for this policy
                </Box>
              )}
            </SimpleGrid>
          </Box>
          <Box>
            <SimpleGrid gap={2} columns={8} spacing={2}>
              <Box gridColumn="1/3" color="navyblue-100" aria-describedby="created-at">
                Created
              </Box>
              <Box gridColumn="3/8" id="created-at">
                {formatDatetime(policy.createdAt)}
              </Box>

              <Box gridColumn="1/3" color="navyblue-100" aria-describedby="updated-at">
                Modified
              </Box>
              <Box gridColumn="3/8" id="updated-at">
                {formatDatetime(policy.lastModified)}
              </Box>
            </SimpleGrid>
          </Box>
        </SimpleGrid>
>>>>>>> b883d0c2
      </Card>
    </Card>
  );
};

export default React.memo(PolicyDetailsInfo);<|MERGE_RESOLUTION|>--- conflicted
+++ resolved
@@ -17,25 +17,12 @@
  */
 
 import React from 'react';
-<<<<<<< HEAD
-import { Box, Button, Icon, Flex, Card, Heading, Badge, Tooltip } from 'pouncejs';
-import { PolicyDetails } from 'Generated/schema';
-import urls from 'Source/urls';
-import JsonViewer from 'Components/JsonViewer';
-import Breadcrumbs from 'Components/Breadcrumbs';
-import useModal from 'Hooks/useModal';
-import { MODALS } from 'Components/utils/Modal';
-import SeverityBadge from 'Components/badges/SeverityBadge';
-import StatusBadge from 'Components/badges/StatusBadge';
-import LinkButton from 'Components/buttons/LinkButton';
-=======
 import { Link as RRLink } from 'react-router-dom';
 import { Box, SimpleGrid, Text, Link, Flex, Card } from 'pouncejs';
 import { formatDatetime } from 'Helpers/utils';
 import Linkify from 'Components/Linkify';
 import { Policy } from 'Generated/schema';
 import urls from 'Source/urls';
->>>>>>> b883d0c2
 
 interface ResourceDetailsInfoProps {
   policy?: Policy;
@@ -43,101 +30,6 @@
 
 const PolicyDetailsInfo: React.FC<ResourceDetailsInfoProps> = ({ policy }) => {
   return (
-<<<<<<< HEAD
-    <React.Fragment>
-      <Breadcrumbs.Actions>
-        <Flex spacing={4} justify="flex-end">
-          <LinkButton icon="pencil" to={urls.compliance.policies.edit(policy.id)}>
-            Edit Policy
-          </LinkButton>
-          <Button
-            variantColor="red"
-            icon="trash"
-            onClick={() =>
-              showModal({
-                modal: MODALS.DELETE_POLICY,
-                props: { policy },
-              })
-            }
-          >
-            Delete Policy
-          </Button>
-        </Flex>
-      </Breadcrumbs.Actions>
-
-      <Card as="article" p={6}>
-        <Flex as="header" align="center">
-          <Heading
-            fontWeight="bold"
-            wordBreak="break-word"
-            aria-describedby="policy-description"
-            flexShrink={1}
-            display="flex"
-            alignItems="center"
-            mr={100}
-          >
-            {policy.displayName || policy.id}
-
-            <Tooltip
-              content={
-                <Flex spacing={3}>
-                  <Flex direction="column" spacing={2}>
-                    <Box id="policy-id-label">Policy ID</Box>
-                    <Box id="resource-types-label">Resource Types</Box>
-                  </Flex>
-                  <Flex direction="column" spacing={2} fontWeight="bold">
-                    <Box aria-labelledby="policy-id-label">{policy.id}</Box>
-                    <Box aria-labelledby="resource-types-label">
-                      {policy.resourceTypes.length > 0
-                        ? policy.resourceTypes.map(resourceType => (
-                            <Box key={resourceType}>{resourceType}</Box>
-                          ))
-                        : 'All resources'}
-                    </Box>
-                  </Flex>
-                </Flex>
-              }
-            >
-              <Icon color="navyblue-200" type="info" size="medium" verticalAlign="unset" ml={2} />
-            </Tooltip>
-          </Heading>
-          <Flex spacing={2} as="ul" flexShrink={0} ml="auto">
-            <Box as="li">
-              <StatusBadge status={policy.complianceStatus} disabled={!policy.enabled} />
-            </Box>
-            <Box as="li">
-              <SeverityBadge severity={policy.severity} />
-            </Box>
-            {policy.autoRemediationId && (
-              <Tooltip
-                content={
-                  <Flex spacing={3}>
-                    <Flex direction="column" spacing={2}>
-                      <Box id="autoremediation-id-label">Auto Remediation ID</Box>
-                      <Box id="autoremediation-parameters-label">Auto Remediation Parameters</Box>
-                    </Flex>
-                    <Flex direction="column" spacing={2} fontWeight="bold">
-                      <Box aria-labelledby="autoremediation-id-label">
-                        {policy.autoRemediationId}
-                      </Box>
-                      <Box aria-labelledby="autoremediation-parameters-label">
-                        <JsonViewer data={JSON.parse(policy.autoRemediationParameters)} />
-                      </Box>
-                    </Flex>
-                  </Flex>
-                }
-              >
-                <Box as="li">
-                  <Badge color="violet-400">
-                    AUTO REMEDIATIATABLE
-                    <Icon size="medium" type="check" my={-1} ml={2} p="2px" />
-                  </Badge>
-                </Box>
-              </Tooltip>
-            )}
-          </Flex>
-        </Flex>
-=======
     <Card as="article" p={6}>
       <Card variant="dark" as="section" p={4} mb={4}>
         <Text id="policy-description" fontStyle={!policy.description ? 'italic' : 'normal'} mb={6}>
@@ -236,7 +128,6 @@
             </SimpleGrid>
           </Box>
         </SimpleGrid>
->>>>>>> b883d0c2
       </Card>
     </Card>
   );
