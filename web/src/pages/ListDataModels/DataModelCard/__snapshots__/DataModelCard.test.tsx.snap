// Jest Snapshot v1, https://goo.gl/fbAQLP

exports[`DataModelCard matches snapshot 1`] = `
<<<<<<< HEAD
.panther-23 {
=======
.panther-26 {
>>>>>>> b7f61694
  background-color: #1d2a3f;
  border-radius: 4px;
  overflow: hidden;
}

<<<<<<< HEAD
.panther-22 {
=======
.panther-25 {
>>>>>>> b7f61694
  background-color: transparent;
  padding: 16px;
}

<<<<<<< HEAD
.panther-21 {
=======
.panther-24 {
>>>>>>> b7f61694
  display: -webkit-box;
  display: -webkit-flex;
  display: -ms-flexbox;
  display: flex;
  position: relative;
  height: 100%;
}

<<<<<<< HEAD
.panther-20 {
=======
.panther-3 {
  -webkit-transform: translate3d(-12px,-12px,0);
  -moz-transform: translate3d(-12px,-12px,0);
  -ms-transform: translate3d(-12px,-12px,0);
  transform: translate3d(-12px,-12px,0);
}

.panther-2 {
  display: -webkit-inline-box;
  display: -webkit-inline-flex;
  display: -ms-inline-flexbox;
  display: inline-flex;
  -webkit-align-items: center;
  -webkit-box-align: center;
  -ms-flex-align: center;
  align-items: center;
  cursor: pointer;
  font-size: 0.875rem;
  font-weight: 500;
  vertical-align: top;
}

.panther-1 {
  position: relative;
  border-radius: 99999px;
  padding: 8px;
  -webkit-transition: background-color 0.15s linear;
  transition: background-color 0.15s linear;
}

.panther-1:hover {
  background-color: rgba(62,81,107,0.2);
}

.panther-1:hover:after {
  border-color: #0081c5;
}

.panther-1:focus-within {
  background-color: rgba(62,81,107,0.2);
}

.panther-1:focus-within:after {
  border-color: #0081c5;
}

.panther-1::before {
  content: url( 'data:image/svg+xml; utf8,<svg xmlns="http://www.w3.org/2000/svg" width="18" height="18" viewBox="0 0 20 18" fill="white"><path d="M7 14.17L2.83 10l-1.41 1.41L7 17 19 5l-1.41-1.42L7 14.17z" /></svg>' );
  display: block;
  position: absolute;
  width: -webkit-fit-content;
  width: -moz-fit-content;
  width: fit-content;
  height: -webkit-fit-content;
  height: -moz-fit-content;
  height: fit-content;
  opacity: 0;
  -webkit-transition: opacity 200ms cubic-bezier(0.0, 0, 0.2, 1) 0ms;
  transition: opacity 200ms cubic-bezier(0.0, 0, 0.2, 1) 0ms;
  top: 0;
  left: 0;
  right: 0;
  bottom: 0;
  margin: auto;
}

.panther-1::after {
  content: "";
  display: block;
  width: 26px;
  height: 26px;
  border: 1px solid;
  border-radius: 2px;
  -webkit-transition: border-color 125ms cubic-bezier(0.0, 0, 0.2, 1) 0ms;
  transition: border-color 125ms cubic-bezier(0.0, 0, 0.2, 1) 0ms;
  border-color: #3e516b;
}

.panther-0 {
  cursor: pointer;
  position: absolute;
  opacity: 0;
}

.panther-23 {
>>>>>>> b7f61694
  display: -webkit-box;
  display: -webkit-flex;
  display: -ms-flexbox;
  display: flex;
  -webkit-flex-direction: column;
  -ms-flex-direction: column;
  flex-direction: column;
  -webkit-box-pack: justify;
  -webkit-justify-content: space-between;
  justify-content: space-between;
  width: 100%;
}

.panther-10 {
  display: -webkit-box;
  display: -webkit-flex;
  display: -ms-flexbox;
  display: flex;
  -webkit-align-items: flex-start;
  -webkit-box-align: flex-start;
  -ms-flex-align: flex-start;
  align-items: flex-start;
  margin-bottom: 8px;
}

.panther-5 {
  font-weight: 500;
  margin-right: auto;
  max-width: 60%;
  word-break: break-word;
}

.panther-4 {
  -webkit-transition: color 0.1s ease-out;
  transition: color 0.1s ease-out;
  font-weight: 500;
  -webkit-text-decoration: none;
  text-decoration: none;
  color: #7fd3ff;
}

.panther-4:hover {
  color: #ace2ff;
}

.panther-4:focus {
  color: #ace2ff;
}

.panther-4:active,
.panther-4[data-active=true] {
  color: #11a5f3;
}

<<<<<<< HEAD
.panther-3 {
  font-size: 0.75rem;
  max-width: 20%;
  overflow: hidden;
  text-overflow: ellipsis;
  white-space: nowrap;
}

.panther-2 {
  margin-right: 4px;
  color: #86a3c3;
}

.panther-4 {
  padding-left: 8px;
  padding-right: 8px;
=======
.panther-6 {
>>>>>>> b7f61694
  font-size: 0.75rem;
  color: #86a3c3;
}

.panther-9 {
  margin-left: 8px;
  margin-top: -4px;
}

.panther-8 {
  outline: none;
  line-height: 1;
  border-radius: 99999px;
  height: 24px;
  width: 24px;
  -webkit-transition: background-color 200ms cubic-bezier(0.0, 0, 0.2, 1) 0ms;
  transition: background-color 200ms cubic-bezier(0.0, 0, 0.2, 1) 0ms;
  border: 1px solid;
  border-color: transparent;
  background-color: transparent;
  cursor: pointer;
  color: #f6f6f6;
  -webkit-text-decoration: none;
  text-decoration: none;
}

.panther-8:hover {
  background-color: rgba(62,81,107,0.3);
}

.panther-8:focus {
  background-color: rgba(62,81,107,0.3);
}

.panther-8:active,
.panther-8[data-active=true] {
  background-color: #3e516b;
}

.panther-7 {
  display: inline-block;
  vertical-align: sub;
  -webkit-flex-shrink: 0;
  -ms-flex-negative: 0;
  flex-shrink: 0;
  width: 16px;
  height: 16px;
  color: currentColor;
}

<<<<<<< HEAD
.panther-19 {
=======
.panther-22 {
>>>>>>> b7f61694
  display: -webkit-box;
  display: -webkit-flex;
  display: -ms-flexbox;
  display: flex;
  -webkit-box-flex-wrap: wrap;
  -webkit-flex-wrap: wrap;
  -ms-flex-wrap: wrap;
  flex-wrap: wrap;
}

<<<<<<< HEAD
.panther-19>*:not(:last-child) {
  margin-right: 32px;
}

.panther-16 {
=======
.panther-22>*:not(:last-child) {
  margin-right: 32px;
}

.panther-13 {
>>>>>>> b7f61694
  display: -webkit-box;
  display: -webkit-flex;
  display: -ms-flexbox;
  display: flex;
  -webkit-flex-direction: column;
  -ms-flex-direction: column;
  flex-direction: column;
  margin-top: 8px;
}

.panther-11 {
  color: #bdbdbd;
  font-size: 0.563rem;
  font-weight: 500;
}

<<<<<<< HEAD
.panther-15 {
=======
.panther-12 {
>>>>>>> b7f61694
  display: -webkit-inline-box;
  display: -webkit-inline-flex;
  display: -ms-inline-flexbox;
  display: inline-flex;
  -webkit-box-flex: 1;
  -webkit-flex-grow: 1;
  -ms-flex-positive: 1;
  flex-grow: 1;
  font-size: 0.875rem;
  font-weight: 500;
  opacity: 1;
  -webkit-align-items: center;
  -webkit-box-align: center;
  -ms-flex-align: center;
  align-items: center;
  min-height: 24px;
}

<<<<<<< HEAD
.panther-14 {
=======
.panther-17 {
>>>>>>> b7f61694
  display: -webkit-box;
  display: -webkit-flex;
  display: -ms-flexbox;
  display: flex;
  -webkit-align-items: center;
  -webkit-box-align: center;
  -ms-flex-align: center;
  align-items: center;
}

<<<<<<< HEAD
.panther-14>*:not(:last-child) {
  margin-right: 8px;
}

.panther-12 {
=======
.panther-17>*:not(:last-child) {
  margin-right: 8px;
}

.panther-15 {
>>>>>>> b7f61694
  width: 12px;
  height: 12px;
  background-color: hsl(49, 39%, 69%);
  border-radius: 99999px;
}

<<<<<<< HEAD
.panther-13 {
=======
.panther-16 {
>>>>>>> b7f61694
  font-size: 0.75rem;
  font-weight: 400;
  line-height: 1.5;
}

<<<<<<< HEAD
.panther-18 {
=======
.panther-21 {
>>>>>>> b7f61694
  display: -webkit-box;
  display: -webkit-flex;
  display: -ms-flexbox;
  display: flex;
  -webkit-align-items: flex-end;
  -webkit-box-align: flex-end;
  -ms-flex-align: flex-end;
  align-items: flex-end;
  margin-left: auto;
  margin-right: 0;
}

<<<<<<< HEAD
.panther-18>*:not(:last-child) {
  margin-right: 16px;
}

.panther-17 {
=======
.panther-21>*:not(:last-child) {
  margin-right: 16px;
}

.panther-20 {
>>>>>>> b7f61694
  display: -webkit-box;
  display: -webkit-flex;
  display: -ms-flexbox;
  display: flex;
  cursor: default;
  width: -webkit-fit-content;
  width: -moz-fit-content;
  width: fit-content;
  min-width: 85px;
  text-align: center;
  font-weight: 700;
  border-radius: 40px;
  -webkit-align-items: center;
  -webkit-box-align: center;
  -ms-flex-align: center;
  align-items: center;
  -webkit-box-pack: center;
  -ms-flex-pack: center;
  -webkit-justify-content: center;
  justify-content: center;
  font-size: 0.75rem;
  padding-top: 4px;
  padding-bottom: 4px;
  padding-left: 16px;
  padding-right: 16px;
  background-color: #3e516b;
}

<div>
  <header
    id="main-header"
  />
  <section
<<<<<<< HEAD
    class="panther-23"
  >
    <div
      class="panther-22"
    >
      <div
        class="panther-21"
      >
        <div
          class="panther-20"
=======
    class="panther-26"
  >
    <div
      class="panther-25"
    >
      <div
        class="panther-24"
      >
        <div
          class="panther-3"
        >
          <label
            class="panther-2"
          >
            <div
              class="panther-1"
            >
              <input
                aria-checked="false"
                aria-label="select item"
                class="panther-0"
                type="checkbox"
              />
            </div>
          </label>
        </div>
        <div
          class="panther-23"
>>>>>>> b7f61694
        >
          <header
            class="panther-10"
          >
            <h4
              class="panther-5"
            >
              <a
                class="panther-4"
                href="/log-analysis/data-models/97c37f76-8bd8-4def-b4ab-7bfe83d62081/"
              >
                collaboration
              </a>
            </h4>
            <div
              class="panther-3"
            >
              <span
                class="panther-2"
              >
                ID
              </span>
              97c37f76-8bd8-4def-b4ab-7bfe83d62081
            </div>
            <span
<<<<<<< HEAD
              class="panther-4"
=======
              class="panther-6"
>>>>>>> b7f61694
            >
              •
            </span>
            <div
<<<<<<< HEAD
              class="panther-3"
            >
              <span
                class="panther-2"
              >
                Updated
              </span>
              2020-08-20 04:58 GMT
            </div>
            <div
=======
>>>>>>> b7f61694
              class="panther-9"
            >
              <button
                aria-controls="menu--1"
                aria-haspopup="true"
                aria-label="Toggle Options"
                aria-pressed="false"
                class="panther-8"
                data-reach-menu-button=""
                id="menu-button--menu--1"
                type="button"
              >
                <svg
                  class="panther-7"
                  role="presentation"
                  viewBox="0 0 24 24"
                >
                  <path
                    d="M6 10C4.9 10 4 10.9 4 12C4 13.1 4.9 14 6 14C7.1 14 8 13.1 8 12C8 10.9 7.1 10 6 10ZM18 10C16.9 10 16 10.9 16 12C16 13.1 16.9 14 18 14C19.1 14 20 13.1 20 12C20 10.9 19.1 10 18 10ZM12 10C10.9 10 10 10.9 10 12C10 13.1 10.9 14 12 14C13.1 14 14 13.1 14 12C14 10.9 13.1 10 12 10Z"
                  />
                </svg>
              </button>
            </div>
          </header>
          <div
<<<<<<< HEAD
            class="panther-19"
          >
            <dl
              class="panther-16"
=======
            class="panther-22"
          >
            <dl
              class="panther-13"
            >
              <dt
                aria-labelledby="id97c37f76-8bd8-4def-b4ab-7bfe83d62081"
                class="panther-11"
              >
                ID
              </dt>
              <dd
                aria-labelledby="id97c37f76-8bd8-4def-b4ab-7bfe83d62081"
                class="panther-12"
              >
                97c37f76-8bd8-4def-b4ab-7bfe83d62081
              </dd>
            </dl>
            <dl
              class="panther-13"
>>>>>>> b7f61694
            >
              <dt
                aria-labelledby="log-typeobject-object"
                class="panther-11"
              >
                Log Type
              </dt>
              <dd
                aria-labelledby="log-typeobject-object"
<<<<<<< HEAD
                class="panther-15"
              >
                <div
                  class="panther-14"
                >
                  <span
                    class="panther-12"
                  />
                  <span
                    class="panther-13"
=======
                class="panther-12"
              >
                <div
                  class="panther-17"
                >
                  <span
                    class="panther-15"
                  />
                  <span
                    class="panther-16"
>>>>>>> b7f61694
                  >
                    enterprise
                  </span>
                </div>
              </dd>
            </dl>
            <div
<<<<<<< HEAD
              class="panther-18"
            >
              <div
                aria-atomic="true"
                class="panther-17"
=======
              class="panther-21"
            >
              <div
                aria-atomic="true"
                class="panther-20"
>>>>>>> b7f61694
                role="status"
              >
                DISABLED
              </div>
            </div>
          </div>
        </div>
      </div>
    </div>
  </section>
  <footer
    id="footer"
  />
</div>
`;<|MERGE_RESOLUTION|>--- conflicted
+++ resolved
@@ -1,30 +1,18 @@
 // Jest Snapshot v1, https://goo.gl/fbAQLP
 
 exports[`DataModelCard matches snapshot 1`] = `
-<<<<<<< HEAD
-.panther-23 {
-=======
-.panther-26 {
->>>>>>> b7f61694
+.panther-27 {
   background-color: #1d2a3f;
   border-radius: 4px;
   overflow: hidden;
 }
 
-<<<<<<< HEAD
-.panther-22 {
-=======
-.panther-25 {
->>>>>>> b7f61694
+.panther-26 {
   background-color: transparent;
   padding: 16px;
 }
 
-<<<<<<< HEAD
-.panther-21 {
-=======
-.panther-24 {
->>>>>>> b7f61694
+.panther-25 {
   display: -webkit-box;
   display: -webkit-flex;
   display: -ms-flexbox;
@@ -33,9 +21,6 @@
   height: 100%;
 }
 
-<<<<<<< HEAD
-.panther-20 {
-=======
 .panther-3 {
   -webkit-transform: translate3d(-12px,-12px,0);
   -moz-transform: translate3d(-12px,-12px,0);
@@ -120,8 +105,7 @@
   opacity: 0;
 }
 
-.panther-23 {
->>>>>>> b7f61694
+.panther-24 {
   display: -webkit-box;
   display: -webkit-flex;
   display: -ms-flexbox;
@@ -135,7 +119,7 @@
   width: 100%;
 }
 
-.panther-10 {
+.panther-14 {
   display: -webkit-box;
   display: -webkit-flex;
   display: -ms-flexbox;
@@ -176,8 +160,7 @@
   color: #11a5f3;
 }
 
-<<<<<<< HEAD
-.panther-3 {
+.panther-7 {
   font-size: 0.75rem;
   max-width: 20%;
   overflow: hidden;
@@ -185,27 +168,24 @@
   white-space: nowrap;
 }
 
-.panther-2 {
+.panther-6 {
   margin-right: 4px;
   color: #86a3c3;
 }
 
-.panther-4 {
+.panther-8 {
   padding-left: 8px;
   padding-right: 8px;
-=======
-.panther-6 {
->>>>>>> b7f61694
   font-size: 0.75rem;
   color: #86a3c3;
 }
 
-.panther-9 {
+.panther-13 {
   margin-left: 8px;
   margin-top: -4px;
 }
 
-.panther-8 {
+.panther-12 {
   outline: none;
   line-height: 1;
   border-radius: 99999px;
@@ -222,20 +202,20 @@
   text-decoration: none;
 }
 
-.panther-8:hover {
+.panther-12:hover {
   background-color: rgba(62,81,107,0.3);
 }
 
-.panther-8:focus {
+.panther-12:focus {
   background-color: rgba(62,81,107,0.3);
 }
 
-.panther-8:active,
-.panther-8[data-active=true] {
+.panther-12:active,
+.panther-12[data-active=true] {
   background-color: #3e516b;
 }
 
-.panther-7 {
+.panther-11 {
   display: inline-block;
   vertical-align: sub;
   -webkit-flex-shrink: 0;
@@ -246,11 +226,7 @@
   color: currentColor;
 }
 
-<<<<<<< HEAD
-.panther-19 {
-=======
-.panther-22 {
->>>>>>> b7f61694
+.panther-23 {
   display: -webkit-box;
   display: -webkit-flex;
   display: -ms-flexbox;
@@ -261,19 +237,11 @@
   flex-wrap: wrap;
 }
 
-<<<<<<< HEAD
-.panther-19>*:not(:last-child) {
+.panther-23>*:not(:last-child) {
   margin-right: 32px;
 }
 
-.panther-16 {
-=======
-.panther-22>*:not(:last-child) {
-  margin-right: 32px;
-}
-
-.panther-13 {
->>>>>>> b7f61694
+.panther-20 {
   display: -webkit-box;
   display: -webkit-flex;
   display: -ms-flexbox;
@@ -284,17 +252,13 @@
   margin-top: 8px;
 }
 
-.panther-11 {
+.panther-15 {
   color: #bdbdbd;
   font-size: 0.563rem;
   font-weight: 500;
 }
 
-<<<<<<< HEAD
-.panther-15 {
-=======
-.panther-12 {
->>>>>>> b7f61694
+.panther-19 {
   display: -webkit-inline-box;
   display: -webkit-inline-flex;
   display: -ms-inline-flexbox;
@@ -313,11 +277,7 @@
   min-height: 24px;
 }
 
-<<<<<<< HEAD
-.panther-14 {
-=======
-.panther-17 {
->>>>>>> b7f61694
+.panther-18 {
   display: -webkit-box;
   display: -webkit-flex;
   display: -ms-flexbox;
@@ -328,40 +288,24 @@
   align-items: center;
 }
 
-<<<<<<< HEAD
-.panther-14>*:not(:last-child) {
+.panther-18>*:not(:last-child) {
   margin-right: 8px;
 }
 
-.panther-12 {
-=======
-.panther-17>*:not(:last-child) {
-  margin-right: 8px;
-}
-
-.panther-15 {
->>>>>>> b7f61694
+.panther-16 {
   width: 12px;
   height: 12px;
   background-color: hsl(49, 39%, 69%);
   border-radius: 99999px;
 }
 
-<<<<<<< HEAD
-.panther-13 {
-=======
-.panther-16 {
->>>>>>> b7f61694
+.panther-17 {
   font-size: 0.75rem;
   font-weight: 400;
   line-height: 1.5;
 }
 
-<<<<<<< HEAD
-.panther-18 {
-=======
-.panther-21 {
->>>>>>> b7f61694
+.panther-22 {
   display: -webkit-box;
   display: -webkit-flex;
   display: -ms-flexbox;
@@ -374,19 +318,11 @@
   margin-right: 0;
 }
 
-<<<<<<< HEAD
-.panther-18>*:not(:last-child) {
+.panther-22>*:not(:last-child) {
   margin-right: 16px;
 }
 
-.panther-17 {
-=======
-.panther-21>*:not(:last-child) {
-  margin-right: 16px;
-}
-
-.panther-20 {
->>>>>>> b7f61694
+.panther-21 {
   display: -webkit-box;
   display: -webkit-flex;
   display: -ms-flexbox;
@@ -420,25 +356,13 @@
     id="main-header"
   />
   <section
-<<<<<<< HEAD
-    class="panther-23"
+    class="panther-27"
   >
     <div
-      class="panther-22"
+      class="panther-26"
     >
       <div
-        class="panther-21"
-      >
-        <div
-          class="panther-20"
-=======
-    class="panther-26"
-  >
-    <div
-      class="panther-25"
-    >
-      <div
-        class="panther-24"
+        class="panther-25"
       >
         <div
           class="panther-3"
@@ -459,11 +383,10 @@
           </label>
         </div>
         <div
-          class="panther-23"
->>>>>>> b7f61694
+          class="panther-24"
         >
           <header
-            class="panther-10"
+            class="panther-14"
           >
             <h4
               class="panther-5"
@@ -476,52 +399,45 @@
               </a>
             </h4>
             <div
-              class="panther-3"
+              class="panther-7"
             >
               <span
-                class="panther-2"
+                class="panther-6"
               >
                 ID
               </span>
               97c37f76-8bd8-4def-b4ab-7bfe83d62081
             </div>
             <span
-<<<<<<< HEAD
-              class="panther-4"
-=======
-              class="panther-6"
->>>>>>> b7f61694
+              class="panther-8"
             >
               •
             </span>
             <div
-<<<<<<< HEAD
-              class="panther-3"
+              class="panther-7"
             >
               <span
-                class="panther-2"
+                class="panther-6"
               >
                 Updated
               </span>
               2020-08-20 04:58 GMT
             </div>
             <div
-=======
->>>>>>> b7f61694
-              class="panther-9"
+              class="panther-13"
             >
               <button
                 aria-controls="menu--1"
                 aria-haspopup="true"
                 aria-label="Toggle Options"
                 aria-pressed="false"
-                class="panther-8"
+                class="panther-12"
                 data-reach-menu-button=""
                 id="menu-button--menu--1"
                 type="button"
               >
                 <svg
-                  class="panther-7"
+                  class="panther-11"
                   role="presentation"
                   viewBox="0 0 24 24"
                 >
@@ -533,65 +449,29 @@
             </div>
           </header>
           <div
-<<<<<<< HEAD
-            class="panther-19"
+            class="panther-23"
           >
             <dl
-              class="panther-16"
-=======
-            class="panther-22"
-          >
-            <dl
-              class="panther-13"
-            >
-              <dt
-                aria-labelledby="id97c37f76-8bd8-4def-b4ab-7bfe83d62081"
-                class="panther-11"
-              >
-                ID
-              </dt>
-              <dd
-                aria-labelledby="id97c37f76-8bd8-4def-b4ab-7bfe83d62081"
-                class="panther-12"
-              >
-                97c37f76-8bd8-4def-b4ab-7bfe83d62081
-              </dd>
-            </dl>
-            <dl
-              class="panther-13"
->>>>>>> b7f61694
+              class="panther-20"
             >
               <dt
                 aria-labelledby="log-typeobject-object"
-                class="panther-11"
+                class="panther-15"
               >
                 Log Type
               </dt>
               <dd
                 aria-labelledby="log-typeobject-object"
-<<<<<<< HEAD
-                class="panther-15"
+                class="panther-19"
               >
                 <div
-                  class="panther-14"
+                  class="panther-18"
                 >
                   <span
-                    class="panther-12"
+                    class="panther-16"
                   />
                   <span
-                    class="panther-13"
-=======
-                class="panther-12"
-              >
-                <div
-                  class="panther-17"
-                >
-                  <span
-                    class="panther-15"
-                  />
-                  <span
-                    class="panther-16"
->>>>>>> b7f61694
+                    class="panther-17"
                   >
                     enterprise
                   </span>
@@ -599,19 +479,11 @@
               </dd>
             </dl>
             <div
-<<<<<<< HEAD
-              class="panther-18"
+              class="panther-22"
             >
               <div
                 aria-atomic="true"
-                class="panther-17"
-=======
-              class="panther-21"
-            >
-              <div
-                aria-atomic="true"
-                class="panther-20"
->>>>>>> b7f61694
+                class="panther-21"
                 role="status"
               >
                 DISABLED
