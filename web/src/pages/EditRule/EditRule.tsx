--- conflicted
+++ resolved
@@ -19,11 +19,7 @@
 import React from 'react';
 import Panel from 'Components/Panel';
 import { Alert, Button, Card, Box, useSnackbar } from 'pouncejs';
-<<<<<<< HEAD
-import RuleForm from 'Components/forms/RuleForm';
-=======
 import RuleForm, { ruleEditableFields } from 'Components/forms/RuleForm';
->>>>>>> 19be5517
 import { PolicyDetails } from 'Generated/schema';
 import useModal from 'Hooks/useModal';
 import useRouter from 'Hooks/useRouter';
@@ -31,10 +27,6 @@
 import { MODALS } from 'Components/utils/Modal';
 import { extractErrorMessage, formatJSON } from 'Helpers/utils';
 import pick from 'lodash-es/pick';
-<<<<<<< HEAD
-import { policyEditableFields } from 'Components/forms/PolicyForm';
-=======
->>>>>>> 19be5517
 import { initialValues as createRuleInitialValues } from 'Pages/CreateRule';
 import { useRuleDetails } from './graphql/ruleDetails.generated';
 import { useUpdateRule } from './graphql/updateRule.generated';
@@ -70,11 +62,7 @@
     if (queryData) {
       const { tests, ...otherInitialValues } = pick(
         queryData.rule,
-<<<<<<< HEAD
-        policyEditableFields
-=======
         ruleEditableFields
->>>>>>> 19be5517
       ) as PolicyDetails;
 
       // format any JSON returned from the server simply because we are going to display it
