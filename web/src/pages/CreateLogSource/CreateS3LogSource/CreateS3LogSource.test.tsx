/**
 * Panther is a Cloud-Native SIEM for the Modern Security Team.
 * Copyright (C) 2020 Panther Labs Inc
 *
 * This program is free software: you can redistribute it and/or modify
 * it under the terms of the GNU Affero General Public License as
 * published by the Free Software Foundation, either version 3 of the
 * License, or (at your option) any later version.
 *
 * This program is distributed in the hope that it will be useful,
 * but WITHOUT ANY WARRANTY; without even the implied warranty of
 * MERCHANTABILITY or FITNESS FOR A PARTICULAR PURPOSE.  See the
 * GNU Affero General Public License for more details.
 *
 * You should have received a copy of the GNU Affero General Public License
 * along with this program.  If not, see <https://www.gnu.org/licenses/>.
 */

import React from 'react';
import { GraphQLError } from 'graphql';
import {
  render,
  fireEvent,
  buildS3LogIntegration,
  waitFor,
  waitMs,
  buildListAvailableLogTypesResponse,
  buildAddS3LogIntegrationInput,
<<<<<<< HEAD
  fireClickAndMouseEvents,
  buildS3PrefixLogTypesInput,
=======
>>>>>>> 5b746521
  buildIntegrationTemplate,
} from 'test-utils';
import { EventEnum, SrcEnum, trackError, TrackErrorEnum, trackEvent } from 'Helpers/analytics';
import { LOG_ONBOARDING_SNS_DOC_URL } from 'Source/constants';
import { mockListAvailableLogTypes } from 'Source/graphql/queries';
import { mockGetLogCfnTemplate } from 'Components/wizards/S3LogSourceWizard';
import { pantherConfig } from 'Source/config';
import { mockAddS3LogSource } from './graphql/addS3LogSource.generated';
import CreateS3LogSource from './CreateS3LogSource';

jest.mock('Helpers/analytics');

describe('CreateS3LogSource', () => {
  it('can successfully onboard an S3 log source', async () => {
    const logTypesResponse = buildListAvailableLogTypesResponse({
      logTypes: ['AWS.ALB', 'AWS.S3'],
    });
    const logSource = buildS3LogIntegration({
      awsAccountId: '123123123123',
      s3PrefixLogTypes: [buildS3PrefixLogTypesInput({ logTypes: logTypesResponse.logTypes })],
      kmsKey: '',
    });

    const mocks = [
      mockListAvailableLogTypes({
        data: {
          listAvailableLogTypes: logTypesResponse,
        },
      }),
      mockGetLogCfnTemplate({
        variables: {
          input: {
            awsAccountId: pantherConfig.AWS_ACCOUNT_ID,
            integrationLabel: logSource.integrationLabel,
            s3Bucket: logSource.s3Bucket,
<<<<<<< HEAD
            kmsKey: logSource.kmsKey || null,
=======
            logTypes: logSource.logTypes,
            kmsKey: null,
            s3Prefix: null,
>>>>>>> 5b746521
          },
        },
        data: {
          getS3LogIntegrationTemplate: buildIntegrationTemplate(),
        },
      }),
      mockAddS3LogSource({
        variables: {
          input: buildAddS3LogIntegrationInput({
            integrationLabel: logSource.integrationLabel,
            awsAccountId: logSource.awsAccountId,
            s3Bucket: logSource.s3Bucket,
            s3PrefixLogTypes: logSource.s3PrefixLogTypes,
            kmsKey: logSource.kmsKey,
          }),
        },
        data: {
          addS3LogIntegration: buildS3LogIntegration(),
        },
      }),
    ];
    const { getByText, getByLabelText, getByAltText, findByText, getAllByLabelText } = render(
      <CreateS3LogSource />,
      {
        mocks,
      }
    );

    // Fill in  the form and press continue
    fireEvent.change(getByLabelText('Name'), { target: { value: logSource.integrationLabel } });
    fireEvent.change(getByLabelText('AWS Account ID'), {target: {value: logSource.awsAccountId } }); // prettier-ignore
    fireEvent.change(getByLabelText('Bucket Name'), { target: { value: logSource.s3Bucket } });
    fireEvent.change(getByLabelText('S3 Prefix Filter'), {target: {value: logSource.s3PrefixLogTypes[0].prefix } }); // prettier-ignore
    // Adding 2 logTypes for this prefix
    fireEvent.change(getAllByLabelText('Log Types')[0], {target: {value: logSource.s3PrefixLogTypes[0].logTypes[0] } }); // prettier-ignore
    fireClickAndMouseEvents(await findByText(logSource.s3PrefixLogTypes[0].logTypes[0]));
    fireEvent.change(getAllByLabelText('Log Types')[0], {target: {value: logSource.s3PrefixLogTypes[0].logTypes[1] } }); // prettier-ignore
    fireClickAndMouseEvents(await findByText(logSource.s3PrefixLogTypes[0].logTypes[1]));
    // Wait for form validation to kick in and move on to the next screen
    await waitMs(50);
    fireEvent.click(getByText('Continue'));

    // Initially we expect 2 disabled buttons while the template is being fetched ...
    expect(getByText('Get template file')).toHaveAttribute('disabled');
    expect(getByText('Launch Console')).toHaveAttribute('aria-disabled', 'true');

    // ... replaced by an active button as soon as it's fetched
    await waitFor(() => expect(getByText('Get template file')).not.toHaveAttribute('disabled'));
    expect(getByText('Launch Console')).toHaveAttribute('aria-disabled', 'false');

    // We move on to the final screen
    fireEvent.click(getByText('Continue'));

    // Expect to see a loading animation while the resource is being validated ...
    expect(getByAltText('Validating source health...')).toBeInTheDocument();
    // ... followed by a "setup notifications" screen
    expect(await findByText('Adding Notifications for New Data')).toBeInTheDocument();
    expect(getByText('steps found here')).toHaveAttribute('href', LOG_ONBOARDING_SNS_DOC_URL);

    // ... replaced by a success screen
    fireEvent.click(getByText('I Have Setup Notifications'));
    expect(await findByText('Everything looks good!')).toBeInTheDocument();
    expect(getByText('Finish Setup')).toBeInTheDocument();
    expect(getByText('Add Another')).toBeInTheDocument();

    // Expect analytics to have been called
    expect(trackEvent).toHaveBeenCalledWith({
      event: EventEnum.AddedLogSource,
      src: SrcEnum.LogSources,
      ctx: 'S3',
    });
  });

  it('shows a proper fail message when source validation fails', async () => {
    const errorMessage = "No-can-do's-ville, baby doll";
    const logTypesResponse = buildListAvailableLogTypesResponse();
    const logSource = buildS3LogIntegration({
      awsAccountId: '123123123123',
      s3PrefixLogTypes: [buildS3PrefixLogTypesInput({ logTypes: logTypesResponse.logTypes })],
      kmsKey: '',
    });

    const mocks = [
      mockListAvailableLogTypes({
        data: {
          listAvailableLogTypes: logTypesResponse,
        },
      }),
      mockAddS3LogSource({
        variables: {
          input: buildAddS3LogIntegrationInput({
            integrationLabel: logSource.integrationLabel,
            awsAccountId: logSource.awsAccountId,
            s3Bucket: logSource.s3Bucket,
            s3PrefixLogTypes: logSource.s3PrefixLogTypes,
            kmsKey: logSource.kmsKey,
          }),
        },
        data: null,
        errors: [new GraphQLError(errorMessage)],
      }),
    ];

    const { getByText, findByText, getByLabelText, getByAltText, getAllByLabelText } = render(
      <CreateS3LogSource />,
      {
        mocks,
      }
    );

    // Fill in  the form and press continue
    fireEvent.change(getByLabelText('Name'), { target: { value: logSource.integrationLabel } });
    fireEvent.change(getByLabelText('AWS Account ID'), { target: {value: logSource.awsAccountId} }); // prettier-ignore
    fireEvent.change(getByLabelText('Bucket Name'), { target: { value: logSource.s3Bucket } });
    fireEvent.change(getByLabelText('S3 Prefix Filter'), {target: {value: logSource.s3PrefixLogTypes[0].prefix } }); // prettier-ignore
    fireEvent.change(getAllByLabelText('Log Types')[0], {target: {value: logSource.s3PrefixLogTypes[0].logTypes[0] } }); // prettier-ignore
    fireEvent.click(await findByText(logSource.s3PrefixLogTypes[0].logTypes[0]));

    // Wait for form validation to kick in and move on to the next screen
    await waitMs(50);
    fireEvent.click(getByText('Continue'));

    // We move on to the final screen
    fireEvent.click(getByText('Continue'));

    // Expect to see a loading animation while the resource is being validated ...
    expect(getByAltText('Validating source health...')).toBeInTheDocument();

    // ... replaced by a failure screen
    await waitFor(() => {
      expect(getByText("Something didn't go as planned")).toBeInTheDocument();
    });

    expect(getByText('Start over')).toBeInTheDocument();
    expect(getByText(errorMessage)).toBeInTheDocument();

    // Expect analytics to have been called
    expect(trackError).toHaveBeenCalledWith({
      event: TrackErrorEnum.FailedToAddLogSource,
      src: SrcEnum.LogSources,
      ctx: 'S3',
    });
  });
});<|MERGE_RESOLUTION|>--- conflicted
+++ resolved
@@ -26,11 +26,8 @@
   waitMs,
   buildListAvailableLogTypesResponse,
   buildAddS3LogIntegrationInput,
-<<<<<<< HEAD
   fireClickAndMouseEvents,
   buildS3PrefixLogTypesInput,
-=======
->>>>>>> 5b746521
   buildIntegrationTemplate,
 } from 'test-utils';
 import { EventEnum, SrcEnum, trackError, TrackErrorEnum, trackEvent } from 'Helpers/analytics';
@@ -66,13 +63,7 @@
             awsAccountId: pantherConfig.AWS_ACCOUNT_ID,
             integrationLabel: logSource.integrationLabel,
             s3Bucket: logSource.s3Bucket,
-<<<<<<< HEAD
             kmsKey: logSource.kmsKey || null,
-=======
-            logTypes: logSource.logTypes,
-            kmsKey: null,
-            s3Prefix: null,
->>>>>>> 5b746521
           },
         },
         data: {
