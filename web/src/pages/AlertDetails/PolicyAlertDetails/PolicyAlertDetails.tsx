/**
 * Panther is a Cloud-Native SIEM for the Modern Security Team.
 * Copyright (C) 2020 Panther Labs Inc
 *
 * This program is free software: you can redistribute it and/or modify
 * it under the terms of the GNU Affero General Public License as
 * published by the Free Software Foundation, either version 3 of the
 * License, or (at your option) any later version.
 *
 * This program is distributed in the hope that it will be useful,
 * but WITHOUT ANY WARRANTY; without even the implied warranty of
 * MERCHANTABILITY or FITNESS FOR A PARTICULAR PURPOSE.  See the
 * GNU Affero General Public License for more details.
 *
 * You should have received a copy of the GNU Affero General Public License
 * along with this program.  If not, see <https://www.gnu.org/licenses/>.
 */

import React from 'react';
import { Box, Card, Flex } from 'pouncejs';
import Skeleton from 'Pages/AlertDetails/Skeleton';
import ErrorBoundary from 'Components/ErrorBoundary';
import { AlertDetailsFull } from 'Source/graphql/fragments/AlertDetailsFull.generated';
import { AlertSummaryPolicyInfo } from 'Generated/schema';
import { useGetPolicySummary } from './graphql/getPolicySummary.generated';
import AlertDetailsBanner from './AlertDetailsBanner';
import AlertDetailsInfo from './AlertDetailsInfo';

interface PolicyAlertDetailsProps {
  alert: AlertDetailsFull;
}

const PolicyAlertDetails: React.FC<PolicyAlertDetailsProps> = ({ alert }) => {
  const alertDetectionInfo = alert.detection as AlertSummaryPolicyInfo;
<<<<<<< HEAD
  const { data, loading } = useGetPolicySummary({
=======
  const { data, loading } = usePolicyTeaser({
>>>>>>> 2243b6e4
    variables: { input: { id: alertDetectionInfo.policyId } },
  });

  if (loading && !data) {
    return <Skeleton />;
  }

  return (
    <Box as="article" mb={6}>
      <Flex direction="column" spacing={6}>
        <AlertDetailsBanner alert={alert} />
        <Card position="relative" p={6}>
          <ErrorBoundary>
            <AlertDetailsInfo alert={alert} policy={data?.policy} />
          </ErrorBoundary>
        </Card>
      </Flex>
    </Box>
  );
};

export default PolicyAlertDetails;<|MERGE_RESOLUTION|>--- conflicted
+++ resolved
@@ -22,7 +22,7 @@
 import ErrorBoundary from 'Components/ErrorBoundary';
 import { AlertDetailsFull } from 'Source/graphql/fragments/AlertDetailsFull.generated';
 import { AlertSummaryPolicyInfo } from 'Generated/schema';
-import { useGetPolicySummary } from './graphql/getPolicySummary.generated';
+import { usePolicyTeaser } from './graphql/policyTeaser.generated';
 import AlertDetailsBanner from './AlertDetailsBanner';
 import AlertDetailsInfo from './AlertDetailsInfo';
 
@@ -32,11 +32,7 @@
 
 const PolicyAlertDetails: React.FC<PolicyAlertDetailsProps> = ({ alert }) => {
   const alertDetectionInfo = alert.detection as AlertSummaryPolicyInfo;
-<<<<<<< HEAD
-  const { data, loading } = useGetPolicySummary({
-=======
   const { data, loading } = usePolicyTeaser({
->>>>>>> 2243b6e4
     variables: { input: { id: alertDetectionInfo.policyId } },
   });
 
