--- conflicted
+++ resolved
@@ -1,17 +1,5 @@
 query AlertDetails($input: GetAlertInput!) {
   alert(input: $input) {
-<<<<<<< HEAD
-    alertId
-    ruleId
-    title
-    creationTime
-    eventsMatched
-    updateTime
-    eventsLastEvaluatedKey
-    events
-    dedupString
-=======
     ...AlertDetailsFull
->>>>>>> 5a5515e3
   }
 }