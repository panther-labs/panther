/**
 * Panther is a Cloud-Native SIEM for the Modern Security Team.
 * Copyright (C) 2020 Panther Labs Inc
 *
 * This program is free software: you can redistribute it and/or modify
 * it under the terms of the GNU Affero General Public License as
 * published by the Free Software Foundation, either version 3 of the
 * License, or (at your option) any later version.
 *
 * This program is distributed in the hope that it will be useful,
 * but WITHOUT ANY WARRANTY; without even the implied warranty of
 * MERCHANTABILITY or FITNESS FOR A PARTICULAR PURPOSE.  See the
 * GNU Affero General Public License for more details.
 *
 * You should have received a copy of the GNU Affero General Public License
 * along with this program.  If not, see <https://www.gnu.org/licenses/>.
 */

import { Alert, Badge, Box, Label, Text, Flex, SimpleGrid, Link } from 'pouncejs';
import urls from 'Source/urls';
import React from 'react';
import { AlertDetails, RuleDetails } from 'Generated/schema';
import Linkify from 'Components/Linkify';
import { SEVERITY_COLOR_MAP } from 'Source/constants';
import { formatDatetime } from 'Helpers/utils';
import Panel from 'Components/Panel';

interface AlertDetailsInfoProps {
  alert: AlertDetails;
  rule: Partial<RuleDetails>;
}

const AlertDetailsInfo: React.FC<AlertDetailsInfoProps> = ({ alert, rule }) => {
  if (!rule) {
    return (
      <Box>
        <Alert
          variant="info"
          title="Origin rule has been deleted"
          description="The rule that's responsible for this alert has been deleted and is no longer generating new alerts"
          mb={6}
        />
        <Panel size="large" title="Alert Details">
          <SimpleGrid columns={3} spacing={6}>
            <Box my={1}>
<<<<<<< HEAD
              <Label mb={1} is="div" size="small" color="grey300">
                TITLE
              </Label>
              <Text size="medium" color="black">
                {alert.title}
              </Text>
            </Box>
            <Box my={1}>
              <Label mb={1} is="div" size="small" color="grey300">
                FULL ALERT ID
=======
              <Label mb={1} as="div" size="small" color="grey300">
                ID
>>>>>>> 255d477c
              </Label>
              <Text size="medium" color="black">
                {alert.alertId}
              </Text>
            </Box>
            <Box my={1}>
              <Label mb={1} as="div" size="small" color="grey300">
                RULE ORIGIN
              </Label>
              <Flex align="center">
                <Text size="medium" color="black" mr={3}>
                  {alert.ruleId}
                </Text>
                <Badge color="pink">DELETED</Badge>
              </Flex>
            </Box>
            <Box my={1}>
<<<<<<< HEAD
              <Label mb={1} is="div" size="small" color="grey300">
                DEDUP STRING
              </Label>
              <Text size="medium" color="black">
                {alert.dedupString}
              </Text>
            </Box>
            <Box my={1}>
              <Label mb={1} is="div" size="small" color="grey300">
=======
              <Label mb={1} as="div" size="small" color="grey300">
>>>>>>> 255d477c
                CREATED AT
              </Label>
              <Text size="medium" color="black">
                {formatDatetime(alert.creationTime)}
              </Text>
            </Box>
<<<<<<< HEAD
            <Box my={1}>
              <Label mb={1} is="div" size="small" color="grey300">
                LAST MATCHED AT
              </Label>
              <Text size="medium" color="black">
                {formatDatetime(alert.updateTime)}
              </Text>
            </Box>
          </Grid>
=======
          </SimpleGrid>
>>>>>>> 255d477c
        </Panel>
      </Box>
    );
  }

  return (
    <Panel size="large" title="Alert Details">
      <SimpleGrid columns={3} spacing={6}>
        <Box my={1}>
<<<<<<< HEAD
          <Label mb={1} is="div" size="small" color="grey300">
            TITLE
          </Label>
          <Text size="medium" color="black">
            {alert.title}
          </Text>
        </Box>
        <Box my={1}>
          <Label mb={1} is="div" size="small" color="grey300">
            FULL ALERT ID
=======
          <Label mb={1} as="div" size="small" color="grey300">
            ID
>>>>>>> 255d477c
          </Label>
          <Text size="medium" color="black">
            {alert.alertId}
          </Text>
        </Box>
        <Box my={1}>
          <Label mb={1} as="div" size="small" color="grey300">
            RULE ORIGIN
          </Label>
          {rule ? (
            <Link color="blue300" to={urls.logAnalysis.rules.details(rule.id)}>
              {rule.displayName || rule.id}
            </Link>
          ) : (
            <Text size="medium" color="grey200">
              No rule found
            </Text>
          )}
        </Box>
        <Box my={1}>
          <Label mb={1} as="div" size="small" color="grey300">
            LOG TYPES
          </Label>
          {rule.logTypes.length ? (
            rule.logTypes.map(logType => (
              <Text size="medium" color="black" key={logType}>
                {logType}
              </Text>
            ))
          ) : (
            <Text size="medium" color="black">
              All logs
            </Text>
          )}
        </Box>
        <Box my={1}>
          <Label mb={1} as="div" size="small" color="grey300">
            DESCRIPTION
          </Label>
          {rule.description ? (
            <Linkify>{rule.description}</Linkify>
          ) : (
            <Text size="medium" color="grey200">
              No description available
            </Text>
          )}
        </Box>
        <Box my={1}>
          <Label mb={1} as="div" size="small" color="grey300">
            RUNBOOK
          </Label>
          {rule.runbook ? (
            <Linkify>{rule.runbook}</Linkify>
          ) : (
            <Text size="medium" color="grey200">
              No runbook available
            </Text>
          )}
        </Box>
        <Box my={1}>
          <Label mb={1} as="div" size="small" color="grey300">
            SEVERITY
          </Label>
          <Badge color={SEVERITY_COLOR_MAP[rule.severity]}>{rule.severity}</Badge>
        </Box>
        <Box my={1}>
          <Label mb={1} as="div" size="small" color="grey300">
            TAGS
          </Label>
          {rule.tags.length ? (
            rule.tags.map((tag, index) => (
              <Text size="medium" color="black" key={tag} as="span">
                {tag}
                {index !== rule.tags.length - 1 ? ', ' : null}
              </Text>
            ))
          ) : (
            <Text size="medium" color="grey200">
              No tags assigned
            </Text>
          )}
        </Box>
        <Box my={1}>
<<<<<<< HEAD
          <Label mb={1} is="div" size="small" color="grey300">
            DEDUP STRING
          </Label>
          <Text size="medium" color="black">
            {alert.dedupString}
          </Text>
        </Box>
        <Box my={1}>
          <Label mb={1} is="div" size="small" color="grey300">
=======
          <Label mb={1} as="div" size="small" color="grey300">
>>>>>>> 255d477c
            CREATED AT
          </Label>
          <Text size="medium" color="black">
            {formatDatetime(alert.creationTime)}
          </Text>
        </Box>
        <Box my={1}>
<<<<<<< HEAD
          <Label mb={1} is="div" size="small" color="grey300">
            LAST MATCHED AT
=======
          <Label mb={1} as="div" size="small" color="grey300">
            DEDUP STRING
>>>>>>> 255d477c
          </Label>
          <Text size="medium" color="black">
            {formatDatetime(alert.updateTime)}
          </Text>
        </Box>
      </SimpleGrid>
    </Panel>
  );
};

export default AlertDetailsInfo;<|MERGE_RESOLUTION|>--- conflicted
+++ resolved
@@ -43,8 +43,7 @@
         <Panel size="large" title="Alert Details">
           <SimpleGrid columns={3} spacing={6}>
             <Box my={1}>
-<<<<<<< HEAD
-              <Label mb={1} is="div" size="small" color="grey300">
+              <Label mb={1} as="div" size="small" color="grey300">
                 TITLE
               </Label>
               <Text size="medium" color="black">
@@ -52,12 +51,8 @@
               </Text>
             </Box>
             <Box my={1}>
-              <Label mb={1} is="div" size="small" color="grey300">
+              <Label mb={1} as="div" size="small" color="grey300">
                 FULL ALERT ID
-=======
-              <Label mb={1} as="div" size="small" color="grey300">
-                ID
->>>>>>> 255d477c
               </Label>
               <Text size="medium" color="black">
                 {alert.alertId}
@@ -75,8 +70,7 @@
               </Flex>
             </Box>
             <Box my={1}>
-<<<<<<< HEAD
-              <Label mb={1} is="div" size="small" color="grey300">
+              <Label mb={1} as="div" size="small" color="grey300">
                 DEDUP STRING
               </Label>
               <Text size="medium" color="black">
@@ -84,29 +78,22 @@
               </Text>
             </Box>
             <Box my={1}>
-              <Label mb={1} is="div" size="small" color="grey300">
-=======
-              <Label mb={1} as="div" size="small" color="grey300">
->>>>>>> 255d477c
+              <Label mb={1} as="div" size="small" color="grey300">
                 CREATED AT
               </Label>
               <Text size="medium" color="black">
                 {formatDatetime(alert.creationTime)}
               </Text>
             </Box>
-<<<<<<< HEAD
-            <Box my={1}>
-              <Label mb={1} is="div" size="small" color="grey300">
+            <Box my={1}>
+              <Label mb={1} as="div" size="small" color="grey300">
                 LAST MATCHED AT
               </Label>
               <Text size="medium" color="black">
                 {formatDatetime(alert.updateTime)}
               </Text>
             </Box>
-          </Grid>
-=======
           </SimpleGrid>
->>>>>>> 255d477c
         </Panel>
       </Box>
     );
@@ -116,8 +103,7 @@
     <Panel size="large" title="Alert Details">
       <SimpleGrid columns={3} spacing={6}>
         <Box my={1}>
-<<<<<<< HEAD
-          <Label mb={1} is="div" size="small" color="grey300">
+          <Label mb={1} as="div" size="small" color="grey300">
             TITLE
           </Label>
           <Text size="medium" color="black">
@@ -125,12 +111,8 @@
           </Text>
         </Box>
         <Box my={1}>
-          <Label mb={1} is="div" size="small" color="grey300">
+          <Label mb={1} as="div" size="small" color="grey300">
             FULL ALERT ID
-=======
-          <Label mb={1} as="div" size="small" color="grey300">
-            ID
->>>>>>> 255d477c
           </Label>
           <Text size="medium" color="black">
             {alert.alertId}
@@ -214,8 +196,7 @@
           )}
         </Box>
         <Box my={1}>
-<<<<<<< HEAD
-          <Label mb={1} is="div" size="small" color="grey300">
+          <Label mb={1} as="div" size="small" color="grey300">
             DEDUP STRING
           </Label>
           <Text size="medium" color="black">
@@ -223,10 +204,7 @@
           </Text>
         </Box>
         <Box my={1}>
-          <Label mb={1} is="div" size="small" color="grey300">
-=======
-          <Label mb={1} as="div" size="small" color="grey300">
->>>>>>> 255d477c
+          <Label mb={1} as="div" size="small" color="grey300">
             CREATED AT
           </Label>
           <Text size="medium" color="black">
@@ -234,13 +212,8 @@
           </Text>
         </Box>
         <Box my={1}>
-<<<<<<< HEAD
-          <Label mb={1} is="div" size="small" color="grey300">
+          <Label mb={1} as="div" size="small" color="grey300">
             LAST MATCHED AT
-=======
-          <Label mb={1} as="div" size="small" color="grey300">
-            DEDUP STRING
->>>>>>> 255d477c
           </Label>
           <Text size="medium" color="black">
             {formatDatetime(alert.updateTime)}
