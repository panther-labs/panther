query ListUsers {
<<<<<<< HEAD
  users {
    id
    email
    givenName
    familyName
    createdAt
    status
  }
=======
    users {
        id
        email
        givenName
        familyName
        createdAt
        status
    }
>>>>>>> 46913f19
}<|MERGE_RESOLUTION|>--- conflicted
+++ resolved
@@ -1,14 +1,4 @@
 query ListUsers {
-<<<<<<< HEAD
-  users {
-    id
-    email
-    givenName
-    familyName
-    createdAt
-    status
-  }
-=======
     users {
         id
         email
@@ -17,5 +7,4 @@
         createdAt
         status
     }
->>>>>>> 46913f19
 }