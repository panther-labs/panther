--- conflicted
+++ resolved
@@ -92,11 +92,7 @@
         variables: {
           input: {
             pageSize: DEFAULT_LARGE_PAGE_SIZE,
-<<<<<<< HEAD
-            type: [AlertTypesEnum.Rule, AlertTypesEnum.RuleError],
-=======
             types: [AlertTypesEnum.Rule, AlertTypesEnum.RuleError],
->>>>>>> 97e63ba0
           },
         },
         data: {
@@ -201,11 +197,7 @@
         variables: {
           input: {
             pageSize: DEFAULT_LARGE_PAGE_SIZE,
-<<<<<<< HEAD
-            type: [AlertTypesEnum.Rule, AlertTypesEnum.RuleError],
-=======
             types: [AlertTypesEnum.Rule, AlertTypesEnum.RuleError],
->>>>>>> 97e63ba0
           },
         },
         data: {
@@ -284,7 +276,6 @@
       `&logTypes[]=${mockedlogType}` +
       `&nameContains=test` +
       `&severity[]=${SeverityEnum.Info}&severity[]=${SeverityEnum.Medium}` +
-      `&type[]=AlertTypesEnum.Rule&type[]=AlertTypesEnum.RuleError` +
       `&sortBy=${ListAlertsSortFieldsEnum.CreatedAt}&sortDir=${SortDirEnum.Descending}` +
       `&status[]=${AlertStatusesEnum.Open}&status[]=${AlertStatusesEnum.Triaged}` +
       `&pageSize=${DEFAULT_LARGE_PAGE_SIZE}`;
@@ -300,11 +291,7 @@
       }),
       mockListAlerts({
         variables: {
-<<<<<<< HEAD
-          input: { ...parsedInitialParams, type: [AlertTypesEnum.Rule, AlertTypesEnum.RuleError] },
-=======
           input: { ...parsedInitialParams, types: [AlertTypesEnum.Rule, AlertTypesEnum.RuleError] },
->>>>>>> 97e63ba0
         },
         data: {
           alerts: buildListAlertsResponse({
@@ -370,11 +357,7 @@
       }),
       mockListAlerts({
         variables: {
-<<<<<<< HEAD
-          input: { ...parsedInitialParams, type: [AlertTypesEnum.Rule, AlertTypesEnum.RuleError] },
-=======
           input: { ...parsedInitialParams, types: [AlertTypesEnum.Rule, AlertTypesEnum.RuleError] },
->>>>>>> 97e63ba0
         },
         data: {
           alerts: buildListAlertsResponse({
@@ -390,11 +373,7 @@
             eventCountMax: 5,
             severity: [SeverityEnum.Info, SeverityEnum.Medium],
             status: [AlertStatusesEnum.Open, AlertStatusesEnum.Triaged],
-<<<<<<< HEAD
-            type: [AlertTypesEnum.Rule, AlertTypesEnum.RuleError],
-=======
             types: [AlertTypesEnum.Rule, AlertTypesEnum.RuleError],
->>>>>>> 97e63ba0
           },
         },
         data: {
@@ -405,11 +384,7 @@
       }),
       mockListAlerts({
         variables: {
-<<<<<<< HEAD
-          input: { ...parsedInitialParams, type: [AlertTypesEnum.Rule, AlertTypesEnum.RuleError] },
-=======
           input: { ...parsedInitialParams, types: [AlertTypesEnum.Rule, AlertTypesEnum.RuleError] },
->>>>>>> 97e63ba0
         },
         data: {
           alerts: buildListAlertsResponse({
@@ -518,7 +493,6 @@
     const initialParams =
       `?severity[]=${SeverityEnum.Info}&severity[]=${SeverityEnum.Medium}` +
       `&status[]=${AlertStatusesEnum.Open}&status[]=${AlertStatusesEnum.Triaged}` +
-      `&type[]=AlertTypesEnum.Rule&type[]=AlertTypesEnum.RuleError` +
       `&eventCountMin=2` +
       `&eventCountMax=5` +
       `&pageSize=${DEFAULT_LARGE_PAGE_SIZE}`;
@@ -534,11 +508,7 @@
       }),
       mockListAlerts({
         variables: {
-<<<<<<< HEAD
-          input: { ...parsedInitialParams, type: [AlertTypesEnum.Rule, AlertTypesEnum.RuleError] },
-=======
           input: { ...parsedInitialParams, types: [AlertTypesEnum.Rule, AlertTypesEnum.RuleError] },
->>>>>>> 97e63ba0
         },
         data: {
           alerts: buildListAlertsResponse({
@@ -550,11 +520,7 @@
         variables: {
           input: {
             ...parsedInitialParams,
-<<<<<<< HEAD
-            type: [AlertTypesEnum.Rule, AlertTypesEnum.RuleError],
-=======
             types: [AlertTypesEnum.Rule, AlertTypesEnum.RuleError],
->>>>>>> 97e63ba0
             nameContains: 'test',
           },
         },
@@ -568,11 +534,7 @@
         variables: {
           input: {
             ...parsedInitialParams,
-<<<<<<< HEAD
-            type: [AlertTypesEnum.Rule, AlertTypesEnum.RuleError],
-=======
             types: [AlertTypesEnum.Rule, AlertTypesEnum.RuleError],
->>>>>>> 97e63ba0
             nameContains: 'test',
             sortBy: ListAlertsSortFieldsEnum.CreatedAt,
             sortDir: SortDirEnum.Descending,
@@ -588,11 +550,7 @@
         variables: {
           input: {
             ...parsedInitialParams,
-<<<<<<< HEAD
-            type: [AlertTypesEnum.Rule, AlertTypesEnum.RuleError],
-=======
             types: [AlertTypesEnum.Rule, AlertTypesEnum.RuleError],
->>>>>>> 97e63ba0
             nameContains: 'test',
             sortBy: ListAlertsSortFieldsEnum.CreatedAt,
             sortDir: SortDirEnum.Descending,
@@ -609,11 +567,7 @@
         variables: {
           input: {
             ...parsedInitialParams,
-<<<<<<< HEAD
-            type: [AlertTypesEnum.Rule, AlertTypesEnum.RuleError],
-=======
             types: [AlertTypesEnum.Rule, AlertTypesEnum.RuleError],
->>>>>>> 97e63ba0
             nameContains: 'test',
             sortBy: ListAlertsSortFieldsEnum.CreatedAt,
             sortDir: SortDirEnum.Descending,
