--- conflicted
+++ resolved
@@ -30,12 +30,7 @@
 import withSEO from 'Hoc/withSEO';
 import useTrackPageView from 'Hooks/useTrackPageView';
 import { PageViewEnum } from 'Helpers/analytics';
-<<<<<<< HEAD
-import RuleAlertCard from 'Components/cards/RuleAlertCard';
-import PolicyAlertCard from 'Components/cards/PolicyAlertCard';
-=======
 import AlertCard from 'Components/cards/AlertCard';
->>>>>>> 00f55184
 import { SelectAllCheckbox, withSelectContext } from 'Components/utils/SelectContext';
 import { compose } from 'Helpers/compose';
 import ListAlertsActions from 'Pages/ListAlerts/ListAlertsActions';
@@ -145,13 +140,9 @@
           <Box position="relative">
             <Flex direction="column" spacing={2}>
               {alertItems.length ? (
-                alertItems.map(alert =>
-                  alert.type === AlertTypesEnum.Policy ? (
-                    <PolicyAlertCard key={alert.alertId} alert={alert} selectionEnabled />
-                  ) : (
-                    <RuleAlertCard key={alert.alertId} alert={alert} selectionEnabled />
-                  )
-                )
+                alertItems.map(alert => (
+                  <AlertCard key={alert.alertId} alert={alert} selectionEnabled />
+                ))
               ) : (
                 <Box my={8}>
                   <NoResultsFound />
