/**
 * Panther is a Cloud-Native SIEM for the Modern Security Team.
 * Copyright (C) 2020 Panther Labs Inc
 *
 * This program is free software: you can redistribute it and/or modify
 * it under the terms of the GNU Affero General Public License as
 * published by the Free Software Foundation, either version 3 of the
 * License, or (at your option) any later version.
 *
 * This program is distributed in the hope that it will be useful,
 * but WITHOUT ANY WARRANTY; without even the implied warranty of
 * MERCHANTABILITY or FITNESS FOR A PARTICULAR PURPOSE.  See the
 * GNU Affero General Public License for more details.
 *
 * You should have received a copy of the GNU Affero General Public License
 * along with this program.  If not, see <https://www.gnu.org/licenses/>.
 */

import React from 'react';
import { Alert, Box, Card, Flex } from 'pouncejs';
import { DEFAULT_LARGE_PAGE_SIZE } from 'Source/constants';
import { extractErrorMessage } from 'Helpers/utils';
import { ListAlertsInput } from 'Generated/schema';
import useInfiniteScroll from 'Hooks/useInfiniteScroll';
import useRequestParamsWithoutPagination from 'Hooks/useRequestParamsWithoutPagination';
import TablePlaceholder from 'Components/TablePlaceholder';
import NoResultsFound from 'Components/NoResultsFound';
import ErrorBoundary from 'Components/ErrorBoundary';
import isEmpty from 'lodash/isEmpty';
import withSEO from 'Hoc/withSEO';
import useTrackPageView from 'Hooks/useTrackPageView';
import { PageViewEnum } from 'Helpers/analytics';
import AlertCard from 'Components/cards/AlertCard/AlertCard';
import { SelectAllCheckbox, withSelectContext } from 'Components/utils/SelectContext';
import { compose } from 'Helpers/compose';
import ListAlertsActions from 'Pages/ListAlerts/ListAlertsActions';
import Panel from 'Components/Panel';
import { useListAlerts } from './graphql/listAlerts.generated';
import ListAlertBreadcrumbFilters from './ListAlertBreadcrumbFilters';
import ListAlertsPageSkeleton from './Skeleton';
import ListAlertsPageEmptyDataFallback from './EmptyDataFallback';

const ListAlerts = () => {
  useTrackPageView(PageViewEnum.ListAlerts);
  const { requestParams } = useRequestParamsWithoutPagination<ListAlertsInput>();
  const { loading, error, data, fetchMore } = useListAlerts({
    fetchPolicy: 'cache-and-network',
    variables: {
      input: {
        ...requestParams,
        pageSize: DEFAULT_LARGE_PAGE_SIZE,
      },
    },
  });

  const alertItems = data?.alerts.alertSummaries || [];
  const lastEvaluatedKey = data?.alerts.lastEvaluatedKey || null;
  const hasNextPage = !!data?.alerts?.lastEvaluatedKey;

  const { sentinelRef } = useInfiniteScroll<HTMLDivElement>({
    loading,
    threshold: 500,
    onLoadMore: () => {
      fetchMore({
        variables: {
          input: {
            ...requestParams,
            pageSize: DEFAULT_LARGE_PAGE_SIZE,
            exclusiveStartKey: lastEvaluatedKey,
          },
        },
        updateQuery: (previousResult, { fetchMoreResult }) => {
          // FIXME: Centralize this behavior for alert pagination, when apollo fixes a bug which
          // causes wrong params to be passed to the merge function in type policies
          // https://github.com/apollographql/apollo-client/issues/5951

          // PreviousResults now contains cached data and could have the same records (alertIds)
          // as the incoming results. Therefore, we must merge them and not just concatenate.

          // Create a set of old alertIds
          const oldAlertIds = new Set(
            previousResult.alerts.alertSummaries.map(({ alertId }) => alertId)
          );

          // Create a new merged array. Don't update old cached values because it isn't necessary (yet).
          const mergedAlertSummaries = [
            ...previousResult.alerts.alertSummaries,
            ...fetchMoreResult.alerts.alertSummaries.filter(
              ({ alertId }) => !oldAlertIds.has(alertId)
            ),
          ];

          return {
            alerts: {
              ...fetchMoreResult.alerts,
              alertSummaries: mergedAlertSummaries,
            },
          };
        },
      });
    },
  });

  if (loading && !data) {
    return <ListAlertsPageSkeleton />;
  }

  if (!alertItems.length && isEmpty(requestParams)) {
    return <ListAlertsPageEmptyDataFallback />;
  }

  const hasError = Boolean(error);

  return (
    <ErrorBoundary>
      {hasError && (
        <Box mb={6}>
          <Alert
            variant="error"
            title="Couldn't load your alerts"
            description={
              extractErrorMessage(error) ||
              'There was an error when performing your request, please contact support@runpanther.io'
            }
          />
        </Box>
      )}
      <ListAlertBreadcrumbFilters />
      <Panel
        title={
          <Flex align="center">
            <SelectAllCheckbox ids={alertItems.map(a => a.alertId)} />
            Alerts
          </Flex>
        }
        actions={<ListAlertsActions />}
      >
        <Card as="section" position="relative">
          <Box position="relative">
            <Flex direction="column" spacing={2}>
<<<<<<< HEAD
              {alertItems.map(alert => (
                <AlertCard key={alert.alertId} alert={alert} selectionEnabled />
              ))}
=======
              {alertItems.length ? (
                alertItems.map(alert => <AlertCard key={alert.alertId} alert={alert} />)
              ) : (
                <Box my={8}>
                  <NoResultsFound />
                </Box>
              )}
>>>>>>> f82753f1
            </Flex>
            {hasNextPage && (
              <Box py={8} ref={sentinelRef}>
                <TablePlaceholder rowCount={10} />
              </Box>
            )}
          </Box>
        </Card>
      </Panel>
    </ErrorBoundary>
  );
};

export default compose(withSEO({ title: 'Alerts' }), withSelectContext)(ListAlerts);<|MERGE_RESOLUTION|>--- conflicted
+++ resolved
@@ -138,19 +138,15 @@
         <Card as="section" position="relative">
           <Box position="relative">
             <Flex direction="column" spacing={2}>
-<<<<<<< HEAD
-              {alertItems.map(alert => (
-                <AlertCard key={alert.alertId} alert={alert} selectionEnabled />
-              ))}
-=======
               {alertItems.length ? (
-                alertItems.map(alert => <AlertCard key={alert.alertId} alert={alert} />)
+                alertItems.map(alert => (
+                  <AlertCard key={alert.alertId} alert={alert} selectionEnabled />
+                ))
               ) : (
                 <Box my={8}>
                   <NoResultsFound />
                 </Box>
               )}
->>>>>>> f82753f1
             </Flex>
             {hasNextPage && (
               <Box py={8} ref={sentinelRef}>
