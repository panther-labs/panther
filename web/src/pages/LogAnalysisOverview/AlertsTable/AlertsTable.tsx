--- conflicted
+++ resolved
@@ -23,11 +23,7 @@
 import SeverityBadge from 'Components/badges/SeverityBadge';
 import { ListAlerts } from 'Pages/ListAlerts/graphql/listAlerts.generated';
 import { shortenId, formatDatetime } from 'Helpers/utils';
-<<<<<<< HEAD
-import AlertStatusBadge from 'Components/AlertStatusBadge';
-=======
 import AlertStatusBadge from 'Components/badges/AlertStatusBadge';
->>>>>>> c089892e
 
 type ListAlertsTableProps = {
   items: ListAlerts['alerts']['alertSummaries'];
@@ -67,11 +63,7 @@
               </Link>
             </Table.Cell>
             <Table.Cell wrapText="nowrap">
-<<<<<<< HEAD
-              <PseudoBox
-=======
               <Box
->>>>>>> c089892e
                 mx={-4}
                 as="a"
                 target="_blank"
@@ -94,11 +86,7 @@
               >
                 View Rule
                 <Icon type="external-link" size="x-small" ml={1} />
-<<<<<<< HEAD
-              </PseudoBox>
-=======
               </Box>
->>>>>>> c089892e
             </Table.Cell>
             <Table.Cell align="center">
               <Box display="inline-block" my={-1}>
