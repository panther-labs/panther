export type Maybe<T> = T | null;
/** All built-in and custom scalars, mapped to their actual values */
export type Scalars = {
  ID: string,
  String: string,
  Boolean: boolean,
  Int: number,
  Float: number,
  AWSDateTime: string,
  AWSJSON: string,
  AWSEmail: string,
  AWSPhone: string,
  AWSTimestamp: number,
};

export enum AccountTypeEnum {
  Aws = 'aws'
}

export type ActiveSuppressCount = {
   __typename?: 'ActiveSuppressCount',
  active?: Maybe<ComplianceStatusCounts>,
  suppressed?: Maybe<ComplianceStatusCounts>,
};

export type AddIntegrationAttributes = {
  awsAccountId?: Maybe<Scalars['String']>,
  integrationLabel: Scalars['String'],
  integrationType: Scalars['String'],
  s3Buckets?: Maybe<Array<Maybe<Scalars['String']>>>,
  kmsKeys?: Maybe<Array<Maybe<Scalars['String']>>>,
};

export type AddIntegrationInput = {
  integrations?: Maybe<Array<Maybe<AddIntegrationAttributes>>>,
};

export type AlertDetails = {
   __typename?: 'AlertDetails',
  alertId: Scalars['ID'],
  ruleId?: Maybe<Scalars['ID']>,
  creationTime: Scalars['AWSDateTime'],
  lastEventMatched: Scalars['AWSDateTime'],
  eventsMatched: Scalars['Int'],
  events: Array<Scalars['AWSJSON']>,
  eventsLastEvaluatedKey?: Maybe<Scalars['String']>,
};

export enum AlertReportFrequencyEnum {
  P1D = 'P1D',
  P1W = 'P1W'
}

export type AlertSummary = {
   __typename?: 'AlertSummary',
  alertId: Scalars['String'],
  creationTime: Scalars['AWSDateTime'],
  eventsMatched: Scalars['Int'],
  lastEventMatched: Scalars['AWSDateTime'],
  ruleId?: Maybe<Scalars['String']>,
  severity?: Maybe<Scalars['String']>,
};

export enum AnalysisTypeEnum {
  Rule = 'RULE',
  Policy = 'POLICY'
}

export type AsanaConfig = {
   __typename?: 'AsanaConfig',
  personalAccessToken: Scalars['String'],
  projectGids: Array<Scalars['String']>,
};

export type AsanaConfigInput = {
  personalAccessToken: Scalars['String'],
  projectGids: Array<Scalars['String']>,
};






export type ComplianceItem = {
   __typename?: 'ComplianceItem',
  errorMessage?: Maybe<Scalars['String']>,
  lastUpdated?: Maybe<Scalars['AWSDateTime']>,
  policyId?: Maybe<Scalars['ID']>,
  policySeverity?: Maybe<SeverityEnum>,
  resourceId?: Maybe<Scalars['ID']>,
  resourceType?: Maybe<Scalars['String']>,
  status?: Maybe<ComplianceStatusEnum>,
  suppressed?: Maybe<Scalars['Boolean']>,
  integrationId?: Maybe<Scalars['ID']>,
};

export type ComplianceStatusCounts = {
   __typename?: 'ComplianceStatusCounts',
  error?: Maybe<Scalars['Int']>,
  fail?: Maybe<Scalars['Int']>,
  pass?: Maybe<Scalars['Int']>,
};

export enum ComplianceStatusEnum {
  Error = 'ERROR',
  Fail = 'FAIL',
  Pass = 'PASS'
}

export type CreateOrModifyPolicyInput = {
  actionDelaySeconds?: Maybe<Scalars['Int']>,
  alertSuppressSeconds?: Maybe<Scalars['Int']>,
  autoRemediationId?: Maybe<Scalars['ID']>,
  autoRemediationParameters?: Maybe<Scalars['AWSJSON']>,
  body: Scalars['String'],
  description?: Maybe<Scalars['String']>,
  displayName?: Maybe<Scalars['String']>,
  enabled: Scalars['Boolean'],
  suppressions?: Maybe<Array<Maybe<Scalars['String']>>>,
  id: Scalars['ID'],
  reference?: Maybe<Scalars['String']>,
  resourceTypes?: Maybe<Array<Maybe<Scalars['String']>>>,
  runbook?: Maybe<Scalars['String']>,
  severity: SeverityEnum,
  tags?: Maybe<Array<Maybe<Scalars['String']>>>,
  tests?: Maybe<Array<Maybe<PolicyUnitTestInput>>>,
};

export type CreateOrModifyRuleInput = {
  body: Scalars['String'],
  description?: Maybe<Scalars['String']>,
  displayName?: Maybe<Scalars['String']>,
  enabled: Scalars['Boolean'],
  id: Scalars['ID'],
  reference?: Maybe<Scalars['String']>,
  logTypes?: Maybe<Array<Maybe<Scalars['String']>>>,
  runbook?: Maybe<Scalars['String']>,
  severity: SeverityEnum,
  tags?: Maybe<Array<Maybe<Scalars['String']>>>,
  tests?: Maybe<Array<Maybe<PolicyUnitTestInput>>>,
};

export type DeletePolicyInput = {
  policies?: Maybe<Array<Maybe<DeletePolicyInputItem>>>,
};

export type DeletePolicyInputItem = {
  id: Scalars['ID'],
};

export type Destination = {
   __typename?: 'Destination',
  createdBy: Scalars['String'],
  creationTime: Scalars['AWSDateTime'],
  displayName: Scalars['String'],
  lastModifiedBy: Scalars['String'],
  lastModifiedTime: Scalars['AWSDateTime'],
  outputId: Scalars['ID'],
  outputType: DestinationTypeEnum,
  outputConfig: DestinationConfig,
  verificationStatus?: Maybe<Scalars['String']>,
  defaultForSeverity: Array<Maybe<SeverityEnum>>,
};

export type DestinationConfig = {
   __typename?: 'DestinationConfig',
  slack?: Maybe<SlackConfig>,
  sns?: Maybe<SnsConfig>,
  sqs?: Maybe<SqsConfig>,
  pagerDuty?: Maybe<PagerDutyConfig>,
  github?: Maybe<GithubConfig>,
  jira?: Maybe<JiraConfig>,
  opsgenie?: Maybe<OpsgenieConfig>,
  msTeams?: Maybe<MsTeamsConfig>,
  asana?: Maybe<AsanaConfig>,
};

export type DestinationConfigInput = {
  slack?: Maybe<SlackConfigInput>,
  sns?: Maybe<SnsConfigInput>,
  sqs?: Maybe<SqsConfigInput>,
  pagerDuty?: Maybe<PagerDutyConfigInput>,
  github?: Maybe<GithubConfigInput>,
  jira?: Maybe<JiraConfigInput>,
  opsgenie?: Maybe<OpsgenieConfigInput>,
  msTeams?: Maybe<MsTeamsConfigInput>,
  asana?: Maybe<AsanaConfigInput>,
};

export type DestinationInput = {
  outputId?: Maybe<Scalars['ID']>,
  displayName: Scalars['String'],
  outputConfig: DestinationConfigInput,
  outputType: Scalars['String'],
  defaultForSeverity: Array<Maybe<SeverityEnum>>,
};

export enum DestinationTypeEnum {
  Slack = 'slack',
  Pagerduty = 'pagerduty',
  Github = 'github',
  Jira = 'jira',
  Opsgenie = 'opsgenie',
  Msteams = 'msteams',
  Sns = 'sns',
  Sqs = 'sqs',
  Asana = 'asana'
}

export type GetAlertInput = {
  alertId: Scalars['ID'],
  eventsPageSize?: Maybe<Scalars['Int']>,
  eventsExclusiveStartKey?: Maybe<Scalars['String']>,
};

export type GetOrganizationResponse = {
   __typename?: 'GetOrganizationResponse',
  organization?: Maybe<Organization>,
};

export type GetPolicyInput = {
  policyId: Scalars['ID'],
  versionId?: Maybe<Scalars['ID']>,
};

export type GetResourceInput = {
  resourceId: Scalars['ID'],
};

export type GetRuleInput = {
  ruleId: Scalars['ID'],
  versionId?: Maybe<Scalars['ID']>,
};

export type GithubConfig = {
   __typename?: 'GithubConfig',
  repoName: Scalars['String'],
  token: Scalars['String'],
};

export type GithubConfigInput = {
  repoName: Scalars['String'],
  token: Scalars['String'],
};

export type Integration = {
   __typename?: 'Integration',
  awsAccountId?: Maybe<Scalars['String']>,
  createdAtTime?: Maybe<Scalars['AWSDateTime']>,
  createdBy?: Maybe<Scalars['ID']>,
  integrationId?: Maybe<Scalars['ID']>,
  integrationLabel?: Maybe<Scalars['String']>,
  integrationType?: Maybe<Scalars['String']>,
  scanEnabled?: Maybe<Scalars['Boolean']>,
  scanIntervalMins?: Maybe<Scalars['Int']>,
  scanStatus?: Maybe<Scalars['String']>,
  eventStatus?: Maybe<Scalars['String']>,
  s3Buckets?: Maybe<Array<Maybe<Scalars['String']>>>,
  kmsKeys?: Maybe<Array<Maybe<Scalars['String']>>>,
  lastScanEndTime?: Maybe<Scalars['AWSDateTime']>,
  lastScanErrorMessage?: Maybe<Scalars['String']>,
  lastScanStartTime?: Maybe<Scalars['AWSDateTime']>,
};

export type IntegrationConfig = {
   __typename?: 'IntegrationConfig',
  awsRoleArn?: Maybe<Scalars['String']>,
};

export type IntegrationConfigInput = {
  awsRoleArn?: Maybe<Scalars['String']>,
};

export type InviteUserInput = {
  givenName?: Maybe<Scalars['String']>;
  familyName?: Maybe<Scalars['String']>;
  email?: Maybe<Scalars['AWSEmail']>;
  phoneNumber?: Maybe<Scalars['AWSPhone']>;
  role?: Maybe<RoleNameEnum>;
};

export type InviteUserResponse = {
  __typename?: 'InviteUserResponse';
  id: Scalars['ID'];
};

export type JiraConfig = {
   __typename?: 'JiraConfig',
  orgDomain: Scalars['String'],
  projectKey: Scalars['String'],
  userName: Scalars['String'],
  apiKey: Scalars['String'],
  assigneeId?: Maybe<Scalars['String']>,
  issueType?: Maybe<JiraIssueTypesEnum>,
};

export type JiraConfigInput = {
  orgDomain: Scalars['String'],
  projectKey: Scalars['String'],
  userName: Scalars['String'],
  apiKey: Scalars['String'],
  assigneeId?: Maybe<Scalars['String']>,
  issueType?: Maybe<JiraIssueTypesEnum>,
};

export enum JiraIssueTypesEnum {
  Bug = 'Bug',
  Story = 'Story',
  Task = 'Task'
}

export type ListAlertsInput = {
  ruleId?: Maybe<Scalars['ID']>,
  pageSize?: Maybe<Scalars['Int']>,
  exclusiveStartKey?: Maybe<Scalars['String']>,
};

export type ListAlertsResponse = {
   __typename?: 'ListAlertsResponse',
  alertSummaries: Array<Maybe<AlertSummary>>,
  lastEvaluatedKey?: Maybe<Scalars['String']>,
};

export type ListComplianceItemsResponse = {
   __typename?: 'ListComplianceItemsResponse',
  items?: Maybe<Array<Maybe<ComplianceItem>>>,
  paging?: Maybe<PagingData>,
  status?: Maybe<ComplianceStatusEnum>,
  totals?: Maybe<ActiveSuppressCount>,
};

export type ListIntegrationsInput = {
  integrationType: Scalars['String'],
};

export type ListPoliciesInput = {
  complianceStatus?: Maybe<ComplianceStatusEnum>,
  nameContains?: Maybe<Scalars['String']>,
  enabled?: Maybe<Scalars['Boolean']>,
  hasRemediation?: Maybe<Scalars['Boolean']>,
  resourceTypes?: Maybe<Scalars['String']>,
  severity?: Maybe<SeverityEnum>,
  tags?: Maybe<Scalars['String']>,
  /** Sorting */
  sortBy?: Maybe<ListPoliciesSortFieldsEnum>,
  sortDir?: Maybe<SortDirEnum>,
  /** Paging */
  pageSize?: Maybe<Scalars['Int']>,
  page?: Maybe<Scalars['Int']>,
};

export type ListPoliciesResponse = {
   __typename?: 'ListPoliciesResponse',
  paging?: Maybe<PagingData>,
  policies?: Maybe<Array<Maybe<PolicySummary>>>,
};

export enum ListPoliciesSortFieldsEnum {
  ComplianceStatus = 'complianceStatus',
  Enabled = 'enabled',
  Id = 'id',
  LastModified = 'lastModified',
  Severity = 'severity',
  ResourceTypes = 'resourceTypes'
}

export type ListResourcesInput = {
  complianceStatus?: Maybe<ComplianceStatusEnum>,
  deleted?: Maybe<Scalars['Boolean']>,
  idContains?: Maybe<Scalars['String']>,
  integrationId?: Maybe<Scalars['ID']>,
  integrationType?: Maybe<AccountTypeEnum>,
  types?: Maybe<Scalars['String']>,
  /** Sorting */
  sortBy?: Maybe<ListResourcesSortFieldsEnum>,
  sortDir?: Maybe<SortDirEnum>,
  /** Paging */
  pageSize?: Maybe<Scalars['Int']>,
  page?: Maybe<Scalars['Int']>,
};

export type ListResourcesResponse = {
   __typename?: 'ListResourcesResponse',
  paging?: Maybe<PagingData>,
  resources?: Maybe<Array<Maybe<ResourceSummary>>>,
};

export enum ListResourcesSortFieldsEnum {
  ComplianceStatus = 'complianceStatus',
  Id = 'id',
  LastModified = 'lastModified',
  Type = 'type'
}

export type ListRulesInput = {
  nameContains?: Maybe<Scalars['String']>,
  enabled?: Maybe<Scalars['Boolean']>,
  logTypes?: Maybe<Scalars['String']>,
  severity?: Maybe<SeverityEnum>,
  tags?: Maybe<Scalars['String']>,
  /** Sorting */
  sortBy?: Maybe<ListRulesSortFieldsEnum>,
  sortDir?: Maybe<SortDirEnum>,
  /** Paging */
  pageSize?: Maybe<Scalars['Int']>,
  page?: Maybe<Scalars['Int']>,
};

export type ListRulesResponse = {
   __typename?: 'ListRulesResponse',
  paging?: Maybe<PagingData>,
  rules?: Maybe<Array<Maybe<RuleSummary>>>,
};

export enum ListRulesSortFieldsEnum {
  Enabled = 'enabled',
  Id = 'id',
  LastModified = 'lastModified',
  LogTypes = 'logTypes',
  Severity = 'severity'
}

export type ListUsersResponse = {
  __typename?: 'ListUsersResponse';
  users?: Maybe<Array<Maybe<User>>>;
  paginationToken?: Maybe<Scalars['String']>;
};

export type MsTeamsConfig = {
   __typename?: 'MsTeamsConfig',
  webhookURL: Scalars['String'],
};

export type MsTeamsConfigInput = {
  webhookURL: Scalars['String'],
};

export type Mutation = {
<<<<<<< HEAD
  __typename?: 'Mutation';
  addDestination?: Maybe<Destination>;
  addIntegration?: Maybe<Integration>;
  addPolicy?: Maybe<PolicyDetails>;
  addRule?: Maybe<RuleDetails>;
  deleteDestination?: Maybe<Scalars['Boolean']>;
  deleteIntegration?: Maybe<Scalars['Boolean']>;
  deletePolicy?: Maybe<Scalars['Boolean']>;
  deleteUser?: Maybe<Scalars['Boolean']>;
  inviteUser?: Maybe<InviteUserResponse>;
  remediateResource?: Maybe<Scalars['Boolean']>;
  resetUserPassword?: Maybe<Scalars['Boolean']>;
  suppressPolicies?: Maybe<Scalars['Boolean']>;
  testPolicy?: Maybe<TestPolicyResponse>;
  updateDestination?: Maybe<Destination>;
  updateIntegration?: Maybe<Scalars['Boolean']>;
  updateOrganization?: Maybe<Scalars['Boolean']>;
  updatePolicy?: Maybe<PolicyDetails>;
  updateRule?: Maybe<RuleDetails>;
  updateUser?: Maybe<Scalars['Boolean']>;
  uploadPolicies?: Maybe<UploadPoliciesResponse>;
=======
   __typename?: 'Mutation',
  addDestination?: Maybe<Destination>,
  addIntegration?: Maybe<Integration>,
  addPolicy?: Maybe<PolicyDetails>,
  addRule?: Maybe<RuleDetails>,
  deleteDestination?: Maybe<Scalars['Boolean']>,
  deleteIntegration?: Maybe<Scalars['Boolean']>,
  deletePolicy?: Maybe<Scalars['Boolean']>,
  remediateResource?: Maybe<Scalars['Boolean']>,
  resetUserPassword?: Maybe<Scalars['Boolean']>,
  suppressPolicies?: Maybe<Scalars['Boolean']>,
  testPolicy?: Maybe<TestPolicyResponse>,
  updateDestination?: Maybe<Destination>,
  updateIntegration?: Maybe<Scalars['Boolean']>,
  updateOrganization?: Maybe<Scalars['Boolean']>,
  updatePolicy?: Maybe<PolicyDetails>,
  updateRule?: Maybe<RuleDetails>,
  updateUser?: Maybe<Scalars['Boolean']>,
  uploadPolicies?: Maybe<UploadPoliciesResponse>,
>>>>>>> 750bb714
};


export type MutationAddDestinationArgs = {
  input: DestinationInput
};


export type MutationAddIntegrationArgs = {
  input: AddIntegrationInput
};


export type MutationAddPolicyArgs = {
  input: CreateOrModifyPolicyInput
};


export type MutationAddRuleArgs = {
  input: CreateOrModifyRuleInput
};


export type MutationDeleteDestinationArgs = {
  id: Scalars['ID']
};


export type MutationDeleteIntegrationArgs = {
  id: Scalars['ID']
};


export type MutationDeletePolicyArgs = {
  input: DeletePolicyInput
};

<<<<<<< HEAD
export type MutationDeleteUserArgs = {
  id: Scalars['ID'];
};

export type MutationInviteUserArgs = {
  input?: Maybe<InviteUserInput>;
};
=======
>>>>>>> 750bb714

export type MutationRemediateResourceArgs = {
  input: RemediateResourceInput
};


export type MutationResetUserPasswordArgs = {
  id: Scalars['ID']
};


export type MutationSuppressPoliciesArgs = {
  input: SuppressPoliciesInput
};


export type MutationTestPolicyArgs = {
  input?: Maybe<TestPolicyInput>
};


export type MutationUpdateDestinationArgs = {
  input: DestinationInput
};


export type MutationUpdateIntegrationArgs = {
  input: UpdateIntegrationInput
};


export type MutationUpdateOrganizationArgs = {
  input: UpdateOrganizationInput
};


export type MutationUpdatePolicyArgs = {
  input: CreateOrModifyPolicyInput
};


export type MutationUpdateRuleArgs = {
  input: CreateOrModifyRuleInput
};


export type MutationUpdateUserArgs = {
  input: UpdateUserInput
};


export type MutationUploadPoliciesArgs = {
  input: UploadPoliciesInput
};

export type OpsgenieConfig = {
   __typename?: 'OpsgenieConfig',
  apiKey: Scalars['String'],
};

export type OpsgenieConfigInput = {
  apiKey: Scalars['String'],
};

export type Organization = {
   __typename?: 'Organization',
  id?: Maybe<Scalars['String']>,
  displayName?: Maybe<Scalars['String']>,
  email?: Maybe<Scalars['String']>,
  alertReportFrequency?: Maybe<AlertReportFrequencyEnum>,
};

export type OrganizationReportBySeverity = {
   __typename?: 'OrganizationReportBySeverity',
  info?: Maybe<ComplianceStatusCounts>,
  low?: Maybe<ComplianceStatusCounts>,
  medium?: Maybe<ComplianceStatusCounts>,
  high?: Maybe<ComplianceStatusCounts>,
  critical?: Maybe<ComplianceStatusCounts>,
};

export type OrganizationStatsInput = {
  limitTopFailing?: Maybe<Scalars['Int']>,
};

export type OrganizationStatsResponse = {
   __typename?: 'OrganizationStatsResponse',
  appliedPolicies?: Maybe<OrganizationReportBySeverity>,
  scannedResources?: Maybe<ScannedResources>,
  topFailingPolicies?: Maybe<Array<Maybe<PolicySummary>>>,
  topFailingResources?: Maybe<Array<Maybe<ResourceSummary>>>,
};

export type PagerDutyConfig = {
   __typename?: 'PagerDutyConfig',
  integrationKey: Scalars['String'],
};

export type PagerDutyConfigInput = {
  integrationKey: Scalars['String'],
};

export type PagingData = {
   __typename?: 'PagingData',
  thisPage?: Maybe<Scalars['Int']>,
  totalPages?: Maybe<Scalars['Int']>,
  totalItems?: Maybe<Scalars['Int']>,
};

export type PoliciesForResourceInput = {
  resourceId?: Maybe<Scalars['ID']>,
  severity?: Maybe<SeverityEnum>,
  status?: Maybe<ComplianceStatusEnum>,
  suppressed?: Maybe<Scalars['Boolean']>,
  /** Paging */
  pageSize?: Maybe<Scalars['Int']>,
  page?: Maybe<Scalars['Int']>,
};

export type PolicyDetails = {
   __typename?: 'PolicyDetails',
  actionDelaySeconds?: Maybe<Scalars['Int']>,
  alertSuppressSeconds?: Maybe<Scalars['Int']>,
  autoRemediationId?: Maybe<Scalars['ID']>,
  autoRemediationParameters?: Maybe<Scalars['AWSJSON']>,
  complianceStatus?: Maybe<ComplianceStatusEnum>,
  body?: Maybe<Scalars['String']>,
  createdAt?: Maybe<Scalars['AWSDateTime']>,
  createdBy?: Maybe<Scalars['ID']>,
  description?: Maybe<Scalars['String']>,
  displayName?: Maybe<Scalars['String']>,
  enabled?: Maybe<Scalars['Boolean']>,
  suppressions?: Maybe<Array<Maybe<Scalars['String']>>>,
  id: Scalars['ID'],
  lastModified?: Maybe<Scalars['AWSDateTime']>,
  lastModifiedBy?: Maybe<Scalars['ID']>,
  reference?: Maybe<Scalars['String']>,
  resourceTypes?: Maybe<Array<Maybe<Scalars['String']>>>,
  runbook?: Maybe<Scalars['String']>,
  severity?: Maybe<SeverityEnum>,
  tags?: Maybe<Array<Maybe<Scalars['String']>>>,
  tests?: Maybe<Array<Maybe<PolicyUnitTest>>>,
  versionId?: Maybe<Scalars['ID']>,
};

export type PolicySummary = {
   __typename?: 'PolicySummary',
  autoRemediationId?: Maybe<Scalars['ID']>,
  autoRemediationParameters?: Maybe<Scalars['AWSJSON']>,
  suppressions?: Maybe<Array<Maybe<Scalars['String']>>>,
  complianceStatus?: Maybe<ComplianceStatusEnum>,
  displayName?: Maybe<Scalars['String']>,
  enabled?: Maybe<Scalars['Boolean']>,
  id: Scalars['ID'],
  lastModified?: Maybe<Scalars['AWSDateTime']>,
  resourceTypes?: Maybe<Array<Maybe<Scalars['String']>>>,
  severity?: Maybe<SeverityEnum>,
  tags?: Maybe<Array<Maybe<Scalars['String']>>>,
};

export type PolicyUnitTest = {
   __typename?: 'PolicyUnitTest',
  expectedResult?: Maybe<Scalars['Boolean']>,
  name?: Maybe<Scalars['String']>,
  resource?: Maybe<Scalars['String']>,
  resourceType?: Maybe<Scalars['String']>,
};

export type PolicyUnitTestError = {
   __typename?: 'PolicyUnitTestError',
  name?: Maybe<Scalars['String']>,
  errorMessage?: Maybe<Scalars['String']>,
};

export type PolicyUnitTestInput = {
  expectedResult?: Maybe<Scalars['Boolean']>,
  name?: Maybe<Scalars['String']>,
  resource?: Maybe<Scalars['String']>,
  resourceType?: Maybe<Scalars['String']>,
};

export type Query = {
<<<<<<< HEAD
  __typename?: 'Query';
  alert?: Maybe<AlertDetails>;
  alerts?: Maybe<ListAlertsResponse>;
  organization?: Maybe<GetOrganizationResponse>;
  destination?: Maybe<Destination>;
  destinations?: Maybe<Array<Maybe<Destination>>>;
  remediations?: Maybe<Scalars['AWSJSON']>;
  resource?: Maybe<ResourceDetails>;
  resources?: Maybe<ListResourcesResponse>;
  resourcesForPolicy?: Maybe<ListComplianceItemsResponse>;
  policy?: Maybe<PolicyDetails>;
  policies?: Maybe<ListPoliciesResponse>;
  policiesForResource?: Maybe<ListComplianceItemsResponse>;
  integrations?: Maybe<Array<Integration>>;
  organizationStats?: Maybe<OrganizationStatsResponse>;
  rule?: Maybe<RuleDetails>;
  rules?: Maybe<ListRulesResponse>;
  users?: Maybe<ListUsersResponse>;
=======
   __typename?: 'Query',
  alert?: Maybe<AlertDetails>,
  alerts?: Maybe<ListAlertsResponse>,
  organization?: Maybe<GetOrganizationResponse>,
  destination?: Maybe<Destination>,
  destinations?: Maybe<Array<Maybe<Destination>>>,
  remediations?: Maybe<Scalars['AWSJSON']>,
  resource?: Maybe<ResourceDetails>,
  resources?: Maybe<ListResourcesResponse>,
  resourcesForPolicy?: Maybe<ListComplianceItemsResponse>,
  policy?: Maybe<PolicyDetails>,
  policies?: Maybe<ListPoliciesResponse>,
  policiesForResource?: Maybe<ListComplianceItemsResponse>,
  integrations?: Maybe<Array<Integration>>,
  organizationStats?: Maybe<OrganizationStatsResponse>,
  rule?: Maybe<RuleDetails>,
  rules?: Maybe<ListRulesResponse>,
>>>>>>> 750bb714
};


export type QueryAlertArgs = {
  input: GetAlertInput
};


export type QueryAlertsArgs = {
  input?: Maybe<ListAlertsInput>
};


export type QueryDestinationArgs = {
  id: Scalars['ID']
};


export type QueryResourceArgs = {
  input: GetResourceInput
};


export type QueryResourcesArgs = {
  input?: Maybe<ListResourcesInput>
};


export type QueryResourcesForPolicyArgs = {
  input: ResourcesForPolicyInput
};


export type QueryPolicyArgs = {
  input: GetPolicyInput
};


export type QueryPoliciesArgs = {
  input?: Maybe<ListPoliciesInput>
};


export type QueryPoliciesForResourceArgs = {
  input?: Maybe<PoliciesForResourceInput>
};


export type QueryIntegrationsArgs = {
  input?: Maybe<ListIntegrationsInput>
};


export type QueryOrganizationStatsArgs = {
  input?: Maybe<OrganizationStatsInput>
};


export type QueryRuleArgs = {
  input: GetRuleInput
};


export type QueryRulesArgs = {
  input?: Maybe<ListRulesInput>
};

export type QueryUsersArgs = {
  limit?: Maybe<Scalars['Int']>;
  paginationToken?: Maybe<Scalars['String']>;
};

export type RemediateResourceInput = {
  policyId: Scalars['ID'],
  resourceId: Scalars['ID'],
};

export type ResourceDetails = {
   __typename?: 'ResourceDetails',
  attributes?: Maybe<Scalars['AWSJSON']>,
  deleted?: Maybe<Scalars['Boolean']>,
  expiresAt?: Maybe<Scalars['Int']>,
  id?: Maybe<Scalars['ID']>,
  integrationId?: Maybe<Scalars['ID']>,
  integrationType?: Maybe<AccountTypeEnum>,
  complianceStatus?: Maybe<ComplianceStatusEnum>,
  lastModified?: Maybe<Scalars['AWSDateTime']>,
  type?: Maybe<Scalars['String']>,
};

export type ResourcesForPolicyInput = {
  policyId?: Maybe<Scalars['ID']>,
  status?: Maybe<ComplianceStatusEnum>,
  suppressed?: Maybe<Scalars['Boolean']>,
  /** Paging */
  pageSize?: Maybe<Scalars['Int']>,
  page?: Maybe<Scalars['Int']>,
};

export type ResourceSummary = {
   __typename?: 'ResourceSummary',
  id?: Maybe<Scalars['ID']>,
  integrationId?: Maybe<Scalars['ID']>,
  complianceStatus?: Maybe<ComplianceStatusEnum>,
  integrationType?: Maybe<AccountTypeEnum>,
  deleted?: Maybe<Scalars['Boolean']>,
  lastModified?: Maybe<Scalars['AWSDateTime']>,
  type?: Maybe<Scalars['String']>,
};

export enum RoleNameEnum {
  Admin = 'Admin',
  Analyst = 'Analyst',
  ReadOnly = 'ReadOnly'
}

export type RuleDetails = {
   __typename?: 'RuleDetails',
  body?: Maybe<Scalars['String']>,
  createdAt?: Maybe<Scalars['AWSDateTime']>,
  createdBy?: Maybe<Scalars['ID']>,
  description?: Maybe<Scalars['String']>,
  displayName?: Maybe<Scalars['String']>,
  enabled?: Maybe<Scalars['Boolean']>,
  id: Scalars['String'],
  lastModified?: Maybe<Scalars['AWSDateTime']>,
  lastModifiedBy?: Maybe<Scalars['ID']>,
  logTypes?: Maybe<Array<Maybe<Scalars['String']>>>,
  reference?: Maybe<Scalars['String']>,
  runbook?: Maybe<Scalars['String']>,
  severity?: Maybe<SeverityEnum>,
  tags?: Maybe<Array<Maybe<Scalars['String']>>>,
  tests?: Maybe<Array<Maybe<PolicyUnitTest>>>,
  versionId?: Maybe<Scalars['ID']>,
};

export type RuleSummary = {
   __typename?: 'RuleSummary',
  displayName?: Maybe<Scalars['String']>,
  enabled?: Maybe<Scalars['Boolean']>,
  id: Scalars['ID'],
  lastModified?: Maybe<Scalars['AWSDateTime']>,
  logTypes?: Maybe<Array<Maybe<Scalars['String']>>>,
  severity?: Maybe<SeverityEnum>,
  tags?: Maybe<Array<Maybe<Scalars['String']>>>,
};

export type ScannedResources = {
   __typename?: 'ScannedResources',
  byType?: Maybe<Array<Maybe<ScannedResourceStats>>>,
};

export type ScannedResourceStats = {
   __typename?: 'ScannedResourceStats',
  count?: Maybe<ComplianceStatusCounts>,
  type?: Maybe<Scalars['String']>,
};

export enum SeverityEnum {
  Info = 'INFO',
  Low = 'LOW',
  Medium = 'MEDIUM',
  High = 'HIGH',
  Critical = 'CRITICAL'
}

export type SlackConfig = {
   __typename?: 'SlackConfig',
  webhookURL: Scalars['String'],
};

export type SlackConfigInput = {
  webhookURL: Scalars['String'],
};

export type SnsConfig = {
   __typename?: 'SnsConfig',
  topicArn: Scalars['String'],
};

export type SnsConfigInput = {
  topicArn: Scalars['String'],
};

export enum SortDirEnum {
  Ascending = 'ascending',
  Descending = 'descending'
}

export type SqsConfig = {
   __typename?: 'SqsConfig',
  queueUrl: Scalars['String'],
};

export type SqsConfigInput = {
  queueUrl: Scalars['String'],
};

export type SuppressPoliciesInput = {
  policyIds: Array<Maybe<Scalars['ID']>>,
  resourcePatterns: Array<Maybe<Scalars['String']>>,
};

export type TestPolicyInput = {
  body?: Maybe<Scalars['String']>,
  resourceTypes?: Maybe<Array<Maybe<Scalars['String']>>>,
  analysisType?: Maybe<AnalysisTypeEnum>,
  tests?: Maybe<Array<PolicyUnitTestInput>>,
};

export type TestPolicyResponse = {
   __typename?: 'TestPolicyResponse',
  testSummary?: Maybe<Scalars['Boolean']>,
  testsPassed?: Maybe<Array<Maybe<Scalars['String']>>>,
  testsFailed?: Maybe<Array<Maybe<Scalars['String']>>>,
  testsErrored?: Maybe<Array<Maybe<PolicyUnitTestError>>>,
};

export type UpdateIntegrationInput = {
  awsAccountId?: Maybe<Scalars['String']>,
  integrationId: Scalars['String'],
  integrationLabel: Scalars['String'],
};

export type UpdateOrganizationInput = {
  displayName?: Maybe<Scalars['String']>,
  email?: Maybe<Scalars['String']>,
  alertReportFrequency?: Maybe<AlertReportFrequencyEnum>,
};

export type UpdateUserInput = {
  id: Scalars['ID'],
  givenName?: Maybe<Scalars['String']>,
  familyName?: Maybe<Scalars['String']>,
  email?: Maybe<Scalars['AWSEmail']>,
  phoneNumber?: Maybe<Scalars['AWSPhone']>,
  role?: Maybe<RoleNameEnum>,
};

export type UploadPoliciesInput = {
  data: Scalars['String'],
};

export type UploadPoliciesResponse = {
   __typename?: 'UploadPoliciesResponse',
  totalPolicies?: Maybe<Scalars['Int']>,
  newPolicies?: Maybe<Scalars['Int']>,
  modifiedPolicies?: Maybe<Scalars['Int']>,
  totalRules?: Maybe<Scalars['Int']>,
  newRules?: Maybe<Scalars['Int']>,
  modifiedRules?: Maybe<Scalars['Int']>,
};

export type User = {
   __typename?: 'User',
  givenName?: Maybe<Scalars['String']>,
  familyName?: Maybe<Scalars['String']>,
  id: Scalars['ID'],
  email?: Maybe<Scalars['AWSEmail']>,
  phoneNumber?: Maybe<Scalars['AWSPhone']>,
  createdAt?: Maybe<Scalars['AWSTimestamp']>,
  status?: Maybe<Scalars['String']>,
  role?: Maybe<RoleNameEnum>,
};<|MERGE_RESOLUTION|>--- conflicted
+++ resolved
@@ -1,199 +1,194 @@
 export type Maybe<T> = T | null;
 /** All built-in and custom scalars, mapped to their actual values */
 export type Scalars = {
-  ID: string,
-  String: string,
-  Boolean: boolean,
-  Int: number,
-  Float: number,
-  AWSDateTime: string,
-  AWSJSON: string,
-  AWSEmail: string,
-  AWSPhone: string,
-  AWSTimestamp: number,
+  ID: string;
+  String: string;
+  Boolean: boolean;
+  Int: number;
+  Float: number;
+  AWSDateTime: string;
+  AWSJSON: string;
+  AWSEmail: string;
+  AWSPhone: string;
+  AWSTimestamp: number;
 };
 
 export enum AccountTypeEnum {
-  Aws = 'aws'
+  Aws = 'aws',
 }
 
 export type ActiveSuppressCount = {
-   __typename?: 'ActiveSuppressCount',
-  active?: Maybe<ComplianceStatusCounts>,
-  suppressed?: Maybe<ComplianceStatusCounts>,
+  __typename?: 'ActiveSuppressCount';
+  active?: Maybe<ComplianceStatusCounts>;
+  suppressed?: Maybe<ComplianceStatusCounts>;
 };
 
 export type AddIntegrationAttributes = {
-  awsAccountId?: Maybe<Scalars['String']>,
-  integrationLabel: Scalars['String'],
-  integrationType: Scalars['String'],
-  s3Buckets?: Maybe<Array<Maybe<Scalars['String']>>>,
-  kmsKeys?: Maybe<Array<Maybe<Scalars['String']>>>,
+  awsAccountId?: Maybe<Scalars['String']>;
+  integrationLabel: Scalars['String'];
+  integrationType: Scalars['String'];
+  s3Buckets?: Maybe<Array<Maybe<Scalars['String']>>>;
+  kmsKeys?: Maybe<Array<Maybe<Scalars['String']>>>;
 };
 
 export type AddIntegrationInput = {
-  integrations?: Maybe<Array<Maybe<AddIntegrationAttributes>>>,
+  integrations?: Maybe<Array<Maybe<AddIntegrationAttributes>>>;
 };
 
 export type AlertDetails = {
-   __typename?: 'AlertDetails',
-  alertId: Scalars['ID'],
-  ruleId?: Maybe<Scalars['ID']>,
-  creationTime: Scalars['AWSDateTime'],
-  lastEventMatched: Scalars['AWSDateTime'],
-  eventsMatched: Scalars['Int'],
-  events: Array<Scalars['AWSJSON']>,
-  eventsLastEvaluatedKey?: Maybe<Scalars['String']>,
+  __typename?: 'AlertDetails';
+  alertId: Scalars['ID'];
+  ruleId?: Maybe<Scalars['ID']>;
+  creationTime: Scalars['AWSDateTime'];
+  lastEventMatched: Scalars['AWSDateTime'];
+  eventsMatched: Scalars['Int'];
+  events: Array<Scalars['AWSJSON']>;
+  eventsLastEvaluatedKey?: Maybe<Scalars['String']>;
 };
 
 export enum AlertReportFrequencyEnum {
   P1D = 'P1D',
-  P1W = 'P1W'
+  P1W = 'P1W',
 }
 
 export type AlertSummary = {
-   __typename?: 'AlertSummary',
-  alertId: Scalars['String'],
-  creationTime: Scalars['AWSDateTime'],
-  eventsMatched: Scalars['Int'],
-  lastEventMatched: Scalars['AWSDateTime'],
-  ruleId?: Maybe<Scalars['String']>,
-  severity?: Maybe<Scalars['String']>,
+  __typename?: 'AlertSummary';
+  alertId: Scalars['String'];
+  creationTime: Scalars['AWSDateTime'];
+  eventsMatched: Scalars['Int'];
+  lastEventMatched: Scalars['AWSDateTime'];
+  ruleId?: Maybe<Scalars['String']>;
+  severity?: Maybe<Scalars['String']>;
 };
 
 export enum AnalysisTypeEnum {
   Rule = 'RULE',
-  Policy = 'POLICY'
+  Policy = 'POLICY',
 }
 
 export type AsanaConfig = {
-   __typename?: 'AsanaConfig',
-  personalAccessToken: Scalars['String'],
-  projectGids: Array<Scalars['String']>,
+  __typename?: 'AsanaConfig';
+  personalAccessToken: Scalars['String'];
+  projectGids: Array<Scalars['String']>;
 };
 
 export type AsanaConfigInput = {
-  personalAccessToken: Scalars['String'],
-  projectGids: Array<Scalars['String']>,
-};
-
-
-
-
-
+  personalAccessToken: Scalars['String'];
+  projectGids: Array<Scalars['String']>;
+};
 
 export type ComplianceItem = {
-   __typename?: 'ComplianceItem',
-  errorMessage?: Maybe<Scalars['String']>,
-  lastUpdated?: Maybe<Scalars['AWSDateTime']>,
-  policyId?: Maybe<Scalars['ID']>,
-  policySeverity?: Maybe<SeverityEnum>,
-  resourceId?: Maybe<Scalars['ID']>,
-  resourceType?: Maybe<Scalars['String']>,
-  status?: Maybe<ComplianceStatusEnum>,
-  suppressed?: Maybe<Scalars['Boolean']>,
-  integrationId?: Maybe<Scalars['ID']>,
+  __typename?: 'ComplianceItem';
+  errorMessage?: Maybe<Scalars['String']>;
+  lastUpdated?: Maybe<Scalars['AWSDateTime']>;
+  policyId?: Maybe<Scalars['ID']>;
+  policySeverity?: Maybe<SeverityEnum>;
+  resourceId?: Maybe<Scalars['ID']>;
+  resourceType?: Maybe<Scalars['String']>;
+  status?: Maybe<ComplianceStatusEnum>;
+  suppressed?: Maybe<Scalars['Boolean']>;
+  integrationId?: Maybe<Scalars['ID']>;
 };
 
 export type ComplianceStatusCounts = {
-   __typename?: 'ComplianceStatusCounts',
-  error?: Maybe<Scalars['Int']>,
-  fail?: Maybe<Scalars['Int']>,
-  pass?: Maybe<Scalars['Int']>,
+  __typename?: 'ComplianceStatusCounts';
+  error?: Maybe<Scalars['Int']>;
+  fail?: Maybe<Scalars['Int']>;
+  pass?: Maybe<Scalars['Int']>;
 };
 
 export enum ComplianceStatusEnum {
   Error = 'ERROR',
   Fail = 'FAIL',
-  Pass = 'PASS'
+  Pass = 'PASS',
 }
 
 export type CreateOrModifyPolicyInput = {
-  actionDelaySeconds?: Maybe<Scalars['Int']>,
-  alertSuppressSeconds?: Maybe<Scalars['Int']>,
-  autoRemediationId?: Maybe<Scalars['ID']>,
-  autoRemediationParameters?: Maybe<Scalars['AWSJSON']>,
-  body: Scalars['String'],
-  description?: Maybe<Scalars['String']>,
-  displayName?: Maybe<Scalars['String']>,
-  enabled: Scalars['Boolean'],
-  suppressions?: Maybe<Array<Maybe<Scalars['String']>>>,
-  id: Scalars['ID'],
-  reference?: Maybe<Scalars['String']>,
-  resourceTypes?: Maybe<Array<Maybe<Scalars['String']>>>,
-  runbook?: Maybe<Scalars['String']>,
-  severity: SeverityEnum,
-  tags?: Maybe<Array<Maybe<Scalars['String']>>>,
-  tests?: Maybe<Array<Maybe<PolicyUnitTestInput>>>,
+  actionDelaySeconds?: Maybe<Scalars['Int']>;
+  alertSuppressSeconds?: Maybe<Scalars['Int']>;
+  autoRemediationId?: Maybe<Scalars['ID']>;
+  autoRemediationParameters?: Maybe<Scalars['AWSJSON']>;
+  body: Scalars['String'];
+  description?: Maybe<Scalars['String']>;
+  displayName?: Maybe<Scalars['String']>;
+  enabled: Scalars['Boolean'];
+  suppressions?: Maybe<Array<Maybe<Scalars['String']>>>;
+  id: Scalars['ID'];
+  reference?: Maybe<Scalars['String']>;
+  resourceTypes?: Maybe<Array<Maybe<Scalars['String']>>>;
+  runbook?: Maybe<Scalars['String']>;
+  severity: SeverityEnum;
+  tags?: Maybe<Array<Maybe<Scalars['String']>>>;
+  tests?: Maybe<Array<Maybe<PolicyUnitTestInput>>>;
 };
 
 export type CreateOrModifyRuleInput = {
-  body: Scalars['String'],
-  description?: Maybe<Scalars['String']>,
-  displayName?: Maybe<Scalars['String']>,
-  enabled: Scalars['Boolean'],
-  id: Scalars['ID'],
-  reference?: Maybe<Scalars['String']>,
-  logTypes?: Maybe<Array<Maybe<Scalars['String']>>>,
-  runbook?: Maybe<Scalars['String']>,
-  severity: SeverityEnum,
-  tags?: Maybe<Array<Maybe<Scalars['String']>>>,
-  tests?: Maybe<Array<Maybe<PolicyUnitTestInput>>>,
+  body: Scalars['String'];
+  description?: Maybe<Scalars['String']>;
+  displayName?: Maybe<Scalars['String']>;
+  enabled: Scalars['Boolean'];
+  id: Scalars['ID'];
+  reference?: Maybe<Scalars['String']>;
+  logTypes?: Maybe<Array<Maybe<Scalars['String']>>>;
+  runbook?: Maybe<Scalars['String']>;
+  severity: SeverityEnum;
+  tags?: Maybe<Array<Maybe<Scalars['String']>>>;
+  tests?: Maybe<Array<Maybe<PolicyUnitTestInput>>>;
 };
 
 export type DeletePolicyInput = {
-  policies?: Maybe<Array<Maybe<DeletePolicyInputItem>>>,
+  policies?: Maybe<Array<Maybe<DeletePolicyInputItem>>>;
 };
 
 export type DeletePolicyInputItem = {
-  id: Scalars['ID'],
+  id: Scalars['ID'];
 };
 
 export type Destination = {
-   __typename?: 'Destination',
-  createdBy: Scalars['String'],
-  creationTime: Scalars['AWSDateTime'],
-  displayName: Scalars['String'],
-  lastModifiedBy: Scalars['String'],
-  lastModifiedTime: Scalars['AWSDateTime'],
-  outputId: Scalars['ID'],
-  outputType: DestinationTypeEnum,
-  outputConfig: DestinationConfig,
-  verificationStatus?: Maybe<Scalars['String']>,
-  defaultForSeverity: Array<Maybe<SeverityEnum>>,
+  __typename?: 'Destination';
+  createdBy: Scalars['String'];
+  creationTime: Scalars['AWSDateTime'];
+  displayName: Scalars['String'];
+  lastModifiedBy: Scalars['String'];
+  lastModifiedTime: Scalars['AWSDateTime'];
+  outputId: Scalars['ID'];
+  outputType: DestinationTypeEnum;
+  outputConfig: DestinationConfig;
+  verificationStatus?: Maybe<Scalars['String']>;
+  defaultForSeverity: Array<Maybe<SeverityEnum>>;
 };
 
 export type DestinationConfig = {
-   __typename?: 'DestinationConfig',
-  slack?: Maybe<SlackConfig>,
-  sns?: Maybe<SnsConfig>,
-  sqs?: Maybe<SqsConfig>,
-  pagerDuty?: Maybe<PagerDutyConfig>,
-  github?: Maybe<GithubConfig>,
-  jira?: Maybe<JiraConfig>,
-  opsgenie?: Maybe<OpsgenieConfig>,
-  msTeams?: Maybe<MsTeamsConfig>,
-  asana?: Maybe<AsanaConfig>,
+  __typename?: 'DestinationConfig';
+  slack?: Maybe<SlackConfig>;
+  sns?: Maybe<SnsConfig>;
+  sqs?: Maybe<SqsConfig>;
+  pagerDuty?: Maybe<PagerDutyConfig>;
+  github?: Maybe<GithubConfig>;
+  jira?: Maybe<JiraConfig>;
+  opsgenie?: Maybe<OpsgenieConfig>;
+  msTeams?: Maybe<MsTeamsConfig>;
+  asana?: Maybe<AsanaConfig>;
 };
 
 export type DestinationConfigInput = {
-  slack?: Maybe<SlackConfigInput>,
-  sns?: Maybe<SnsConfigInput>,
-  sqs?: Maybe<SqsConfigInput>,
-  pagerDuty?: Maybe<PagerDutyConfigInput>,
-  github?: Maybe<GithubConfigInput>,
-  jira?: Maybe<JiraConfigInput>,
-  opsgenie?: Maybe<OpsgenieConfigInput>,
-  msTeams?: Maybe<MsTeamsConfigInput>,
-  asana?: Maybe<AsanaConfigInput>,
+  slack?: Maybe<SlackConfigInput>;
+  sns?: Maybe<SnsConfigInput>;
+  sqs?: Maybe<SqsConfigInput>;
+  pagerDuty?: Maybe<PagerDutyConfigInput>;
+  github?: Maybe<GithubConfigInput>;
+  jira?: Maybe<JiraConfigInput>;
+  opsgenie?: Maybe<OpsgenieConfigInput>;
+  msTeams?: Maybe<MsTeamsConfigInput>;
+  asana?: Maybe<AsanaConfigInput>;
 };
 
 export type DestinationInput = {
-  outputId?: Maybe<Scalars['ID']>,
-  displayName: Scalars['String'],
-  outputConfig: DestinationConfigInput,
-  outputType: Scalars['String'],
-  defaultForSeverity: Array<Maybe<SeverityEnum>>,
+  outputId?: Maybe<Scalars['ID']>;
+  displayName: Scalars['String'];
+  outputConfig: DestinationConfigInput;
+  outputType: Scalars['String'];
+  defaultForSeverity: Array<Maybe<SeverityEnum>>;
 };
 
 export enum DestinationTypeEnum {
@@ -205,71 +200,71 @@
   Msteams = 'msteams',
   Sns = 'sns',
   Sqs = 'sqs',
-  Asana = 'asana'
+  Asana = 'asana',
 }
 
 export type GetAlertInput = {
-  alertId: Scalars['ID'],
-  eventsPageSize?: Maybe<Scalars['Int']>,
-  eventsExclusiveStartKey?: Maybe<Scalars['String']>,
+  alertId: Scalars['ID'];
+  eventsPageSize?: Maybe<Scalars['Int']>;
+  eventsExclusiveStartKey?: Maybe<Scalars['String']>;
 };
 
 export type GetOrganizationResponse = {
-   __typename?: 'GetOrganizationResponse',
-  organization?: Maybe<Organization>,
+  __typename?: 'GetOrganizationResponse';
+  organization?: Maybe<Organization>;
 };
 
 export type GetPolicyInput = {
-  policyId: Scalars['ID'],
-  versionId?: Maybe<Scalars['ID']>,
+  policyId: Scalars['ID'];
+  versionId?: Maybe<Scalars['ID']>;
 };
 
 export type GetResourceInput = {
-  resourceId: Scalars['ID'],
+  resourceId: Scalars['ID'];
 };
 
 export type GetRuleInput = {
-  ruleId: Scalars['ID'],
-  versionId?: Maybe<Scalars['ID']>,
+  ruleId: Scalars['ID'];
+  versionId?: Maybe<Scalars['ID']>;
 };
 
 export type GithubConfig = {
-   __typename?: 'GithubConfig',
-  repoName: Scalars['String'],
-  token: Scalars['String'],
+  __typename?: 'GithubConfig';
+  repoName: Scalars['String'];
+  token: Scalars['String'];
 };
 
 export type GithubConfigInput = {
-  repoName: Scalars['String'],
-  token: Scalars['String'],
+  repoName: Scalars['String'];
+  token: Scalars['String'];
 };
 
 export type Integration = {
-   __typename?: 'Integration',
-  awsAccountId?: Maybe<Scalars['String']>,
-  createdAtTime?: Maybe<Scalars['AWSDateTime']>,
-  createdBy?: Maybe<Scalars['ID']>,
-  integrationId?: Maybe<Scalars['ID']>,
-  integrationLabel?: Maybe<Scalars['String']>,
-  integrationType?: Maybe<Scalars['String']>,
-  scanEnabled?: Maybe<Scalars['Boolean']>,
-  scanIntervalMins?: Maybe<Scalars['Int']>,
-  scanStatus?: Maybe<Scalars['String']>,
-  eventStatus?: Maybe<Scalars['String']>,
-  s3Buckets?: Maybe<Array<Maybe<Scalars['String']>>>,
-  kmsKeys?: Maybe<Array<Maybe<Scalars['String']>>>,
-  lastScanEndTime?: Maybe<Scalars['AWSDateTime']>,
-  lastScanErrorMessage?: Maybe<Scalars['String']>,
-  lastScanStartTime?: Maybe<Scalars['AWSDateTime']>,
+  __typename?: 'Integration';
+  awsAccountId?: Maybe<Scalars['String']>;
+  createdAtTime?: Maybe<Scalars['AWSDateTime']>;
+  createdBy?: Maybe<Scalars['ID']>;
+  integrationId?: Maybe<Scalars['ID']>;
+  integrationLabel?: Maybe<Scalars['String']>;
+  integrationType?: Maybe<Scalars['String']>;
+  scanEnabled?: Maybe<Scalars['Boolean']>;
+  scanIntervalMins?: Maybe<Scalars['Int']>;
+  scanStatus?: Maybe<Scalars['String']>;
+  eventStatus?: Maybe<Scalars['String']>;
+  s3Buckets?: Maybe<Array<Maybe<Scalars['String']>>>;
+  kmsKeys?: Maybe<Array<Maybe<Scalars['String']>>>;
+  lastScanEndTime?: Maybe<Scalars['AWSDateTime']>;
+  lastScanErrorMessage?: Maybe<Scalars['String']>;
+  lastScanStartTime?: Maybe<Scalars['AWSDateTime']>;
 };
 
 export type IntegrationConfig = {
-   __typename?: 'IntegrationConfig',
-  awsRoleArn?: Maybe<Scalars['String']>,
+  __typename?: 'IntegrationConfig';
+  awsRoleArn?: Maybe<Scalars['String']>;
 };
 
 export type IntegrationConfigInput = {
-  awsRoleArn?: Maybe<Scalars['String']>,
+  awsRoleArn?: Maybe<Scalars['String']>;
 };
 
 export type InviteUserInput = {
@@ -286,74 +281,74 @@
 };
 
 export type JiraConfig = {
-   __typename?: 'JiraConfig',
-  orgDomain: Scalars['String'],
-  projectKey: Scalars['String'],
-  userName: Scalars['String'],
-  apiKey: Scalars['String'],
-  assigneeId?: Maybe<Scalars['String']>,
-  issueType?: Maybe<JiraIssueTypesEnum>,
+  __typename?: 'JiraConfig';
+  orgDomain: Scalars['String'];
+  projectKey: Scalars['String'];
+  userName: Scalars['String'];
+  apiKey: Scalars['String'];
+  assigneeId?: Maybe<Scalars['String']>;
+  issueType?: Maybe<JiraIssueTypesEnum>;
 };
 
 export type JiraConfigInput = {
-  orgDomain: Scalars['String'],
-  projectKey: Scalars['String'],
-  userName: Scalars['String'],
-  apiKey: Scalars['String'],
-  assigneeId?: Maybe<Scalars['String']>,
-  issueType?: Maybe<JiraIssueTypesEnum>,
+  orgDomain: Scalars['String'];
+  projectKey: Scalars['String'];
+  userName: Scalars['String'];
+  apiKey: Scalars['String'];
+  assigneeId?: Maybe<Scalars['String']>;
+  issueType?: Maybe<JiraIssueTypesEnum>;
 };
 
 export enum JiraIssueTypesEnum {
   Bug = 'Bug',
   Story = 'Story',
-  Task = 'Task'
+  Task = 'Task',
 }
 
 export type ListAlertsInput = {
-  ruleId?: Maybe<Scalars['ID']>,
-  pageSize?: Maybe<Scalars['Int']>,
-  exclusiveStartKey?: Maybe<Scalars['String']>,
+  ruleId?: Maybe<Scalars['ID']>;
+  pageSize?: Maybe<Scalars['Int']>;
+  exclusiveStartKey?: Maybe<Scalars['String']>;
 };
 
 export type ListAlertsResponse = {
-   __typename?: 'ListAlertsResponse',
-  alertSummaries: Array<Maybe<AlertSummary>>,
-  lastEvaluatedKey?: Maybe<Scalars['String']>,
+  __typename?: 'ListAlertsResponse';
+  alertSummaries: Array<Maybe<AlertSummary>>;
+  lastEvaluatedKey?: Maybe<Scalars['String']>;
 };
 
 export type ListComplianceItemsResponse = {
-   __typename?: 'ListComplianceItemsResponse',
-  items?: Maybe<Array<Maybe<ComplianceItem>>>,
-  paging?: Maybe<PagingData>,
-  status?: Maybe<ComplianceStatusEnum>,
-  totals?: Maybe<ActiveSuppressCount>,
+  __typename?: 'ListComplianceItemsResponse';
+  items?: Maybe<Array<Maybe<ComplianceItem>>>;
+  paging?: Maybe<PagingData>;
+  status?: Maybe<ComplianceStatusEnum>;
+  totals?: Maybe<ActiveSuppressCount>;
 };
 
 export type ListIntegrationsInput = {
-  integrationType: Scalars['String'],
+  integrationType: Scalars['String'];
 };
 
 export type ListPoliciesInput = {
-  complianceStatus?: Maybe<ComplianceStatusEnum>,
-  nameContains?: Maybe<Scalars['String']>,
-  enabled?: Maybe<Scalars['Boolean']>,
-  hasRemediation?: Maybe<Scalars['Boolean']>,
-  resourceTypes?: Maybe<Scalars['String']>,
-  severity?: Maybe<SeverityEnum>,
-  tags?: Maybe<Scalars['String']>,
+  complianceStatus?: Maybe<ComplianceStatusEnum>;
+  nameContains?: Maybe<Scalars['String']>;
+  enabled?: Maybe<Scalars['Boolean']>;
+  hasRemediation?: Maybe<Scalars['Boolean']>;
+  resourceTypes?: Maybe<Scalars['String']>;
+  severity?: Maybe<SeverityEnum>;
+  tags?: Maybe<Scalars['String']>;
   /** Sorting */
-  sortBy?: Maybe<ListPoliciesSortFieldsEnum>,
-  sortDir?: Maybe<SortDirEnum>,
+  sortBy?: Maybe<ListPoliciesSortFieldsEnum>;
+  sortDir?: Maybe<SortDirEnum>;
   /** Paging */
-  pageSize?: Maybe<Scalars['Int']>,
-  page?: Maybe<Scalars['Int']>,
+  pageSize?: Maybe<Scalars['Int']>;
+  page?: Maybe<Scalars['Int']>;
 };
 
 export type ListPoliciesResponse = {
-   __typename?: 'ListPoliciesResponse',
-  paging?: Maybe<PagingData>,
-  policies?: Maybe<Array<Maybe<PolicySummary>>>,
+  __typename?: 'ListPoliciesResponse';
+  paging?: Maybe<PagingData>;
+  policies?: Maybe<Array<Maybe<PolicySummary>>>;
 };
 
 export enum ListPoliciesSortFieldsEnum {
@@ -362,55 +357,55 @@
   Id = 'id',
   LastModified = 'lastModified',
   Severity = 'severity',
-  ResourceTypes = 'resourceTypes'
+  ResourceTypes = 'resourceTypes',
 }
 
 export type ListResourcesInput = {
-  complianceStatus?: Maybe<ComplianceStatusEnum>,
-  deleted?: Maybe<Scalars['Boolean']>,
-  idContains?: Maybe<Scalars['String']>,
-  integrationId?: Maybe<Scalars['ID']>,
-  integrationType?: Maybe<AccountTypeEnum>,
-  types?: Maybe<Scalars['String']>,
+  complianceStatus?: Maybe<ComplianceStatusEnum>;
+  deleted?: Maybe<Scalars['Boolean']>;
+  idContains?: Maybe<Scalars['String']>;
+  integrationId?: Maybe<Scalars['ID']>;
+  integrationType?: Maybe<AccountTypeEnum>;
+  types?: Maybe<Scalars['String']>;
   /** Sorting */
-  sortBy?: Maybe<ListResourcesSortFieldsEnum>,
-  sortDir?: Maybe<SortDirEnum>,
+  sortBy?: Maybe<ListResourcesSortFieldsEnum>;
+  sortDir?: Maybe<SortDirEnum>;
   /** Paging */
-  pageSize?: Maybe<Scalars['Int']>,
-  page?: Maybe<Scalars['Int']>,
+  pageSize?: Maybe<Scalars['Int']>;
+  page?: Maybe<Scalars['Int']>;
 };
 
 export type ListResourcesResponse = {
-   __typename?: 'ListResourcesResponse',
-  paging?: Maybe<PagingData>,
-  resources?: Maybe<Array<Maybe<ResourceSummary>>>,
+  __typename?: 'ListResourcesResponse';
+  paging?: Maybe<PagingData>;
+  resources?: Maybe<Array<Maybe<ResourceSummary>>>;
 };
 
 export enum ListResourcesSortFieldsEnum {
   ComplianceStatus = 'complianceStatus',
   Id = 'id',
   LastModified = 'lastModified',
-  Type = 'type'
+  Type = 'type',
 }
 
 export type ListRulesInput = {
-  nameContains?: Maybe<Scalars['String']>,
-  enabled?: Maybe<Scalars['Boolean']>,
-  logTypes?: Maybe<Scalars['String']>,
-  severity?: Maybe<SeverityEnum>,
-  tags?: Maybe<Scalars['String']>,
+  nameContains?: Maybe<Scalars['String']>;
+  enabled?: Maybe<Scalars['Boolean']>;
+  logTypes?: Maybe<Scalars['String']>;
+  severity?: Maybe<SeverityEnum>;
+  tags?: Maybe<Scalars['String']>;
   /** Sorting */
-  sortBy?: Maybe<ListRulesSortFieldsEnum>,
-  sortDir?: Maybe<SortDirEnum>,
+  sortBy?: Maybe<ListRulesSortFieldsEnum>;
+  sortDir?: Maybe<SortDirEnum>;
   /** Paging */
-  pageSize?: Maybe<Scalars['Int']>,
-  page?: Maybe<Scalars['Int']>,
+  pageSize?: Maybe<Scalars['Int']>;
+  page?: Maybe<Scalars['Int']>;
 };
 
 export type ListRulesResponse = {
-   __typename?: 'ListRulesResponse',
-  paging?: Maybe<PagingData>,
-  rules?: Maybe<Array<Maybe<RuleSummary>>>,
+  __typename?: 'ListRulesResponse';
+  paging?: Maybe<PagingData>;
+  rules?: Maybe<Array<Maybe<RuleSummary>>>;
 };
 
 export enum ListRulesSortFieldsEnum {
@@ -418,7 +413,7 @@
   Id = 'id',
   LastModified = 'lastModified',
   LogTypes = 'logTypes',
-  Severity = 'severity'
+  Severity = 'severity',
 }
 
 export type ListUsersResponse = {
@@ -428,16 +423,15 @@
 };
 
 export type MsTeamsConfig = {
-   __typename?: 'MsTeamsConfig',
-  webhookURL: Scalars['String'],
+  __typename?: 'MsTeamsConfig';
+  webhookURL: Scalars['String'];
 };
 
 export type MsTeamsConfigInput = {
-  webhookURL: Scalars['String'],
+  webhookURL: Scalars['String'];
 };
 
 export type Mutation = {
-<<<<<<< HEAD
   __typename?: 'Mutation';
   addDestination?: Maybe<Destination>;
   addIntegration?: Maybe<Integration>;
@@ -459,65 +453,36 @@
   updateRule?: Maybe<RuleDetails>;
   updateUser?: Maybe<Scalars['Boolean']>;
   uploadPolicies?: Maybe<UploadPoliciesResponse>;
-=======
-   __typename?: 'Mutation',
-  addDestination?: Maybe<Destination>,
-  addIntegration?: Maybe<Integration>,
-  addPolicy?: Maybe<PolicyDetails>,
-  addRule?: Maybe<RuleDetails>,
-  deleteDestination?: Maybe<Scalars['Boolean']>,
-  deleteIntegration?: Maybe<Scalars['Boolean']>,
-  deletePolicy?: Maybe<Scalars['Boolean']>,
-  remediateResource?: Maybe<Scalars['Boolean']>,
-  resetUserPassword?: Maybe<Scalars['Boolean']>,
-  suppressPolicies?: Maybe<Scalars['Boolean']>,
-  testPolicy?: Maybe<TestPolicyResponse>,
-  updateDestination?: Maybe<Destination>,
-  updateIntegration?: Maybe<Scalars['Boolean']>,
-  updateOrganization?: Maybe<Scalars['Boolean']>,
-  updatePolicy?: Maybe<PolicyDetails>,
-  updateRule?: Maybe<RuleDetails>,
-  updateUser?: Maybe<Scalars['Boolean']>,
-  uploadPolicies?: Maybe<UploadPoliciesResponse>,
->>>>>>> 750bb714
-};
-
+};
 
 export type MutationAddDestinationArgs = {
-  input: DestinationInput
-};
-
+  input: DestinationInput;
+};
 
 export type MutationAddIntegrationArgs = {
-  input: AddIntegrationInput
-};
-
+  input: AddIntegrationInput;
+};
 
 export type MutationAddPolicyArgs = {
-  input: CreateOrModifyPolicyInput
-};
-
+  input: CreateOrModifyPolicyInput;
+};
 
 export type MutationAddRuleArgs = {
-  input: CreateOrModifyRuleInput
-};
-
+  input: CreateOrModifyRuleInput;
+};
 
 export type MutationDeleteDestinationArgs = {
-  id: Scalars['ID']
-};
-
+  id: Scalars['ID'];
+};
 
 export type MutationDeleteIntegrationArgs = {
-  id: Scalars['ID']
-};
-
+  id: Scalars['ID'];
+};
 
 export type MutationDeletePolicyArgs = {
-  input: DeletePolicyInput
-};
-
-<<<<<<< HEAD
+  input: DeletePolicyInput;
+};
+
 export type MutationDeleteUserArgs = {
   id: Scalars['ID'];
 };
@@ -525,191 +490,178 @@
 export type MutationInviteUserArgs = {
   input?: Maybe<InviteUserInput>;
 };
-=======
->>>>>>> 750bb714
 
 export type MutationRemediateResourceArgs = {
-  input: RemediateResourceInput
-};
-
+  input: RemediateResourceInput;
+};
 
 export type MutationResetUserPasswordArgs = {
-  id: Scalars['ID']
-};
-
+  id: Scalars['ID'];
+};
 
 export type MutationSuppressPoliciesArgs = {
-  input: SuppressPoliciesInput
-};
-
+  input: SuppressPoliciesInput;
+};
 
 export type MutationTestPolicyArgs = {
-  input?: Maybe<TestPolicyInput>
-};
-
+  input?: Maybe<TestPolicyInput>;
+};
 
 export type MutationUpdateDestinationArgs = {
-  input: DestinationInput
-};
-
+  input: DestinationInput;
+};
 
 export type MutationUpdateIntegrationArgs = {
-  input: UpdateIntegrationInput
-};
-
+  input: UpdateIntegrationInput;
+};
 
 export type MutationUpdateOrganizationArgs = {
-  input: UpdateOrganizationInput
-};
-
+  input: UpdateOrganizationInput;
+};
 
 export type MutationUpdatePolicyArgs = {
-  input: CreateOrModifyPolicyInput
-};
-
+  input: CreateOrModifyPolicyInput;
+};
 
 export type MutationUpdateRuleArgs = {
-  input: CreateOrModifyRuleInput
-};
-
+  input: CreateOrModifyRuleInput;
+};
 
 export type MutationUpdateUserArgs = {
-  input: UpdateUserInput
-};
-
+  input: UpdateUserInput;
+};
 
 export type MutationUploadPoliciesArgs = {
-  input: UploadPoliciesInput
+  input: UploadPoliciesInput;
 };
 
 export type OpsgenieConfig = {
-   __typename?: 'OpsgenieConfig',
-  apiKey: Scalars['String'],
+  __typename?: 'OpsgenieConfig';
+  apiKey: Scalars['String'];
 };
 
 export type OpsgenieConfigInput = {
-  apiKey: Scalars['String'],
+  apiKey: Scalars['String'];
 };
 
 export type Organization = {
-   __typename?: 'Organization',
-  id?: Maybe<Scalars['String']>,
-  displayName?: Maybe<Scalars['String']>,
-  email?: Maybe<Scalars['String']>,
-  alertReportFrequency?: Maybe<AlertReportFrequencyEnum>,
+  __typename?: 'Organization';
+  id?: Maybe<Scalars['String']>;
+  displayName?: Maybe<Scalars['String']>;
+  email?: Maybe<Scalars['String']>;
+  alertReportFrequency?: Maybe<AlertReportFrequencyEnum>;
 };
 
 export type OrganizationReportBySeverity = {
-   __typename?: 'OrganizationReportBySeverity',
-  info?: Maybe<ComplianceStatusCounts>,
-  low?: Maybe<ComplianceStatusCounts>,
-  medium?: Maybe<ComplianceStatusCounts>,
-  high?: Maybe<ComplianceStatusCounts>,
-  critical?: Maybe<ComplianceStatusCounts>,
+  __typename?: 'OrganizationReportBySeverity';
+  info?: Maybe<ComplianceStatusCounts>;
+  low?: Maybe<ComplianceStatusCounts>;
+  medium?: Maybe<ComplianceStatusCounts>;
+  high?: Maybe<ComplianceStatusCounts>;
+  critical?: Maybe<ComplianceStatusCounts>;
 };
 
 export type OrganizationStatsInput = {
-  limitTopFailing?: Maybe<Scalars['Int']>,
+  limitTopFailing?: Maybe<Scalars['Int']>;
 };
 
 export type OrganizationStatsResponse = {
-   __typename?: 'OrganizationStatsResponse',
-  appliedPolicies?: Maybe<OrganizationReportBySeverity>,
-  scannedResources?: Maybe<ScannedResources>,
-  topFailingPolicies?: Maybe<Array<Maybe<PolicySummary>>>,
-  topFailingResources?: Maybe<Array<Maybe<ResourceSummary>>>,
+  __typename?: 'OrganizationStatsResponse';
+  appliedPolicies?: Maybe<OrganizationReportBySeverity>;
+  scannedResources?: Maybe<ScannedResources>;
+  topFailingPolicies?: Maybe<Array<Maybe<PolicySummary>>>;
+  topFailingResources?: Maybe<Array<Maybe<ResourceSummary>>>;
 };
 
 export type PagerDutyConfig = {
-   __typename?: 'PagerDutyConfig',
-  integrationKey: Scalars['String'],
+  __typename?: 'PagerDutyConfig';
+  integrationKey: Scalars['String'];
 };
 
 export type PagerDutyConfigInput = {
-  integrationKey: Scalars['String'],
+  integrationKey: Scalars['String'];
 };
 
 export type PagingData = {
-   __typename?: 'PagingData',
-  thisPage?: Maybe<Scalars['Int']>,
-  totalPages?: Maybe<Scalars['Int']>,
-  totalItems?: Maybe<Scalars['Int']>,
+  __typename?: 'PagingData';
+  thisPage?: Maybe<Scalars['Int']>;
+  totalPages?: Maybe<Scalars['Int']>;
+  totalItems?: Maybe<Scalars['Int']>;
 };
 
 export type PoliciesForResourceInput = {
-  resourceId?: Maybe<Scalars['ID']>,
-  severity?: Maybe<SeverityEnum>,
-  status?: Maybe<ComplianceStatusEnum>,
-  suppressed?: Maybe<Scalars['Boolean']>,
+  resourceId?: Maybe<Scalars['ID']>;
+  severity?: Maybe<SeverityEnum>;
+  status?: Maybe<ComplianceStatusEnum>;
+  suppressed?: Maybe<Scalars['Boolean']>;
   /** Paging */
-  pageSize?: Maybe<Scalars['Int']>,
-  page?: Maybe<Scalars['Int']>,
+  pageSize?: Maybe<Scalars['Int']>;
+  page?: Maybe<Scalars['Int']>;
 };
 
 export type PolicyDetails = {
-   __typename?: 'PolicyDetails',
-  actionDelaySeconds?: Maybe<Scalars['Int']>,
-  alertSuppressSeconds?: Maybe<Scalars['Int']>,
-  autoRemediationId?: Maybe<Scalars['ID']>,
-  autoRemediationParameters?: Maybe<Scalars['AWSJSON']>,
-  complianceStatus?: Maybe<ComplianceStatusEnum>,
-  body?: Maybe<Scalars['String']>,
-  createdAt?: Maybe<Scalars['AWSDateTime']>,
-  createdBy?: Maybe<Scalars['ID']>,
-  description?: Maybe<Scalars['String']>,
-  displayName?: Maybe<Scalars['String']>,
-  enabled?: Maybe<Scalars['Boolean']>,
-  suppressions?: Maybe<Array<Maybe<Scalars['String']>>>,
-  id: Scalars['ID'],
-  lastModified?: Maybe<Scalars['AWSDateTime']>,
-  lastModifiedBy?: Maybe<Scalars['ID']>,
-  reference?: Maybe<Scalars['String']>,
-  resourceTypes?: Maybe<Array<Maybe<Scalars['String']>>>,
-  runbook?: Maybe<Scalars['String']>,
-  severity?: Maybe<SeverityEnum>,
-  tags?: Maybe<Array<Maybe<Scalars['String']>>>,
-  tests?: Maybe<Array<Maybe<PolicyUnitTest>>>,
-  versionId?: Maybe<Scalars['ID']>,
+  __typename?: 'PolicyDetails';
+  actionDelaySeconds?: Maybe<Scalars['Int']>;
+  alertSuppressSeconds?: Maybe<Scalars['Int']>;
+  autoRemediationId?: Maybe<Scalars['ID']>;
+  autoRemediationParameters?: Maybe<Scalars['AWSJSON']>;
+  complianceStatus?: Maybe<ComplianceStatusEnum>;
+  body?: Maybe<Scalars['String']>;
+  createdAt?: Maybe<Scalars['AWSDateTime']>;
+  createdBy?: Maybe<Scalars['ID']>;
+  description?: Maybe<Scalars['String']>;
+  displayName?: Maybe<Scalars['String']>;
+  enabled?: Maybe<Scalars['Boolean']>;
+  suppressions?: Maybe<Array<Maybe<Scalars['String']>>>;
+  id: Scalars['ID'];
+  lastModified?: Maybe<Scalars['AWSDateTime']>;
+  lastModifiedBy?: Maybe<Scalars['ID']>;
+  reference?: Maybe<Scalars['String']>;
+  resourceTypes?: Maybe<Array<Maybe<Scalars['String']>>>;
+  runbook?: Maybe<Scalars['String']>;
+  severity?: Maybe<SeverityEnum>;
+  tags?: Maybe<Array<Maybe<Scalars['String']>>>;
+  tests?: Maybe<Array<Maybe<PolicyUnitTest>>>;
+  versionId?: Maybe<Scalars['ID']>;
 };
 
 export type PolicySummary = {
-   __typename?: 'PolicySummary',
-  autoRemediationId?: Maybe<Scalars['ID']>,
-  autoRemediationParameters?: Maybe<Scalars['AWSJSON']>,
-  suppressions?: Maybe<Array<Maybe<Scalars['String']>>>,
-  complianceStatus?: Maybe<ComplianceStatusEnum>,
-  displayName?: Maybe<Scalars['String']>,
-  enabled?: Maybe<Scalars['Boolean']>,
-  id: Scalars['ID'],
-  lastModified?: Maybe<Scalars['AWSDateTime']>,
-  resourceTypes?: Maybe<Array<Maybe<Scalars['String']>>>,
-  severity?: Maybe<SeverityEnum>,
-  tags?: Maybe<Array<Maybe<Scalars['String']>>>,
+  __typename?: 'PolicySummary';
+  autoRemediationId?: Maybe<Scalars['ID']>;
+  autoRemediationParameters?: Maybe<Scalars['AWSJSON']>;
+  suppressions?: Maybe<Array<Maybe<Scalars['String']>>>;
+  complianceStatus?: Maybe<ComplianceStatusEnum>;
+  displayName?: Maybe<Scalars['String']>;
+  enabled?: Maybe<Scalars['Boolean']>;
+  id: Scalars['ID'];
+  lastModified?: Maybe<Scalars['AWSDateTime']>;
+  resourceTypes?: Maybe<Array<Maybe<Scalars['String']>>>;
+  severity?: Maybe<SeverityEnum>;
+  tags?: Maybe<Array<Maybe<Scalars['String']>>>;
 };
 
 export type PolicyUnitTest = {
-   __typename?: 'PolicyUnitTest',
-  expectedResult?: Maybe<Scalars['Boolean']>,
-  name?: Maybe<Scalars['String']>,
-  resource?: Maybe<Scalars['String']>,
-  resourceType?: Maybe<Scalars['String']>,
+  __typename?: 'PolicyUnitTest';
+  expectedResult?: Maybe<Scalars['Boolean']>;
+  name?: Maybe<Scalars['String']>;
+  resource?: Maybe<Scalars['String']>;
+  resourceType?: Maybe<Scalars['String']>;
 };
 
 export type PolicyUnitTestError = {
-   __typename?: 'PolicyUnitTestError',
-  name?: Maybe<Scalars['String']>,
-  errorMessage?: Maybe<Scalars['String']>,
+  __typename?: 'PolicyUnitTestError';
+  name?: Maybe<Scalars['String']>;
+  errorMessage?: Maybe<Scalars['String']>;
 };
 
 export type PolicyUnitTestInput = {
-  expectedResult?: Maybe<Scalars['Boolean']>,
-  name?: Maybe<Scalars['String']>,
-  resource?: Maybe<Scalars['String']>,
-  resourceType?: Maybe<Scalars['String']>,
+  expectedResult?: Maybe<Scalars['Boolean']>;
+  name?: Maybe<Scalars['String']>;
+  resource?: Maybe<Scalars['String']>;
+  resourceType?: Maybe<Scalars['String']>;
 };
 
 export type Query = {
-<<<<<<< HEAD
   __typename?: 'Query';
   alert?: Maybe<AlertDetails>;
   alerts?: Maybe<ListAlertsResponse>;
@@ -728,90 +680,58 @@
   rule?: Maybe<RuleDetails>;
   rules?: Maybe<ListRulesResponse>;
   users?: Maybe<ListUsersResponse>;
-=======
-   __typename?: 'Query',
-  alert?: Maybe<AlertDetails>,
-  alerts?: Maybe<ListAlertsResponse>,
-  organization?: Maybe<GetOrganizationResponse>,
-  destination?: Maybe<Destination>,
-  destinations?: Maybe<Array<Maybe<Destination>>>,
-  remediations?: Maybe<Scalars['AWSJSON']>,
-  resource?: Maybe<ResourceDetails>,
-  resources?: Maybe<ListResourcesResponse>,
-  resourcesForPolicy?: Maybe<ListComplianceItemsResponse>,
-  policy?: Maybe<PolicyDetails>,
-  policies?: Maybe<ListPoliciesResponse>,
-  policiesForResource?: Maybe<ListComplianceItemsResponse>,
-  integrations?: Maybe<Array<Integration>>,
-  organizationStats?: Maybe<OrganizationStatsResponse>,
-  rule?: Maybe<RuleDetails>,
-  rules?: Maybe<ListRulesResponse>,
->>>>>>> 750bb714
-};
-
+};
 
 export type QueryAlertArgs = {
-  input: GetAlertInput
-};
-
+  input: GetAlertInput;
+};
 
 export type QueryAlertsArgs = {
-  input?: Maybe<ListAlertsInput>
-};
-
+  input?: Maybe<ListAlertsInput>;
+};
 
 export type QueryDestinationArgs = {
-  id: Scalars['ID']
-};
-
+  id: Scalars['ID'];
+};
 
 export type QueryResourceArgs = {
-  input: GetResourceInput
-};
-
+  input: GetResourceInput;
+};
 
 export type QueryResourcesArgs = {
-  input?: Maybe<ListResourcesInput>
-};
-
+  input?: Maybe<ListResourcesInput>;
+};
 
 export type QueryResourcesForPolicyArgs = {
-  input: ResourcesForPolicyInput
-};
-
+  input: ResourcesForPolicyInput;
+};
 
 export type QueryPolicyArgs = {
-  input: GetPolicyInput
-};
-
+  input: GetPolicyInput;
+};
 
 export type QueryPoliciesArgs = {
-  input?: Maybe<ListPoliciesInput>
-};
-
+  input?: Maybe<ListPoliciesInput>;
+};
 
 export type QueryPoliciesForResourceArgs = {
-  input?: Maybe<PoliciesForResourceInput>
-};
-
+  input?: Maybe<PoliciesForResourceInput>;
+};
 
 export type QueryIntegrationsArgs = {
-  input?: Maybe<ListIntegrationsInput>
-};
-
+  input?: Maybe<ListIntegrationsInput>;
+};
 
 export type QueryOrganizationStatsArgs = {
-  input?: Maybe<OrganizationStatsInput>
-};
-
+  input?: Maybe<OrganizationStatsInput>;
+};
 
 export type QueryRuleArgs = {
-  input: GetRuleInput
-};
-
+  input: GetRuleInput;
+};
 
 export type QueryRulesArgs = {
-  input?: Maybe<ListRulesInput>
+  input?: Maybe<ListRulesInput>;
 };
 
 export type QueryUsersArgs = {
@@ -820,89 +740,89 @@
 };
 
 export type RemediateResourceInput = {
-  policyId: Scalars['ID'],
-  resourceId: Scalars['ID'],
+  policyId: Scalars['ID'];
+  resourceId: Scalars['ID'];
 };
 
 export type ResourceDetails = {
-   __typename?: 'ResourceDetails',
-  attributes?: Maybe<Scalars['AWSJSON']>,
-  deleted?: Maybe<Scalars['Boolean']>,
-  expiresAt?: Maybe<Scalars['Int']>,
-  id?: Maybe<Scalars['ID']>,
-  integrationId?: Maybe<Scalars['ID']>,
-  integrationType?: Maybe<AccountTypeEnum>,
-  complianceStatus?: Maybe<ComplianceStatusEnum>,
-  lastModified?: Maybe<Scalars['AWSDateTime']>,
-  type?: Maybe<Scalars['String']>,
+  __typename?: 'ResourceDetails';
+  attributes?: Maybe<Scalars['AWSJSON']>;
+  deleted?: Maybe<Scalars['Boolean']>;
+  expiresAt?: Maybe<Scalars['Int']>;
+  id?: Maybe<Scalars['ID']>;
+  integrationId?: Maybe<Scalars['ID']>;
+  integrationType?: Maybe<AccountTypeEnum>;
+  complianceStatus?: Maybe<ComplianceStatusEnum>;
+  lastModified?: Maybe<Scalars['AWSDateTime']>;
+  type?: Maybe<Scalars['String']>;
 };
 
 export type ResourcesForPolicyInput = {
-  policyId?: Maybe<Scalars['ID']>,
-  status?: Maybe<ComplianceStatusEnum>,
-  suppressed?: Maybe<Scalars['Boolean']>,
+  policyId?: Maybe<Scalars['ID']>;
+  status?: Maybe<ComplianceStatusEnum>;
+  suppressed?: Maybe<Scalars['Boolean']>;
   /** Paging */
-  pageSize?: Maybe<Scalars['Int']>,
-  page?: Maybe<Scalars['Int']>,
+  pageSize?: Maybe<Scalars['Int']>;
+  page?: Maybe<Scalars['Int']>;
 };
 
 export type ResourceSummary = {
-   __typename?: 'ResourceSummary',
-  id?: Maybe<Scalars['ID']>,
-  integrationId?: Maybe<Scalars['ID']>,
-  complianceStatus?: Maybe<ComplianceStatusEnum>,
-  integrationType?: Maybe<AccountTypeEnum>,
-  deleted?: Maybe<Scalars['Boolean']>,
-  lastModified?: Maybe<Scalars['AWSDateTime']>,
-  type?: Maybe<Scalars['String']>,
+  __typename?: 'ResourceSummary';
+  id?: Maybe<Scalars['ID']>;
+  integrationId?: Maybe<Scalars['ID']>;
+  complianceStatus?: Maybe<ComplianceStatusEnum>;
+  integrationType?: Maybe<AccountTypeEnum>;
+  deleted?: Maybe<Scalars['Boolean']>;
+  lastModified?: Maybe<Scalars['AWSDateTime']>;
+  type?: Maybe<Scalars['String']>;
 };
 
 export enum RoleNameEnum {
   Admin = 'Admin',
   Analyst = 'Analyst',
-  ReadOnly = 'ReadOnly'
+  ReadOnly = 'ReadOnly',
 }
 
 export type RuleDetails = {
-   __typename?: 'RuleDetails',
-  body?: Maybe<Scalars['String']>,
-  createdAt?: Maybe<Scalars['AWSDateTime']>,
-  createdBy?: Maybe<Scalars['ID']>,
-  description?: Maybe<Scalars['String']>,
-  displayName?: Maybe<Scalars['String']>,
-  enabled?: Maybe<Scalars['Boolean']>,
-  id: Scalars['String'],
-  lastModified?: Maybe<Scalars['AWSDateTime']>,
-  lastModifiedBy?: Maybe<Scalars['ID']>,
-  logTypes?: Maybe<Array<Maybe<Scalars['String']>>>,
-  reference?: Maybe<Scalars['String']>,
-  runbook?: Maybe<Scalars['String']>,
-  severity?: Maybe<SeverityEnum>,
-  tags?: Maybe<Array<Maybe<Scalars['String']>>>,
-  tests?: Maybe<Array<Maybe<PolicyUnitTest>>>,
-  versionId?: Maybe<Scalars['ID']>,
+  __typename?: 'RuleDetails';
+  body?: Maybe<Scalars['String']>;
+  createdAt?: Maybe<Scalars['AWSDateTime']>;
+  createdBy?: Maybe<Scalars['ID']>;
+  description?: Maybe<Scalars['String']>;
+  displayName?: Maybe<Scalars['String']>;
+  enabled?: Maybe<Scalars['Boolean']>;
+  id: Scalars['String'];
+  lastModified?: Maybe<Scalars['AWSDateTime']>;
+  lastModifiedBy?: Maybe<Scalars['ID']>;
+  logTypes?: Maybe<Array<Maybe<Scalars['String']>>>;
+  reference?: Maybe<Scalars['String']>;
+  runbook?: Maybe<Scalars['String']>;
+  severity?: Maybe<SeverityEnum>;
+  tags?: Maybe<Array<Maybe<Scalars['String']>>>;
+  tests?: Maybe<Array<Maybe<PolicyUnitTest>>>;
+  versionId?: Maybe<Scalars['ID']>;
 };
 
 export type RuleSummary = {
-   __typename?: 'RuleSummary',
-  displayName?: Maybe<Scalars['String']>,
-  enabled?: Maybe<Scalars['Boolean']>,
-  id: Scalars['ID'],
-  lastModified?: Maybe<Scalars['AWSDateTime']>,
-  logTypes?: Maybe<Array<Maybe<Scalars['String']>>>,
-  severity?: Maybe<SeverityEnum>,
-  tags?: Maybe<Array<Maybe<Scalars['String']>>>,
+  __typename?: 'RuleSummary';
+  displayName?: Maybe<Scalars['String']>;
+  enabled?: Maybe<Scalars['Boolean']>;
+  id: Scalars['ID'];
+  lastModified?: Maybe<Scalars['AWSDateTime']>;
+  logTypes?: Maybe<Array<Maybe<Scalars['String']>>>;
+  severity?: Maybe<SeverityEnum>;
+  tags?: Maybe<Array<Maybe<Scalars['String']>>>;
 };
 
 export type ScannedResources = {
-   __typename?: 'ScannedResources',
-  byType?: Maybe<Array<Maybe<ScannedResourceStats>>>,
+  __typename?: 'ScannedResources';
+  byType?: Maybe<Array<Maybe<ScannedResourceStats>>>;
 };
 
 export type ScannedResourceStats = {
-   __typename?: 'ScannedResourceStats',
-  count?: Maybe<ComplianceStatusCounts>,
-  type?: Maybe<Scalars['String']>,
+  __typename?: 'ScannedResourceStats';
+  count?: Maybe<ComplianceStatusCounts>;
+  type?: Maybe<Scalars['String']>;
 };
 
 export enum SeverityEnum {
@@ -910,104 +830,104 @@
   Low = 'LOW',
   Medium = 'MEDIUM',
   High = 'HIGH',
-  Critical = 'CRITICAL'
+  Critical = 'CRITICAL',
 }
 
 export type SlackConfig = {
-   __typename?: 'SlackConfig',
-  webhookURL: Scalars['String'],
+  __typename?: 'SlackConfig';
+  webhookURL: Scalars['String'];
 };
 
 export type SlackConfigInput = {
-  webhookURL: Scalars['String'],
+  webhookURL: Scalars['String'];
 };
 
 export type SnsConfig = {
-   __typename?: 'SnsConfig',
-  topicArn: Scalars['String'],
+  __typename?: 'SnsConfig';
+  topicArn: Scalars['String'];
 };
 
 export type SnsConfigInput = {
-  topicArn: Scalars['String'],
+  topicArn: Scalars['String'];
 };
 
 export enum SortDirEnum {
   Ascending = 'ascending',
-  Descending = 'descending'
+  Descending = 'descending',
 }
 
 export type SqsConfig = {
-   __typename?: 'SqsConfig',
-  queueUrl: Scalars['String'],
+  __typename?: 'SqsConfig';
+  queueUrl: Scalars['String'];
 };
 
 export type SqsConfigInput = {
-  queueUrl: Scalars['String'],
+  queueUrl: Scalars['String'];
 };
 
 export type SuppressPoliciesInput = {
-  policyIds: Array<Maybe<Scalars['ID']>>,
-  resourcePatterns: Array<Maybe<Scalars['String']>>,
+  policyIds: Array<Maybe<Scalars['ID']>>;
+  resourcePatterns: Array<Maybe<Scalars['String']>>;
 };
 
 export type TestPolicyInput = {
-  body?: Maybe<Scalars['String']>,
-  resourceTypes?: Maybe<Array<Maybe<Scalars['String']>>>,
-  analysisType?: Maybe<AnalysisTypeEnum>,
-  tests?: Maybe<Array<PolicyUnitTestInput>>,
+  body?: Maybe<Scalars['String']>;
+  resourceTypes?: Maybe<Array<Maybe<Scalars['String']>>>;
+  analysisType?: Maybe<AnalysisTypeEnum>;
+  tests?: Maybe<Array<PolicyUnitTestInput>>;
 };
 
 export type TestPolicyResponse = {
-   __typename?: 'TestPolicyResponse',
-  testSummary?: Maybe<Scalars['Boolean']>,
-  testsPassed?: Maybe<Array<Maybe<Scalars['String']>>>,
-  testsFailed?: Maybe<Array<Maybe<Scalars['String']>>>,
-  testsErrored?: Maybe<Array<Maybe<PolicyUnitTestError>>>,
+  __typename?: 'TestPolicyResponse';
+  testSummary?: Maybe<Scalars['Boolean']>;
+  testsPassed?: Maybe<Array<Maybe<Scalars['String']>>>;
+  testsFailed?: Maybe<Array<Maybe<Scalars['String']>>>;
+  testsErrored?: Maybe<Array<Maybe<PolicyUnitTestError>>>;
 };
 
 export type UpdateIntegrationInput = {
-  awsAccountId?: Maybe<Scalars['String']>,
-  integrationId: Scalars['String'],
-  integrationLabel: Scalars['String'],
+  awsAccountId?: Maybe<Scalars['String']>;
+  integrationId: Scalars['String'];
+  integrationLabel: Scalars['String'];
 };
 
 export type UpdateOrganizationInput = {
-  displayName?: Maybe<Scalars['String']>,
-  email?: Maybe<Scalars['String']>,
-  alertReportFrequency?: Maybe<AlertReportFrequencyEnum>,
+  displayName?: Maybe<Scalars['String']>;
+  email?: Maybe<Scalars['String']>;
+  alertReportFrequency?: Maybe<AlertReportFrequencyEnum>;
 };
 
 export type UpdateUserInput = {
-  id: Scalars['ID'],
-  givenName?: Maybe<Scalars['String']>,
-  familyName?: Maybe<Scalars['String']>,
-  email?: Maybe<Scalars['AWSEmail']>,
-  phoneNumber?: Maybe<Scalars['AWSPhone']>,
-  role?: Maybe<RoleNameEnum>,
+  id: Scalars['ID'];
+  givenName?: Maybe<Scalars['String']>;
+  familyName?: Maybe<Scalars['String']>;
+  email?: Maybe<Scalars['AWSEmail']>;
+  phoneNumber?: Maybe<Scalars['AWSPhone']>;
+  role?: Maybe<RoleNameEnum>;
 };
 
 export type UploadPoliciesInput = {
-  data: Scalars['String'],
+  data: Scalars['String'];
 };
 
 export type UploadPoliciesResponse = {
-   __typename?: 'UploadPoliciesResponse',
-  totalPolicies?: Maybe<Scalars['Int']>,
-  newPolicies?: Maybe<Scalars['Int']>,
-  modifiedPolicies?: Maybe<Scalars['Int']>,
-  totalRules?: Maybe<Scalars['Int']>,
-  newRules?: Maybe<Scalars['Int']>,
-  modifiedRules?: Maybe<Scalars['Int']>,
+  __typename?: 'UploadPoliciesResponse';
+  totalPolicies?: Maybe<Scalars['Int']>;
+  newPolicies?: Maybe<Scalars['Int']>;
+  modifiedPolicies?: Maybe<Scalars['Int']>;
+  totalRules?: Maybe<Scalars['Int']>;
+  newRules?: Maybe<Scalars['Int']>;
+  modifiedRules?: Maybe<Scalars['Int']>;
 };
 
 export type User = {
-   __typename?: 'User',
-  givenName?: Maybe<Scalars['String']>,
-  familyName?: Maybe<Scalars['String']>,
-  id: Scalars['ID'],
-  email?: Maybe<Scalars['AWSEmail']>,
-  phoneNumber?: Maybe<Scalars['AWSPhone']>,
-  createdAt?: Maybe<Scalars['AWSTimestamp']>,
-  status?: Maybe<Scalars['String']>,
-  role?: Maybe<RoleNameEnum>,
+  __typename?: 'User';
+  givenName?: Maybe<Scalars['String']>;
+  familyName?: Maybe<Scalars['String']>;
+  id: Scalars['ID'];
+  email?: Maybe<Scalars['AWSEmail']>;
+  phoneNumber?: Maybe<Scalars['AWSPhone']>;
+  createdAt?: Maybe<Scalars['AWSTimestamp']>;
+  status?: Maybe<Scalars['String']>;
+  role?: Maybe<RoleNameEnum>;
 };