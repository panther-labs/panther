/**
 * Panther is a Cloud-Native SIEM for the Modern Security Team.
 * Copyright (C) 2020 Panther Labs Inc
 *
 * This program is free software: you can redistribute it and/or modify
 * it under the terms of the GNU Affero General Public License as
 * published by the Free Software Foundation, either version 3 of the
 * License, or (at your option) any later version.
 *
 * This program is distributed in the hope that it will be useful,
 * but WITHOUT ANY WARRANTY; without even the implied warranty of
 * MERCHANTABILITY or FITNESS FOR A PARTICULAR PURPOSE.  See the
 * GNU Affero General Public License for more details.
 *
 * You should have received a copy of the GNU Affero General Public License
 * along with this program.  If not, see <https://www.gnu.org/licenses/>.
 */

import { GraphQLResolveInfo, GraphQLScalarType, GraphQLScalarTypeConfig } from 'graphql';
export type Maybe<T> = T | null;
export type Omit<T, K extends keyof T> = Pick<T, Exclude<keyof T, K>>;
export type RequireFields<T, K extends keyof T> = { [X in Exclude<keyof T, K>]?: T[X] } &
  { [P in K]-?: NonNullable<T[P]> };
/** All built-in and custom scalars, mapped to their actual values */
export type Scalars = {
  ID: string;
  String: string;
  Boolean: boolean;
  Int: number;
  Float: number;
  AWSDateTime: string;
  AWSJSON: string;
  Long: number;
  AWSEmail: string;
  AWSTimestamp: number;
};

export enum AccountTypeEnum {
  Aws = 'aws',
}

export type ActiveSuppressCount = {
  __typename?: 'ActiveSuppressCount';
  active?: Maybe<ComplianceStatusCounts>;
  suppressed?: Maybe<ComplianceStatusCounts>;
};

export type AddComplianceIntegrationInput = {
  awsAccountId: Scalars['String'];
  integrationLabel: Scalars['String'];
  remediationEnabled?: Maybe<Scalars['Boolean']>;
  cweEnabled?: Maybe<Scalars['Boolean']>;
};

export type AddGlobalPythonModuleInput = {
  id: Scalars['ID'];
  description: Scalars['String'];
  body: Scalars['String'];
};

export type AddPolicyInput = {
  autoRemediationId?: Maybe<Scalars['ID']>;
  autoRemediationParameters?: Maybe<Scalars['AWSJSON']>;
  body: Scalars['String'];
  description?: Maybe<Scalars['String']>;
  displayName?: Maybe<Scalars['String']>;
  enabled: Scalars['Boolean'];
  id: Scalars['ID'];
  outputIds?: Maybe<Array<Scalars['ID']>>;
  reference?: Maybe<Scalars['String']>;
  resourceTypes?: Maybe<Array<Maybe<Scalars['String']>>>;
  runbook?: Maybe<Scalars['String']>;
  severity: SeverityEnum;
  suppressions?: Maybe<Array<Maybe<Scalars['String']>>>;
  tags?: Maybe<Array<Maybe<Scalars['String']>>>;
  tests?: Maybe<Array<Maybe<DetectionTestDefinitionInput>>>;
};

export type AddRuleInput = {
  body: Scalars['String'];
  dedupPeriodMinutes: Scalars['Int'];
  threshold: Scalars['Int'];
  description?: Maybe<Scalars['String']>;
  displayName?: Maybe<Scalars['String']>;
  enabled: Scalars['Boolean'];
  id: Scalars['ID'];
  logTypes?: Maybe<Array<Maybe<Scalars['String']>>>;
  outputIds?: Maybe<Array<Scalars['ID']>>;
  reference?: Maybe<Scalars['String']>;
  runbook?: Maybe<Scalars['String']>;
  severity: SeverityEnum;
  tags?: Maybe<Array<Maybe<Scalars['String']>>>;
  tests?: Maybe<Array<Maybe<DetectionTestDefinitionInput>>>;
};

export type AddS3LogIntegrationInput = {
  awsAccountId: Scalars['String'];
  integrationLabel: Scalars['String'];
  s3Bucket: Scalars['String'];
  kmsKey?: Maybe<Scalars['String']>;
  s3PrefixLogTypes: Array<S3PrefixLogTypesInput>;
  managedBucketNotifications: Scalars['Boolean'];
};

export type AddSqsLogIntegrationInput = {
  integrationLabel: Scalars['String'];
  sqsConfig: SqsLogConfigInput;
};

export type Alert = {
  alertId: Scalars['ID'];
  creationTime: Scalars['AWSDateTime'];
  deliveryResponses: Array<Maybe<DeliveryResponse>>;
  severity: SeverityEnum;
  status: AlertStatusesEnum;
  title: Scalars['String'];
  type: AlertTypesEnum;
  lastUpdatedBy?: Maybe<Scalars['ID']>;
  lastUpdatedByTime?: Maybe<Scalars['AWSDateTime']>;
  updateTime: Scalars['AWSDateTime'];
};

export type AlertDetails = Alert & {
  __typename?: 'AlertDetails';
  alertId: Scalars['ID'];
  creationTime: Scalars['AWSDateTime'];
  deliveryResponses: Array<Maybe<DeliveryResponse>>;
  severity: SeverityEnum;
  status: AlertStatusesEnum;
  title: Scalars['String'];
  type: AlertTypesEnum;
  lastUpdatedBy?: Maybe<Scalars['ID']>;
  lastUpdatedByTime?: Maybe<Scalars['AWSDateTime']>;
  updateTime: Scalars['AWSDateTime'];
  detection: AlertDetailsDetectionInfo;
};

export type AlertDetailsDetectionInfo = AlertDetailsRuleInfo | AlertSummaryPolicyInfo;

export type AlertDetailsRuleInfo = {
  __typename?: 'AlertDetailsRuleInfo';
  ruleId?: Maybe<Scalars['ID']>;
  logTypes: Array<Scalars['String']>;
  eventsMatched: Scalars['Int'];
  dedupString: Scalars['String'];
  events: Array<Scalars['AWSJSON']>;
  eventsLastEvaluatedKey?: Maybe<Scalars['String']>;
};

export enum AlertStatusesEnum {
  Open = 'OPEN',
  Triaged = 'TRIAGED',
  Closed = 'CLOSED',
  Resolved = 'RESOLVED',
}

export type AlertSummary = Alert & {
  __typename?: 'AlertSummary';
  alertId: Scalars['ID'];
  creationTime: Scalars['AWSDateTime'];
  deliveryResponses: Array<Maybe<DeliveryResponse>>;
  type: AlertTypesEnum;
  severity: SeverityEnum;
  status: AlertStatusesEnum;
  title: Scalars['String'];
  lastUpdatedBy?: Maybe<Scalars['ID']>;
  lastUpdatedByTime?: Maybe<Scalars['AWSDateTime']>;
  updateTime: Scalars['AWSDateTime'];
  detection: AlertSummaryDetectionInfo;
};

export type AlertSummaryDetectionInfo = AlertSummaryRuleInfo | AlertSummaryPolicyInfo;

export type AlertSummaryPolicyInfo = {
  __typename?: 'AlertSummaryPolicyInfo';
  policyId?: Maybe<Scalars['ID']>;
  resourceId?: Maybe<Scalars['String']>;
  policySourceId: Scalars['String'];
  resourceTypes: Array<Scalars['String']>;
};

export type AlertSummaryRuleInfo = {
  __typename?: 'AlertSummaryRuleInfo';
  ruleId?: Maybe<Scalars['ID']>;
  logTypes: Array<Scalars['String']>;
  eventsMatched: Scalars['Int'];
};

export enum AlertTypesEnum {
  Rule = 'RULE',
  RuleError = 'RULE_ERROR',
  Policy = 'POLICY',
}

export type AsanaConfig = {
  __typename?: 'AsanaConfig';
  personalAccessToken: Scalars['String'];
  projectGids: Array<Scalars['String']>;
};

export type AsanaConfigInput = {
  personalAccessToken: Scalars['String'];
  projectGids: Array<Scalars['String']>;
};

export type ComplianceIntegration = {
  __typename?: 'ComplianceIntegration';
  awsAccountId: Scalars['String'];
  createdAtTime: Scalars['AWSDateTime'];
  createdBy: Scalars['ID'];
  integrationId: Scalars['ID'];
  integrationLabel: Scalars['String'];
  cweEnabled?: Maybe<Scalars['Boolean']>;
  remediationEnabled?: Maybe<Scalars['Boolean']>;
  health: ComplianceIntegrationHealth;
  stackName: Scalars['String'];
};

export type ComplianceIntegrationHealth = {
  __typename?: 'ComplianceIntegrationHealth';
  auditRoleStatus: IntegrationItemHealthStatus;
  cweRoleStatus: IntegrationItemHealthStatus;
  remediationRoleStatus: IntegrationItemHealthStatus;
};

export type ComplianceItem = {
  __typename?: 'ComplianceItem';
  errorMessage?: Maybe<Scalars['String']>;
  lastUpdated?: Maybe<Scalars['AWSDateTime']>;
  policyId?: Maybe<Scalars['ID']>;
  policySeverity?: Maybe<SeverityEnum>;
  resourceId?: Maybe<Scalars['ID']>;
  resourceType?: Maybe<Scalars['String']>;
  status?: Maybe<ComplianceStatusEnum>;
  suppressed?: Maybe<Scalars['Boolean']>;
  integrationId?: Maybe<Scalars['ID']>;
};

export type ComplianceStatusCounts = {
  __typename?: 'ComplianceStatusCounts';
  error?: Maybe<Scalars['Int']>;
  fail?: Maybe<Scalars['Int']>;
  pass?: Maybe<Scalars['Int']>;
};

export enum ComplianceStatusEnum {
  Error = 'ERROR',
  Fail = 'FAIL',
  Pass = 'PASS',
}

export type CustomWebhookConfig = {
  __typename?: 'CustomWebhookConfig';
  webhookURL: Scalars['String'];
};

export type CustomWebhookConfigInput = {
  webhookURL: Scalars['String'];
};

export type DeleteGlobalPythonInputItem = {
  id: Scalars['ID'];
};

export type DeleteGlobalPythonModuleInput = {
  globals?: Maybe<Array<DeleteGlobalPythonInputItem>>;
};

export type DeletePolicyInput = {
  policies?: Maybe<Array<Maybe<DeletePolicyInputItem>>>;
};

export type DeletePolicyInputItem = {
  id: Scalars['ID'];
};

export type DeleteRuleInput = {
  rules: Array<DeleteRuleInputItem>;
};

export type DeleteRuleInputItem = {
  id: Scalars['ID'];
};

export type DeliverAlertInput = {
  alertId: Scalars['ID'];
  outputIds: Array<Scalars['ID']>;
};

export type DeliveryResponse = {
  __typename?: 'DeliveryResponse';
  outputId: Scalars['ID'];
  message: Scalars['String'];
  statusCode: Scalars['Int'];
  success: Scalars['Boolean'];
  dispatchedAt: Scalars['AWSDateTime'];
};

export type Destination = {
  __typename?: 'Destination';
  createdBy: Scalars['String'];
  creationTime: Scalars['AWSDateTime'];
  displayName: Scalars['String'];
  lastModifiedBy: Scalars['String'];
  lastModifiedTime: Scalars['AWSDateTime'];
  outputId: Scalars['ID'];
  outputType: DestinationTypeEnum;
  outputConfig: DestinationConfig;
  verificationStatus?: Maybe<Scalars['String']>;
  defaultForSeverity: Array<Maybe<SeverityEnum>>;
};

export type DestinationConfig = {
  __typename?: 'DestinationConfig';
  slack?: Maybe<SlackConfig>;
  sns?: Maybe<SnsConfig>;
  sqs?: Maybe<SqsDestinationConfig>;
  pagerDuty?: Maybe<PagerDutyConfig>;
  github?: Maybe<GithubConfig>;
  jira?: Maybe<JiraConfig>;
  opsgenie?: Maybe<OpsgenieConfig>;
  msTeams?: Maybe<MsTeamsConfig>;
  asana?: Maybe<AsanaConfig>;
  customWebhook?: Maybe<CustomWebhookConfig>;
};

export type DestinationConfigInput = {
  slack?: Maybe<SlackConfigInput>;
  sns?: Maybe<SnsConfigInput>;
  sqs?: Maybe<SqsConfigInput>;
  pagerDuty?: Maybe<PagerDutyConfigInput>;
  github?: Maybe<GithubConfigInput>;
  jira?: Maybe<JiraConfigInput>;
  opsgenie?: Maybe<OpsgenieConfigInput>;
  msTeams?: Maybe<MsTeamsConfigInput>;
  asana?: Maybe<AsanaConfigInput>;
  customWebhook?: Maybe<CustomWebhookConfigInput>;
};

export type DestinationInput = {
  outputId?: Maybe<Scalars['ID']>;
  displayName: Scalars['String'];
  outputConfig: DestinationConfigInput;
  outputType: Scalars['String'];
  defaultForSeverity: Array<Maybe<SeverityEnum>>;
};

export enum DestinationTypeEnum {
  Slack = 'slack',
  Pagerduty = 'pagerduty',
  Github = 'github',
  Jira = 'jira',
  Opsgenie = 'opsgenie',
  Msteams = 'msteams',
  Sns = 'sns',
  Sqs = 'sqs',
  Asana = 'asana',
  Customwebhook = 'customwebhook',
}

export type DetectionTestDefinition = {
  __typename?: 'DetectionTestDefinition';
  expectedResult?: Maybe<Scalars['Boolean']>;
  name?: Maybe<Scalars['String']>;
  resource?: Maybe<Scalars['String']>;
};

export type DetectionTestDefinitionInput = {
  expectedResult?: Maybe<Scalars['Boolean']>;
  name?: Maybe<Scalars['String']>;
  resource?: Maybe<Scalars['String']>;
};

export type Error = {
  __typename?: 'Error';
  code?: Maybe<Scalars['String']>;
  message: Scalars['String'];
};

export type FloatSeries = {
  __typename?: 'FloatSeries';
  label: Scalars['String'];
  values: Array<Scalars['Float']>;
};

export type FloatSeriesData = {
  __typename?: 'FloatSeriesData';
  timestamps: Array<Scalars['AWSDateTime']>;
  series: Array<FloatSeries>;
};

export type GeneralSettings = {
  __typename?: 'GeneralSettings';
  displayName?: Maybe<Scalars['String']>;
  email?: Maybe<Scalars['String']>;
  errorReportingConsent?: Maybe<Scalars['Boolean']>;
  analyticsConsent?: Maybe<Scalars['Boolean']>;
};

export type GetAlertInput = {
  alertId: Scalars['ID'];
  eventsPageSize?: Maybe<Scalars['Int']>;
  eventsExclusiveStartKey?: Maybe<Scalars['String']>;
};

export type GetComplianceIntegrationTemplateInput = {
  awsAccountId: Scalars['String'];
  integrationLabel: Scalars['String'];
  remediationEnabled?: Maybe<Scalars['Boolean']>;
  cweEnabled?: Maybe<Scalars['Boolean']>;
};

export type GetGlobalPythonModuleInput = {
  id: Scalars['ID'];
  versionId?: Maybe<Scalars['ID']>;
};

export type GetPolicyInput = {
  id: Scalars['ID'];
  versionId?: Maybe<Scalars['ID']>;
};

export type GetResourceInput = {
  resourceId: Scalars['ID'];
};

export type GetRuleInput = {
  id: Scalars['ID'];
  versionId?: Maybe<Scalars['ID']>;
};

export type GetS3LogIntegrationTemplateInput = {
  awsAccountId: Scalars['String'];
  integrationLabel: Scalars['String'];
  s3Bucket: Scalars['String'];
  kmsKey?: Maybe<Scalars['String']>;
<<<<<<< HEAD
  s3PrefixLogTypes: Array<S3PrefixLogTypesInput>;
  managedBucketNotifications: Scalars['Boolean'];
=======
>>>>>>> e6bbea56
};

export type GithubConfig = {
  __typename?: 'GithubConfig';
  repoName: Scalars['String'];
  token: Scalars['String'];
};

export type GithubConfigInput = {
  repoName: Scalars['String'];
  token: Scalars['String'];
};

export type GlobalPythonModule = {
  __typename?: 'GlobalPythonModule';
  body: Scalars['String'];
  description: Scalars['String'];
  id: Scalars['ID'];
  createdAt: Scalars['AWSDateTime'];
  lastModified: Scalars['AWSDateTime'];
};

export type IntegrationItemHealthStatus = {
  __typename?: 'IntegrationItemHealthStatus';
  healthy: Scalars['Boolean'];
  message: Scalars['String'];
  rawErrorMessage?: Maybe<Scalars['String']>;
};

export type IntegrationTemplate = {
  __typename?: 'IntegrationTemplate';
  body: Scalars['String'];
  stackName: Scalars['String'];
};

export type InviteUserInput = {
  givenName?: Maybe<Scalars['String']>;
  familyName?: Maybe<Scalars['String']>;
  email?: Maybe<Scalars['AWSEmail']>;
};

export type JiraConfig = {
  __typename?: 'JiraConfig';
  orgDomain: Scalars['String'];
  projectKey: Scalars['String'];
  userName: Scalars['String'];
  apiKey: Scalars['String'];
  assigneeId?: Maybe<Scalars['String']>;
  issueType: Scalars['String'];
};

export type JiraConfigInput = {
  orgDomain: Scalars['String'];
  projectKey: Scalars['String'];
  userName: Scalars['String'];
  apiKey: Scalars['String'];
  assigneeId?: Maybe<Scalars['String']>;
  issueType: Scalars['String'];
};

export type ListAlertsInput = {
  ruleId?: Maybe<Scalars['ID']>;
  pageSize?: Maybe<Scalars['Int']>;
  exclusiveStartKey?: Maybe<Scalars['String']>;
  severity?: Maybe<Array<Maybe<SeverityEnum>>>;
  logTypes?: Maybe<Array<Scalars['String']>>;
  resourceTypes?: Maybe<Array<Scalars['String']>>;
  types?: Maybe<Array<AlertTypesEnum>>;
  nameContains?: Maybe<Scalars['String']>;
  createdAtBefore?: Maybe<Scalars['AWSDateTime']>;
  createdAtAfter?: Maybe<Scalars['AWSDateTime']>;
  status?: Maybe<Array<Maybe<AlertStatusesEnum>>>;
  eventCountMin?: Maybe<Scalars['Int']>;
  eventCountMax?: Maybe<Scalars['Int']>;
  sortBy?: Maybe<ListAlertsSortFieldsEnum>;
  sortDir?: Maybe<SortDirEnum>;
};

export type ListAlertsResponse = {
  __typename?: 'ListAlertsResponse';
  alertSummaries: Array<Maybe<AlertSummary>>;
  lastEvaluatedKey?: Maybe<Scalars['String']>;
};

export enum ListAlertsSortFieldsEnum {
  CreatedAt = 'createdAt',
}

export type ListAvailableLogTypesResponse = {
  __typename?: 'ListAvailableLogTypesResponse';
  logTypes: Array<Scalars['String']>;
};

export type ListComplianceItemsResponse = {
  __typename?: 'ListComplianceItemsResponse';
  items?: Maybe<Array<Maybe<ComplianceItem>>>;
  paging?: Maybe<PagingData>;
  status?: Maybe<ComplianceStatusEnum>;
  totals?: Maybe<ActiveSuppressCount>;
};

export type ListGlobalPythonModuleInput = {
  nameContains?: Maybe<Scalars['String']>;
  enabled?: Maybe<Scalars['Boolean']>;
  sortDir?: Maybe<SortDirEnum>;
  pageSize?: Maybe<Scalars['Int']>;
  page?: Maybe<Scalars['Int']>;
};

export type ListGlobalPythonModulesResponse = {
  __typename?: 'ListGlobalPythonModulesResponse';
  paging?: Maybe<PagingData>;
  globals?: Maybe<Array<Maybe<GlobalPythonModule>>>;
};

export type ListPoliciesInput = {
  createdBy?: Maybe<Scalars['String']>;
  lastModifiedBy?: Maybe<Scalars['String']>;
  initialSet?: Maybe<Scalars['Boolean']>;
  complianceStatus?: Maybe<ComplianceStatusEnum>;
  nameContains?: Maybe<Scalars['String']>;
  enabled?: Maybe<Scalars['Boolean']>;
  hasRemediation?: Maybe<Scalars['Boolean']>;
  resourceTypes?: Maybe<Array<Scalars['String']>>;
  severity?: Maybe<Array<SeverityEnum>>;
  tags?: Maybe<Array<Scalars['String']>>;
  sortBy?: Maybe<ListPoliciesSortFieldsEnum>;
  sortDir?: Maybe<SortDirEnum>;
  pageSize?: Maybe<Scalars['Int']>;
  page?: Maybe<Scalars['Int']>;
};

export type ListPoliciesResponse = {
  __typename?: 'ListPoliciesResponse';
  paging?: Maybe<PagingData>;
  policies?: Maybe<Array<Maybe<PolicySummary>>>;
};

export enum ListPoliciesSortFieldsEnum {
  ComplianceStatus = 'complianceStatus',
  Enabled = 'enabled',
  Id = 'id',
  LastModified = 'lastModified',
  Severity = 'severity',
  ResourceTypes = 'resourceTypes',
}

export type ListResourcesInput = {
  complianceStatus?: Maybe<ComplianceStatusEnum>;
  deleted?: Maybe<Scalars['Boolean']>;
  idContains?: Maybe<Scalars['String']>;
  integrationId?: Maybe<Scalars['ID']>;
  types?: Maybe<Array<Scalars['String']>>;
  sortBy?: Maybe<ListResourcesSortFieldsEnum>;
  sortDir?: Maybe<SortDirEnum>;
  pageSize?: Maybe<Scalars['Int']>;
  page?: Maybe<Scalars['Int']>;
};

export type ListResourcesResponse = {
  __typename?: 'ListResourcesResponse';
  paging?: Maybe<PagingData>;
  resources?: Maybe<Array<Maybe<ResourceSummary>>>;
};

export enum ListResourcesSortFieldsEnum {
  ComplianceStatus = 'complianceStatus',
  Id = 'id',
  LastModified = 'lastModified',
  Type = 'type',
}

export type ListRulesInput = {
  createdBy?: Maybe<Scalars['String']>;
  lastModifiedBy?: Maybe<Scalars['String']>;
  initialSet?: Maybe<Scalars['Boolean']>;
  nameContains?: Maybe<Scalars['String']>;
  enabled?: Maybe<Scalars['Boolean']>;
  logTypes?: Maybe<Array<Scalars['String']>>;
  severity?: Maybe<Array<SeverityEnum>>;
  tags?: Maybe<Array<Scalars['String']>>;
  sortBy?: Maybe<ListRulesSortFieldsEnum>;
  sortDir?: Maybe<SortDirEnum>;
  pageSize?: Maybe<Scalars['Int']>;
  page?: Maybe<Scalars['Int']>;
};

export type ListRulesResponse = {
  __typename?: 'ListRulesResponse';
  paging?: Maybe<PagingData>;
  rules?: Maybe<Array<Maybe<RuleSummary>>>;
};

export enum ListRulesSortFieldsEnum {
  DisplayName = 'displayName',
  Enabled = 'enabled',
  Id = 'id',
  LastModified = 'lastModified',
  LogTypes = 'logTypes',
  Severity = 'severity',
}

export type LogAnalysisMetricsInput = {
  intervalMinutes: Scalars['Int'];
  fromDate: Scalars['AWSDateTime'];
  toDate: Scalars['AWSDateTime'];
  metricNames: Array<Scalars['String']>;
};

export type LogAnalysisMetricsResponse = {
  __typename?: 'LogAnalysisMetricsResponse';
  eventsProcessed: LongSeriesData;
  alertsBySeverity: LongSeriesData;
  eventsLatency: FloatSeriesData;
  totalAlertsDelta: Array<SingleValue>;
  alertsByRuleID: Array<SingleValue>;
  fromDate: Scalars['AWSDateTime'];
  toDate: Scalars['AWSDateTime'];
  intervalMinutes: Scalars['Int'];
};

export type LogIntegration = S3LogIntegration | SqsLogSourceIntegration;

export type LongSeries = {
  __typename?: 'LongSeries';
  label: Scalars['String'];
  values: Array<Scalars['Long']>;
};

export type LongSeriesData = {
  __typename?: 'LongSeriesData';
  timestamps: Array<Scalars['AWSDateTime']>;
  series: Array<LongSeries>;
};

export type ModifyGlobalPythonModuleInput = {
  description: Scalars['String'];
  id: Scalars['ID'];
  body: Scalars['String'];
};

export type MsTeamsConfig = {
  __typename?: 'MsTeamsConfig';
  webhookURL: Scalars['String'];
};

export type MsTeamsConfigInput = {
  webhookURL: Scalars['String'];
};

export type Mutation = {
  __typename?: 'Mutation';
  addDestination?: Maybe<Destination>;
  addComplianceIntegration: ComplianceIntegration;
  addS3LogIntegration: S3LogIntegration;
  addSqsLogIntegration: SqsLogSourceIntegration;
  addPolicy?: Maybe<PolicyDetails>;
  addRule?: Maybe<RuleDetails>;
  addGlobalPythonModule: GlobalPythonModule;
  deleteDestination?: Maybe<Scalars['Boolean']>;
  deleteComplianceIntegration?: Maybe<Scalars['Boolean']>;
  deleteLogIntegration?: Maybe<Scalars['Boolean']>;
  deletePolicy?: Maybe<Scalars['Boolean']>;
  deleteRule?: Maybe<Scalars['Boolean']>;
  deleteGlobalPythonModule?: Maybe<Scalars['Boolean']>;
  deleteUser?: Maybe<Scalars['Boolean']>;
  inviteUser: User;
  remediateResource?: Maybe<Scalars['Boolean']>;
  deliverAlert: AlertSummary;
  resetUserPassword: User;
  suppressPolicies?: Maybe<Scalars['Boolean']>;
  testPolicy: TestPolicyResponse;
  testRule: TestRuleResponse;
  updateAlertStatus: Array<AlertSummary>;
  updateDestination?: Maybe<Destination>;
  updateComplianceIntegration: ComplianceIntegration;
  updateS3LogIntegration: S3LogIntegration;
  updateSqsLogIntegration: SqsLogSourceIntegration;
  updateGeneralSettings: GeneralSettings;
  updatePolicy?: Maybe<PolicyDetails>;
  updateRule?: Maybe<RuleDetails>;
  updateUser: User;
  uploadPolicies?: Maybe<UploadPoliciesResponse>;
  updateGlobalPythonlModule: GlobalPythonModule;
};

export type MutationAddDestinationArgs = {
  input: DestinationInput;
};

export type MutationAddComplianceIntegrationArgs = {
  input: AddComplianceIntegrationInput;
};

export type MutationAddS3LogIntegrationArgs = {
  input: AddS3LogIntegrationInput;
};

export type MutationAddSqsLogIntegrationArgs = {
  input: AddSqsLogIntegrationInput;
};

export type MutationAddPolicyArgs = {
  input: AddPolicyInput;
};

export type MutationAddRuleArgs = {
  input: AddRuleInput;
};

export type MutationAddGlobalPythonModuleArgs = {
  input: AddGlobalPythonModuleInput;
};

export type MutationDeleteDestinationArgs = {
  id: Scalars['ID'];
};

export type MutationDeleteComplianceIntegrationArgs = {
  id: Scalars['ID'];
};

export type MutationDeleteLogIntegrationArgs = {
  id: Scalars['ID'];
};

export type MutationDeletePolicyArgs = {
  input: DeletePolicyInput;
};

export type MutationDeleteRuleArgs = {
  input: DeleteRuleInput;
};

export type MutationDeleteGlobalPythonModuleArgs = {
  input: DeleteGlobalPythonModuleInput;
};

export type MutationDeleteUserArgs = {
  id: Scalars['ID'];
};

export type MutationInviteUserArgs = {
  input?: Maybe<InviteUserInput>;
};

export type MutationRemediateResourceArgs = {
  input: RemediateResourceInput;
};

export type MutationDeliverAlertArgs = {
  input: DeliverAlertInput;
};

export type MutationResetUserPasswordArgs = {
  id: Scalars['ID'];
};

export type MutationSuppressPoliciesArgs = {
  input: SuppressPoliciesInput;
};

export type MutationTestPolicyArgs = {
  input: TestPolicyInput;
};

export type MutationTestRuleArgs = {
  input: TestRuleInput;
};

export type MutationUpdateAlertStatusArgs = {
  input: UpdateAlertStatusInput;
};

export type MutationUpdateDestinationArgs = {
  input: DestinationInput;
};

export type MutationUpdateComplianceIntegrationArgs = {
  input: UpdateComplianceIntegrationInput;
};

export type MutationUpdateS3LogIntegrationArgs = {
  input: UpdateS3LogIntegrationInput;
};

export type MutationUpdateSqsLogIntegrationArgs = {
  input: UpdateSqsLogIntegrationInput;
};

export type MutationUpdateGeneralSettingsArgs = {
  input: UpdateGeneralSettingsInput;
};

export type MutationUpdatePolicyArgs = {
  input: UpdatePolicyInput;
};

export type MutationUpdateRuleArgs = {
  input: UpdateRuleInput;
};

export type MutationUpdateUserArgs = {
  input: UpdateUserInput;
};

export type MutationUploadPoliciesArgs = {
  input: UploadPoliciesInput;
};

export type MutationUpdateGlobalPythonlModuleArgs = {
  input: ModifyGlobalPythonModuleInput;
};

export type OpsgenieConfig = {
  __typename?: 'OpsgenieConfig';
  apiKey: Scalars['String'];
  serviceRegion: OpsgenieServiceRegionEnum;
};

export type OpsgenieConfigInput = {
  apiKey: Scalars['String'];
  serviceRegion: OpsgenieServiceRegionEnum;
};

export enum OpsgenieServiceRegionEnum {
  Eu = 'EU',
  Us = 'US',
}

export type OrganizationReportBySeverity = {
  __typename?: 'OrganizationReportBySeverity';
  info?: Maybe<ComplianceStatusCounts>;
  low?: Maybe<ComplianceStatusCounts>;
  medium?: Maybe<ComplianceStatusCounts>;
  high?: Maybe<ComplianceStatusCounts>;
  critical?: Maybe<ComplianceStatusCounts>;
};

export type OrganizationStatsInput = {
  limitTopFailing?: Maybe<Scalars['Int']>;
};

export type OrganizationStatsResponse = {
  __typename?: 'OrganizationStatsResponse';
  appliedPolicies?: Maybe<OrganizationReportBySeverity>;
  scannedResources?: Maybe<ScannedResources>;
  topFailingPolicies?: Maybe<Array<Maybe<PolicySummary>>>;
  topFailingResources?: Maybe<Array<Maybe<ResourceSummary>>>;
};

export type PagerDutyConfig = {
  __typename?: 'PagerDutyConfig';
  integrationKey: Scalars['String'];
};

export type PagerDutyConfigInput = {
  integrationKey: Scalars['String'];
};

export type PagingData = {
  __typename?: 'PagingData';
  thisPage?: Maybe<Scalars['Int']>;
  totalPages?: Maybe<Scalars['Int']>;
  totalItems?: Maybe<Scalars['Int']>;
};

export type PoliciesForResourceInput = {
  resourceId?: Maybe<Scalars['ID']>;
  severity?: Maybe<SeverityEnum>;
  status?: Maybe<ComplianceStatusEnum>;
  suppressed?: Maybe<Scalars['Boolean']>;
  pageSize?: Maybe<Scalars['Int']>;
  page?: Maybe<Scalars['Int']>;
};

export type PolicyDetails = {
  __typename?: 'PolicyDetails';
  autoRemediationId?: Maybe<Scalars['ID']>;
  autoRemediationParameters?: Maybe<Scalars['AWSJSON']>;
  body?: Maybe<Scalars['String']>;
  complianceStatus?: Maybe<ComplianceStatusEnum>;
  createdAt?: Maybe<Scalars['AWSDateTime']>;
  createdBy?: Maybe<Scalars['ID']>;
  description?: Maybe<Scalars['String']>;
  displayName?: Maybe<Scalars['String']>;
  enabled?: Maybe<Scalars['Boolean']>;
  id: Scalars['ID'];
  lastModified?: Maybe<Scalars['AWSDateTime']>;
  lastModifiedBy?: Maybe<Scalars['ID']>;
  outputIds: Array<Scalars['ID']>;
  reference?: Maybe<Scalars['String']>;
  resourceTypes?: Maybe<Array<Maybe<Scalars['String']>>>;
  runbook?: Maybe<Scalars['String']>;
  severity?: Maybe<SeverityEnum>;
  suppressions?: Maybe<Array<Maybe<Scalars['String']>>>;
  tags?: Maybe<Array<Maybe<Scalars['String']>>>;
  tests?: Maybe<Array<Maybe<DetectionTestDefinition>>>;
  versionId?: Maybe<Scalars['ID']>;
};

export type PolicySummary = {
  __typename?: 'PolicySummary';
  autoRemediationId?: Maybe<Scalars['ID']>;
  autoRemediationParameters?: Maybe<Scalars['AWSJSON']>;
  suppressions?: Maybe<Array<Maybe<Scalars['String']>>>;
  complianceStatus?: Maybe<ComplianceStatusEnum>;
  displayName?: Maybe<Scalars['String']>;
  enabled?: Maybe<Scalars['Boolean']>;
  id: Scalars['ID'];
  lastModified?: Maybe<Scalars['AWSDateTime']>;
  outputIds: Array<Scalars['ID']>;
  resourceTypes?: Maybe<Array<Maybe<Scalars['String']>>>;
  severity?: Maybe<SeverityEnum>;
  tags?: Maybe<Array<Maybe<Scalars['String']>>>;
};

export type Query = {
  __typename?: 'Query';
  alert?: Maybe<AlertDetails>;
  alerts?: Maybe<ListAlertsResponse>;
  sendTestAlert: Array<Maybe<DeliveryResponse>>;
  destination?: Maybe<Destination>;
  destinations?: Maybe<Array<Maybe<Destination>>>;
  generalSettings: GeneralSettings;
  getComplianceIntegration: ComplianceIntegration;
  getComplianceIntegrationTemplate: IntegrationTemplate;
  getS3LogIntegration: S3LogIntegration;
  getS3LogIntegrationTemplate: IntegrationTemplate;
  getSqsLogIntegration: SqsLogSourceIntegration;
  remediations?: Maybe<Scalars['AWSJSON']>;
  resource?: Maybe<ResourceDetails>;
  resources?: Maybe<ListResourcesResponse>;
  resourcesForPolicy?: Maybe<ListComplianceItemsResponse>;
  getGlobalPythonModule: GlobalPythonModule;
  policy?: Maybe<PolicyDetails>;
  policies?: Maybe<ListPoliciesResponse>;
  policiesForResource?: Maybe<ListComplianceItemsResponse>;
  listAvailableLogTypes: ListAvailableLogTypesResponse;
  listComplianceIntegrations: Array<ComplianceIntegration>;
  listLogIntegrations: Array<LogIntegration>;
  organizationStats?: Maybe<OrganizationStatsResponse>;
  getLogAnalysisMetrics: LogAnalysisMetricsResponse;
  rule?: Maybe<RuleDetails>;
  rules?: Maybe<ListRulesResponse>;
  listGlobalPythonModules: ListGlobalPythonModulesResponse;
  users: Array<User>;
};

export type QueryAlertArgs = {
  input: GetAlertInput;
};

export type QueryAlertsArgs = {
  input?: Maybe<ListAlertsInput>;
};

export type QuerySendTestAlertArgs = {
  input: SendTestAlertInput;
};

export type QueryDestinationArgs = {
  id: Scalars['ID'];
};

export type QueryGetComplianceIntegrationArgs = {
  id: Scalars['ID'];
};

export type QueryGetComplianceIntegrationTemplateArgs = {
  input: GetComplianceIntegrationTemplateInput;
};

export type QueryGetS3LogIntegrationArgs = {
  id: Scalars['ID'];
};

export type QueryGetS3LogIntegrationTemplateArgs = {
  input: GetS3LogIntegrationTemplateInput;
};

export type QueryGetSqsLogIntegrationArgs = {
  id: Scalars['ID'];
};

export type QueryResourceArgs = {
  input: GetResourceInput;
};

export type QueryResourcesArgs = {
  input?: Maybe<ListResourcesInput>;
};

export type QueryResourcesForPolicyArgs = {
  input: ResourcesForPolicyInput;
};

export type QueryGetGlobalPythonModuleArgs = {
  input: GetGlobalPythonModuleInput;
};

export type QueryPolicyArgs = {
  input: GetPolicyInput;
};

export type QueryPoliciesArgs = {
  input?: Maybe<ListPoliciesInput>;
};

export type QueryPoliciesForResourceArgs = {
  input?: Maybe<PoliciesForResourceInput>;
};

export type QueryOrganizationStatsArgs = {
  input?: Maybe<OrganizationStatsInput>;
};

export type QueryGetLogAnalysisMetricsArgs = {
  input: LogAnalysisMetricsInput;
};

export type QueryRuleArgs = {
  input: GetRuleInput;
};

export type QueryRulesArgs = {
  input?: Maybe<ListRulesInput>;
};

export type QueryListGlobalPythonModulesArgs = {
  input: ListGlobalPythonModuleInput;
};

export type RemediateResourceInput = {
  policyId: Scalars['ID'];
  resourceId: Scalars['ID'];
};

export type ResourceDetails = {
  __typename?: 'ResourceDetails';
  attributes?: Maybe<Scalars['AWSJSON']>;
  deleted?: Maybe<Scalars['Boolean']>;
  expiresAt?: Maybe<Scalars['Int']>;
  id?: Maybe<Scalars['ID']>;
  integrationId?: Maybe<Scalars['ID']>;
  complianceStatus?: Maybe<ComplianceStatusEnum>;
  lastModified?: Maybe<Scalars['AWSDateTime']>;
  type?: Maybe<Scalars['String']>;
};

export type ResourcesForPolicyInput = {
  policyId?: Maybe<Scalars['ID']>;
  status?: Maybe<ComplianceStatusEnum>;
  suppressed?: Maybe<Scalars['Boolean']>;
  pageSize?: Maybe<Scalars['Int']>;
  page?: Maybe<Scalars['Int']>;
};

export type ResourceSummary = {
  __typename?: 'ResourceSummary';
  id?: Maybe<Scalars['ID']>;
  integrationId?: Maybe<Scalars['ID']>;
  complianceStatus?: Maybe<ComplianceStatusEnum>;
  deleted?: Maybe<Scalars['Boolean']>;
  lastModified?: Maybe<Scalars['AWSDateTime']>;
  type?: Maybe<Scalars['String']>;
};

export type RuleDetails = {
  __typename?: 'RuleDetails';
  body?: Maybe<Scalars['String']>;
  createdAt?: Maybe<Scalars['AWSDateTime']>;
  createdBy?: Maybe<Scalars['ID']>;
  dedupPeriodMinutes: Scalars['Int'];
  threshold: Scalars['Int'];
  description?: Maybe<Scalars['String']>;
  displayName?: Maybe<Scalars['String']>;
  enabled?: Maybe<Scalars['Boolean']>;
  id: Scalars['String'];
  lastModified?: Maybe<Scalars['AWSDateTime']>;
  lastModifiedBy?: Maybe<Scalars['ID']>;
  logTypes?: Maybe<Array<Maybe<Scalars['String']>>>;
  outputIds: Array<Scalars['ID']>;
  reference?: Maybe<Scalars['String']>;
  runbook?: Maybe<Scalars['String']>;
  severity?: Maybe<SeverityEnum>;
  tags?: Maybe<Array<Maybe<Scalars['String']>>>;
  tests?: Maybe<Array<Maybe<DetectionTestDefinition>>>;
  versionId?: Maybe<Scalars['ID']>;
};

export type RuleSummary = {
  __typename?: 'RuleSummary';
  displayName?: Maybe<Scalars['String']>;
  enabled?: Maybe<Scalars['Boolean']>;
  id: Scalars['ID'];
  threshold: Scalars['Int'];
  lastModified?: Maybe<Scalars['AWSDateTime']>;
  createdAt?: Maybe<Scalars['AWSDateTime']>;
  logTypes?: Maybe<Array<Maybe<Scalars['String']>>>;
  severity?: Maybe<SeverityEnum>;
  outputIds: Array<Scalars['ID']>;
  tags?: Maybe<Array<Scalars['String']>>;
};

export type S3LogIntegration = {
  __typename?: 'S3LogIntegration';
  awsAccountId: Scalars['String'];
  createdAtTime: Scalars['AWSDateTime'];
  createdBy: Scalars['ID'];
  integrationId: Scalars['ID'];
  integrationType: Scalars['String'];
  integrationLabel: Scalars['String'];
  lastEventReceived?: Maybe<Scalars['AWSDateTime']>;
  s3Bucket: Scalars['String'];
  s3Prefix?: Maybe<Scalars['String']>;
  kmsKey?: Maybe<Scalars['String']>;
  s3PrefixLogTypes: Array<S3PrefixLogTypes>;
  managedBucketNotifications: Scalars['Boolean'];
  notificationsConfigurationSucceeded: Scalars['Boolean'];
  health: S3LogIntegrationHealth;
  stackName: Scalars['String'];
};

export type S3LogIntegrationHealth = {
  __typename?: 'S3LogIntegrationHealth';
  processingRoleStatus: IntegrationItemHealthStatus;
  s3BucketStatus: IntegrationItemHealthStatus;
  kmsKeyStatus: IntegrationItemHealthStatus;
};

export type S3PrefixLogTypes = {
  __typename?: 'S3PrefixLogTypes';
  prefix: Scalars['String'];
  logTypes: Array<Scalars['String']>;
};

export type S3PrefixLogTypesInput = {
  prefix: Scalars['String'];
  logTypes: Array<Scalars['String']>;
};

export type ScannedResources = {
  __typename?: 'ScannedResources';
  byType?: Maybe<Array<Maybe<ScannedResourceStats>>>;
};

export type ScannedResourceStats = {
  __typename?: 'ScannedResourceStats';
  count?: Maybe<ComplianceStatusCounts>;
  type?: Maybe<Scalars['String']>;
};

export type SendTestAlertInput = {
  outputIds: Array<Scalars['ID']>;
};

export enum SeverityEnum {
  Info = 'INFO',
  Low = 'LOW',
  Medium = 'MEDIUM',
  High = 'HIGH',
  Critical = 'CRITICAL',
}

export type SingleValue = {
  __typename?: 'SingleValue';
  label: Scalars['String'];
  value: Scalars['Int'];
};

export type SlackConfig = {
  __typename?: 'SlackConfig';
  webhookURL: Scalars['String'];
};

export type SlackConfigInput = {
  webhookURL: Scalars['String'];
};

export type SnsConfig = {
  __typename?: 'SnsConfig';
  topicArn: Scalars['String'];
};

export type SnsConfigInput = {
  topicArn: Scalars['String'];
};

export enum SortDirEnum {
  Ascending = 'ascending',
  Descending = 'descending',
}

export type SqsConfig = {
  __typename?: 'SqsConfig';
  logTypes: Array<Scalars['String']>;
  allowedPrincipalArns?: Maybe<Array<Maybe<Scalars['String']>>>;
  allowedSourceArns?: Maybe<Array<Maybe<Scalars['String']>>>;
  queueUrl: Scalars['String'];
};

export type SqsConfigInput = {
  queueUrl: Scalars['String'];
};

export type SqsDestinationConfig = {
  __typename?: 'SqsDestinationConfig';
  queueUrl: Scalars['String'];
};

export type SqsLogConfigInput = {
  logTypes: Array<Scalars['String']>;
  allowedPrincipalArns: Array<Maybe<Scalars['String']>>;
  allowedSourceArns: Array<Maybe<Scalars['String']>>;
};

export type SqsLogIntegrationHealth = {
  __typename?: 'SqsLogIntegrationHealth';
  sqsStatus?: Maybe<IntegrationItemHealthStatus>;
};

export type SqsLogSourceIntegration = {
  __typename?: 'SqsLogSourceIntegration';
  createdAtTime: Scalars['AWSDateTime'];
  createdBy: Scalars['ID'];
  integrationId: Scalars['ID'];
  integrationLabel: Scalars['String'];
  integrationType: Scalars['String'];
  lastEventReceived?: Maybe<Scalars['AWSDateTime']>;
  sqsConfig: SqsConfig;
  health: SqsLogIntegrationHealth;
};

export type SuppressPoliciesInput = {
  policyIds: Array<Maybe<Scalars['ID']>>;
  resourcePatterns: Array<Maybe<Scalars['String']>>;
};

export type TestDetectionSubRecord = {
  __typename?: 'TestDetectionSubRecord';
  output?: Maybe<Scalars['String']>;
  error?: Maybe<Error>;
};

export type TestPolicyInput = {
  body: Scalars['String'];
  resourceTypes: Array<Scalars['String']>;
  tests: Array<DetectionTestDefinitionInput>;
};

export type TestPolicyRecord = TestRecord & {
  __typename?: 'TestPolicyRecord';
  id: Scalars['String'];
  name: Scalars['String'];
  passed: Scalars['Boolean'];
  functions: TestPolicyRecordFunctions;
  error?: Maybe<Error>;
};

export type TestPolicyRecordFunctions = {
  __typename?: 'TestPolicyRecordFunctions';
  policyFunction: TestDetectionSubRecord;
};

export type TestPolicyResponse = {
  __typename?: 'TestPolicyResponse';
  results: Array<TestPolicyRecord>;
};

export type TestRecord = {
  id: Scalars['String'];
  name: Scalars['String'];
  passed: Scalars['Boolean'];
  error?: Maybe<Error>;
};

export type TestRuleInput = {
  body: Scalars['String'];
  logTypes: Array<Scalars['String']>;
  tests: Array<DetectionTestDefinitionInput>;
};

export type TestRuleRecord = TestRecord & {
  __typename?: 'TestRuleRecord';
  id: Scalars['String'];
  name: Scalars['String'];
  passed: Scalars['Boolean'];
  functions: TestRuleRecordFunctions;
  error?: Maybe<Error>;
};

export type TestRuleRecordFunctions = {
  __typename?: 'TestRuleRecordFunctions';
  ruleFunction: TestDetectionSubRecord;
  titleFunction?: Maybe<TestDetectionSubRecord>;
  dedupFunction?: Maybe<TestDetectionSubRecord>;
  alertContextFunction?: Maybe<TestDetectionSubRecord>;
};

export type TestRuleResponse = {
  __typename?: 'TestRuleResponse';
  results: Array<TestRuleRecord>;
};

export type UpdateAlertStatusInput = {
  alertIds: Array<Scalars['ID']>;
  status: AlertStatusesEnum;
};

export type UpdateComplianceIntegrationInput = {
  integrationId: Scalars['String'];
  integrationLabel?: Maybe<Scalars['String']>;
  cweEnabled?: Maybe<Scalars['Boolean']>;
  remediationEnabled?: Maybe<Scalars['Boolean']>;
};

export type UpdateGeneralSettingsInput = {
  displayName?: Maybe<Scalars['String']>;
  email?: Maybe<Scalars['String']>;
  errorReportingConsent?: Maybe<Scalars['Boolean']>;
  analyticsConsent?: Maybe<Scalars['Boolean']>;
};

export type UpdatePolicyInput = {
  autoRemediationId?: Maybe<Scalars['ID']>;
  autoRemediationParameters?: Maybe<Scalars['AWSJSON']>;
  body?: Maybe<Scalars['String']>;
  description?: Maybe<Scalars['String']>;
  displayName?: Maybe<Scalars['String']>;
  enabled?: Maybe<Scalars['Boolean']>;
  id: Scalars['ID'];
  outputIds?: Maybe<Array<Scalars['ID']>>;
  reference?: Maybe<Scalars['String']>;
  resourceTypes?: Maybe<Array<Maybe<Scalars['String']>>>;
  runbook?: Maybe<Scalars['String']>;
  severity?: Maybe<SeverityEnum>;
  suppressions?: Maybe<Array<Maybe<Scalars['String']>>>;
  tags?: Maybe<Array<Maybe<Scalars['String']>>>;
  tests?: Maybe<Array<Maybe<DetectionTestDefinitionInput>>>;
};

export type UpdateRuleInput = {
  body?: Maybe<Scalars['String']>;
  dedupPeriodMinutes?: Maybe<Scalars['Int']>;
  threshold?: Maybe<Scalars['Int']>;
  description?: Maybe<Scalars['String']>;
  displayName?: Maybe<Scalars['String']>;
  enabled?: Maybe<Scalars['Boolean']>;
  id: Scalars['ID'];
  logTypes?: Maybe<Array<Maybe<Scalars['String']>>>;
  outputIds?: Maybe<Array<Scalars['ID']>>;
  reference?: Maybe<Scalars['String']>;
  runbook?: Maybe<Scalars['String']>;
  severity?: Maybe<SeverityEnum>;
  tags?: Maybe<Array<Maybe<Scalars['String']>>>;
  tests?: Maybe<Array<Maybe<DetectionTestDefinitionInput>>>;
};

export type UpdateS3LogIntegrationInput = {
  integrationId: Scalars['String'];
  integrationLabel?: Maybe<Scalars['String']>;
  s3Bucket?: Maybe<Scalars['String']>;
  kmsKey?: Maybe<Scalars['String']>;
  s3PrefixLogTypes?: Maybe<Array<S3PrefixLogTypesInput>>;
};

export type UpdateSqsLogIntegrationInput = {
  integrationId: Scalars['String'];
  integrationLabel: Scalars['String'];
  sqsConfig: SqsLogConfigInput;
};

export type UpdateUserInput = {
  id: Scalars['ID'];
  givenName?: Maybe<Scalars['String']>;
  familyName?: Maybe<Scalars['String']>;
  email?: Maybe<Scalars['AWSEmail']>;
};

export type UploadPoliciesInput = {
  data: Scalars['String'];
};

export type UploadPoliciesResponse = {
  __typename?: 'UploadPoliciesResponse';
  totalPolicies?: Maybe<Scalars['Int']>;
  newPolicies?: Maybe<Scalars['Int']>;
  modifiedPolicies?: Maybe<Scalars['Int']>;
  totalRules?: Maybe<Scalars['Int']>;
  newRules?: Maybe<Scalars['Int']>;
  modifiedRules?: Maybe<Scalars['Int']>;
  totalGlobals?: Maybe<Scalars['Int']>;
  newGlobals?: Maybe<Scalars['Int']>;
  modifiedGlobals?: Maybe<Scalars['Int']>;
};

export type User = {
  __typename?: 'User';
  givenName?: Maybe<Scalars['String']>;
  familyName?: Maybe<Scalars['String']>;
  id: Scalars['ID'];
  email: Scalars['AWSEmail'];
  createdAt: Scalars['AWSTimestamp'];
  status: Scalars['String'];
};

export type ResolverTypeWrapper<T> = Promise<T> | T;

export type LegacyStitchingResolver<TResult, TParent, TContext, TArgs> = {
  fragment: string;
  resolve: ResolverFn<TResult, TParent, TContext, TArgs>;
};

export type NewStitchingResolver<TResult, TParent, TContext, TArgs> = {
  selectionSet: string;
  resolve: ResolverFn<TResult, TParent, TContext, TArgs>;
};
export type StitchingResolver<TResult, TParent, TContext, TArgs> =
  | LegacyStitchingResolver<TResult, TParent, TContext, TArgs>
  | NewStitchingResolver<TResult, TParent, TContext, TArgs>;
export type Resolver<TResult, TParent = {}, TContext = {}, TArgs = {}> =
  | ResolverFn<TResult, TParent, TContext, TArgs>
  | StitchingResolver<TResult, TParent, TContext, TArgs>;

export type ResolverFn<TResult, TParent, TContext, TArgs> = (
  parent: TParent,
  args: TArgs,
  context: TContext,
  info: GraphQLResolveInfo
) => Promise<TResult> | TResult;

export type SubscriptionSubscribeFn<TResult, TParent, TContext, TArgs> = (
  parent: TParent,
  args: TArgs,
  context: TContext,
  info: GraphQLResolveInfo
) => AsyncIterator<TResult> | Promise<AsyncIterator<TResult>>;

export type SubscriptionResolveFn<TResult, TParent, TContext, TArgs> = (
  parent: TParent,
  args: TArgs,
  context: TContext,
  info: GraphQLResolveInfo
) => TResult | Promise<TResult>;

export interface SubscriptionSubscriberObject<
  TResult,
  TKey extends string,
  TParent,
  TContext,
  TArgs
> {
  subscribe: SubscriptionSubscribeFn<{ [key in TKey]: TResult }, TParent, TContext, TArgs>;
  resolve?: SubscriptionResolveFn<TResult, { [key in TKey]: TResult }, TContext, TArgs>;
}

export interface SubscriptionResolverObject<TResult, TParent, TContext, TArgs> {
  subscribe: SubscriptionSubscribeFn<any, TParent, TContext, TArgs>;
  resolve: SubscriptionResolveFn<TResult, any, TContext, TArgs>;
}

export type SubscriptionObject<TResult, TKey extends string, TParent, TContext, TArgs> =
  | SubscriptionSubscriberObject<TResult, TKey, TParent, TContext, TArgs>
  | SubscriptionResolverObject<TResult, TParent, TContext, TArgs>;

export type SubscriptionResolver<
  TResult,
  TKey extends string,
  TParent = {},
  TContext = {},
  TArgs = {}
> =
  | ((...args: any[]) => SubscriptionObject<TResult, TKey, TParent, TContext, TArgs>)
  | SubscriptionObject<TResult, TKey, TParent, TContext, TArgs>;

export type TypeResolveFn<TTypes, TParent = {}, TContext = {}> = (
  parent: TParent,
  context: TContext,
  info: GraphQLResolveInfo
) => Maybe<TTypes> | Promise<Maybe<TTypes>>;

export type IsTypeOfResolverFn<T = {}> = (
  obj: T,
  info: GraphQLResolveInfo
) => boolean | Promise<boolean>;

export type NextResolverFn<T> = () => Promise<T>;

export type DirectiveResolverFn<TResult = {}, TParent = {}, TContext = {}, TArgs = {}> = (
  next: NextResolverFn<TResult>,
  parent: TParent,
  args: TArgs,
  context: TContext,
  info: GraphQLResolveInfo
) => TResult | Promise<TResult>;

/** Mapping between all available schema types and the resolvers types */
export type ResolversTypes = {
  Query: ResolverTypeWrapper<{}>;
  GetAlertInput: GetAlertInput;
  ID: ResolverTypeWrapper<Scalars['ID']>;
  Int: ResolverTypeWrapper<Scalars['Int']>;
  String: ResolverTypeWrapper<Scalars['String']>;
  AlertDetails: ResolverTypeWrapper<
    Omit<AlertDetails, 'detection'> & { detection: ResolversTypes['AlertDetailsDetectionInfo'] }
  >;
  Alert: ResolversTypes['AlertDetails'] | ResolversTypes['AlertSummary'];
  AWSDateTime: ResolverTypeWrapper<Scalars['AWSDateTime']>;
  DeliveryResponse: ResolverTypeWrapper<DeliveryResponse>;
  Boolean: ResolverTypeWrapper<Scalars['Boolean']>;
  SeverityEnum: SeverityEnum;
  AlertStatusesEnum: AlertStatusesEnum;
  AlertTypesEnum: AlertTypesEnum;
  AlertDetailsDetectionInfo:
    | ResolversTypes['AlertDetailsRuleInfo']
    | ResolversTypes['AlertSummaryPolicyInfo'];
  AlertDetailsRuleInfo: ResolverTypeWrapper<AlertDetailsRuleInfo>;
  AWSJSON: ResolverTypeWrapper<Scalars['AWSJSON']>;
  AlertSummaryPolicyInfo: ResolverTypeWrapper<AlertSummaryPolicyInfo>;
  ListAlertsInput: ListAlertsInput;
  ListAlertsSortFieldsEnum: ListAlertsSortFieldsEnum;
  SortDirEnum: SortDirEnum;
  ListAlertsResponse: ResolverTypeWrapper<ListAlertsResponse>;
  AlertSummary: ResolverTypeWrapper<
    Omit<AlertSummary, 'detection'> & { detection: ResolversTypes['AlertSummaryDetectionInfo'] }
  >;
  AlertSummaryDetectionInfo:
    | ResolversTypes['AlertSummaryRuleInfo']
    | ResolversTypes['AlertSummaryPolicyInfo'];
  AlertSummaryRuleInfo: ResolverTypeWrapper<AlertSummaryRuleInfo>;
  SendTestAlertInput: SendTestAlertInput;
  Destination: ResolverTypeWrapper<Destination>;
  DestinationTypeEnum: DestinationTypeEnum;
  DestinationConfig: ResolverTypeWrapper<DestinationConfig>;
  SlackConfig: ResolverTypeWrapper<SlackConfig>;
  SnsConfig: ResolverTypeWrapper<SnsConfig>;
  SqsDestinationConfig: ResolverTypeWrapper<SqsDestinationConfig>;
  PagerDutyConfig: ResolverTypeWrapper<PagerDutyConfig>;
  GithubConfig: ResolverTypeWrapper<GithubConfig>;
  JiraConfig: ResolverTypeWrapper<JiraConfig>;
  OpsgenieConfig: ResolverTypeWrapper<OpsgenieConfig>;
  OpsgenieServiceRegionEnum: OpsgenieServiceRegionEnum;
  MsTeamsConfig: ResolverTypeWrapper<MsTeamsConfig>;
  AsanaConfig: ResolverTypeWrapper<AsanaConfig>;
  CustomWebhookConfig: ResolverTypeWrapper<CustomWebhookConfig>;
  GeneralSettings: ResolverTypeWrapper<GeneralSettings>;
  ComplianceIntegration: ResolverTypeWrapper<ComplianceIntegration>;
  ComplianceIntegrationHealth: ResolverTypeWrapper<ComplianceIntegrationHealth>;
  IntegrationItemHealthStatus: ResolverTypeWrapper<IntegrationItemHealthStatus>;
  GetComplianceIntegrationTemplateInput: GetComplianceIntegrationTemplateInput;
  IntegrationTemplate: ResolverTypeWrapper<IntegrationTemplate>;
  S3LogIntegration: ResolverTypeWrapper<S3LogIntegration>;
  S3PrefixLogTypes: ResolverTypeWrapper<S3PrefixLogTypes>;
  S3LogIntegrationHealth: ResolverTypeWrapper<S3LogIntegrationHealth>;
  GetS3LogIntegrationTemplateInput: GetS3LogIntegrationTemplateInput;
  SqsLogSourceIntegration: ResolverTypeWrapper<SqsLogSourceIntegration>;
  SqsConfig: ResolverTypeWrapper<SqsConfig>;
  SqsLogIntegrationHealth: ResolverTypeWrapper<SqsLogIntegrationHealth>;
  GetResourceInput: GetResourceInput;
  ResourceDetails: ResolverTypeWrapper<ResourceDetails>;
  ComplianceStatusEnum: ComplianceStatusEnum;
  ListResourcesInput: ListResourcesInput;
  ListResourcesSortFieldsEnum: ListResourcesSortFieldsEnum;
  ListResourcesResponse: ResolverTypeWrapper<ListResourcesResponse>;
  PagingData: ResolverTypeWrapper<PagingData>;
  ResourceSummary: ResolverTypeWrapper<ResourceSummary>;
  ResourcesForPolicyInput: ResourcesForPolicyInput;
  ListComplianceItemsResponse: ResolverTypeWrapper<ListComplianceItemsResponse>;
  ComplianceItem: ResolverTypeWrapper<ComplianceItem>;
  ActiveSuppressCount: ResolverTypeWrapper<ActiveSuppressCount>;
  ComplianceStatusCounts: ResolverTypeWrapper<ComplianceStatusCounts>;
  GetGlobalPythonModuleInput: GetGlobalPythonModuleInput;
  GlobalPythonModule: ResolverTypeWrapper<GlobalPythonModule>;
  GetPolicyInput: GetPolicyInput;
  PolicyDetails: ResolverTypeWrapper<PolicyDetails>;
  DetectionTestDefinition: ResolverTypeWrapper<DetectionTestDefinition>;
  ListPoliciesInput: ListPoliciesInput;
  ListPoliciesSortFieldsEnum: ListPoliciesSortFieldsEnum;
  ListPoliciesResponse: ResolverTypeWrapper<ListPoliciesResponse>;
  PolicySummary: ResolverTypeWrapper<PolicySummary>;
  PoliciesForResourceInput: PoliciesForResourceInput;
  ListAvailableLogTypesResponse: ResolverTypeWrapper<ListAvailableLogTypesResponse>;
  LogIntegration: ResolversTypes['S3LogIntegration'] | ResolversTypes['SqsLogSourceIntegration'];
  OrganizationStatsInput: OrganizationStatsInput;
  OrganizationStatsResponse: ResolverTypeWrapper<OrganizationStatsResponse>;
  OrganizationReportBySeverity: ResolverTypeWrapper<OrganizationReportBySeverity>;
  ScannedResources: ResolverTypeWrapper<ScannedResources>;
  ScannedResourceStats: ResolverTypeWrapper<ScannedResourceStats>;
  LogAnalysisMetricsInput: LogAnalysisMetricsInput;
  LogAnalysisMetricsResponse: ResolverTypeWrapper<LogAnalysisMetricsResponse>;
  LongSeriesData: ResolverTypeWrapper<LongSeriesData>;
  LongSeries: ResolverTypeWrapper<LongSeries>;
  Long: ResolverTypeWrapper<Scalars['Long']>;
  FloatSeriesData: ResolverTypeWrapper<FloatSeriesData>;
  FloatSeries: ResolverTypeWrapper<FloatSeries>;
  Float: ResolverTypeWrapper<Scalars['Float']>;
  SingleValue: ResolverTypeWrapper<SingleValue>;
  GetRuleInput: GetRuleInput;
  RuleDetails: ResolverTypeWrapper<RuleDetails>;
  ListRulesInput: ListRulesInput;
  ListRulesSortFieldsEnum: ListRulesSortFieldsEnum;
  ListRulesResponse: ResolverTypeWrapper<ListRulesResponse>;
  RuleSummary: ResolverTypeWrapper<RuleSummary>;
  ListGlobalPythonModuleInput: ListGlobalPythonModuleInput;
  ListGlobalPythonModulesResponse: ResolverTypeWrapper<ListGlobalPythonModulesResponse>;
  User: ResolverTypeWrapper<User>;
  AWSEmail: ResolverTypeWrapper<Scalars['AWSEmail']>;
  AWSTimestamp: ResolverTypeWrapper<Scalars['AWSTimestamp']>;
  Mutation: ResolverTypeWrapper<{}>;
  DestinationInput: DestinationInput;
  DestinationConfigInput: DestinationConfigInput;
  SlackConfigInput: SlackConfigInput;
  SnsConfigInput: SnsConfigInput;
  SqsConfigInput: SqsConfigInput;
  PagerDutyConfigInput: PagerDutyConfigInput;
  GithubConfigInput: GithubConfigInput;
  JiraConfigInput: JiraConfigInput;
  OpsgenieConfigInput: OpsgenieConfigInput;
  MsTeamsConfigInput: MsTeamsConfigInput;
  AsanaConfigInput: AsanaConfigInput;
  CustomWebhookConfigInput: CustomWebhookConfigInput;
  AddComplianceIntegrationInput: AddComplianceIntegrationInput;
  AddS3LogIntegrationInput: AddS3LogIntegrationInput;
  S3PrefixLogTypesInput: S3PrefixLogTypesInput;
  AddSqsLogIntegrationInput: AddSqsLogIntegrationInput;
  SqsLogConfigInput: SqsLogConfigInput;
  AddPolicyInput: AddPolicyInput;
  DetectionTestDefinitionInput: DetectionTestDefinitionInput;
  AddRuleInput: AddRuleInput;
  AddGlobalPythonModuleInput: AddGlobalPythonModuleInput;
  DeletePolicyInput: DeletePolicyInput;
  DeletePolicyInputItem: DeletePolicyInputItem;
  DeleteRuleInput: DeleteRuleInput;
  DeleteRuleInputItem: DeleteRuleInputItem;
  DeleteGlobalPythonModuleInput: DeleteGlobalPythonModuleInput;
  DeleteGlobalPythonInputItem: DeleteGlobalPythonInputItem;
  InviteUserInput: InviteUserInput;
  RemediateResourceInput: RemediateResourceInput;
  DeliverAlertInput: DeliverAlertInput;
  SuppressPoliciesInput: SuppressPoliciesInput;
  TestPolicyInput: TestPolicyInput;
  TestPolicyResponse: ResolverTypeWrapper<TestPolicyResponse>;
  TestPolicyRecord: ResolverTypeWrapper<TestPolicyRecord>;
  TestRecord: ResolversTypes['TestPolicyRecord'] | ResolversTypes['TestRuleRecord'];
  Error: ResolverTypeWrapper<Error>;
  TestPolicyRecordFunctions: ResolverTypeWrapper<TestPolicyRecordFunctions>;
  TestDetectionSubRecord: ResolverTypeWrapper<TestDetectionSubRecord>;
  TestRuleInput: TestRuleInput;
  TestRuleResponse: ResolverTypeWrapper<TestRuleResponse>;
  TestRuleRecord: ResolverTypeWrapper<TestRuleRecord>;
  TestRuleRecordFunctions: ResolverTypeWrapper<TestRuleRecordFunctions>;
  UpdateAlertStatusInput: UpdateAlertStatusInput;
  UpdateComplianceIntegrationInput: UpdateComplianceIntegrationInput;
  UpdateS3LogIntegrationInput: UpdateS3LogIntegrationInput;
  UpdateSqsLogIntegrationInput: UpdateSqsLogIntegrationInput;
  UpdateGeneralSettingsInput: UpdateGeneralSettingsInput;
  UpdatePolicyInput: UpdatePolicyInput;
  UpdateRuleInput: UpdateRuleInput;
  UpdateUserInput: UpdateUserInput;
  UploadPoliciesInput: UploadPoliciesInput;
  UploadPoliciesResponse: ResolverTypeWrapper<UploadPoliciesResponse>;
  ModifyGlobalPythonModuleInput: ModifyGlobalPythonModuleInput;
  AccountTypeEnum: AccountTypeEnum;
};

/** Mapping between all available schema types and the resolvers parents */
export type ResolversParentTypes = {
  Query: {};
  GetAlertInput: GetAlertInput;
  ID: Scalars['ID'];
  Int: Scalars['Int'];
  String: Scalars['String'];
  AlertDetails: Omit<AlertDetails, 'detection'> & {
    detection: ResolversParentTypes['AlertDetailsDetectionInfo'];
  };
  Alert: ResolversParentTypes['AlertDetails'] | ResolversParentTypes['AlertSummary'];
  AWSDateTime: Scalars['AWSDateTime'];
  DeliveryResponse: DeliveryResponse;
  Boolean: Scalars['Boolean'];
  SeverityEnum: SeverityEnum;
  AlertStatusesEnum: AlertStatusesEnum;
  AlertTypesEnum: AlertTypesEnum;
  AlertDetailsDetectionInfo:
    | ResolversParentTypes['AlertDetailsRuleInfo']
    | ResolversParentTypes['AlertSummaryPolicyInfo'];
  AlertDetailsRuleInfo: AlertDetailsRuleInfo;
  AWSJSON: Scalars['AWSJSON'];
  AlertSummaryPolicyInfo: AlertSummaryPolicyInfo;
  ListAlertsInput: ListAlertsInput;
  ListAlertsSortFieldsEnum: ListAlertsSortFieldsEnum;
  SortDirEnum: SortDirEnum;
  ListAlertsResponse: ListAlertsResponse;
  AlertSummary: Omit<AlertSummary, 'detection'> & {
    detection: ResolversParentTypes['AlertSummaryDetectionInfo'];
  };
  AlertSummaryDetectionInfo:
    | ResolversParentTypes['AlertSummaryRuleInfo']
    | ResolversParentTypes['AlertSummaryPolicyInfo'];
  AlertSummaryRuleInfo: AlertSummaryRuleInfo;
  SendTestAlertInput: SendTestAlertInput;
  Destination: Destination;
  DestinationTypeEnum: DestinationTypeEnum;
  DestinationConfig: DestinationConfig;
  SlackConfig: SlackConfig;
  SnsConfig: SnsConfig;
  SqsDestinationConfig: SqsDestinationConfig;
  PagerDutyConfig: PagerDutyConfig;
  GithubConfig: GithubConfig;
  JiraConfig: JiraConfig;
  OpsgenieConfig: OpsgenieConfig;
  OpsgenieServiceRegionEnum: OpsgenieServiceRegionEnum;
  MsTeamsConfig: MsTeamsConfig;
  AsanaConfig: AsanaConfig;
  CustomWebhookConfig: CustomWebhookConfig;
  GeneralSettings: GeneralSettings;
  ComplianceIntegration: ComplianceIntegration;
  ComplianceIntegrationHealth: ComplianceIntegrationHealth;
  IntegrationItemHealthStatus: IntegrationItemHealthStatus;
  GetComplianceIntegrationTemplateInput: GetComplianceIntegrationTemplateInput;
  IntegrationTemplate: IntegrationTemplate;
  S3LogIntegration: S3LogIntegration;
  S3PrefixLogTypes: S3PrefixLogTypes;
  S3LogIntegrationHealth: S3LogIntegrationHealth;
  GetS3LogIntegrationTemplateInput: GetS3LogIntegrationTemplateInput;
  SqsLogSourceIntegration: SqsLogSourceIntegration;
  SqsConfig: SqsConfig;
  SqsLogIntegrationHealth: SqsLogIntegrationHealth;
  GetResourceInput: GetResourceInput;
  ResourceDetails: ResourceDetails;
  ComplianceStatusEnum: ComplianceStatusEnum;
  ListResourcesInput: ListResourcesInput;
  ListResourcesSortFieldsEnum: ListResourcesSortFieldsEnum;
  ListResourcesResponse: ListResourcesResponse;
  PagingData: PagingData;
  ResourceSummary: ResourceSummary;
  ResourcesForPolicyInput: ResourcesForPolicyInput;
  ListComplianceItemsResponse: ListComplianceItemsResponse;
  ComplianceItem: ComplianceItem;
  ActiveSuppressCount: ActiveSuppressCount;
  ComplianceStatusCounts: ComplianceStatusCounts;
  GetGlobalPythonModuleInput: GetGlobalPythonModuleInput;
  GlobalPythonModule: GlobalPythonModule;
  GetPolicyInput: GetPolicyInput;
  PolicyDetails: PolicyDetails;
  DetectionTestDefinition: DetectionTestDefinition;
  ListPoliciesInput: ListPoliciesInput;
  ListPoliciesSortFieldsEnum: ListPoliciesSortFieldsEnum;
  ListPoliciesResponse: ListPoliciesResponse;
  PolicySummary: PolicySummary;
  PoliciesForResourceInput: PoliciesForResourceInput;
  ListAvailableLogTypesResponse: ListAvailableLogTypesResponse;
  LogIntegration:
    | ResolversParentTypes['S3LogIntegration']
    | ResolversParentTypes['SqsLogSourceIntegration'];
  OrganizationStatsInput: OrganizationStatsInput;
  OrganizationStatsResponse: OrganizationStatsResponse;
  OrganizationReportBySeverity: OrganizationReportBySeverity;
  ScannedResources: ScannedResources;
  ScannedResourceStats: ScannedResourceStats;
  LogAnalysisMetricsInput: LogAnalysisMetricsInput;
  LogAnalysisMetricsResponse: LogAnalysisMetricsResponse;
  LongSeriesData: LongSeriesData;
  LongSeries: LongSeries;
  Long: Scalars['Long'];
  FloatSeriesData: FloatSeriesData;
  FloatSeries: FloatSeries;
  Float: Scalars['Float'];
  SingleValue: SingleValue;
  GetRuleInput: GetRuleInput;
  RuleDetails: RuleDetails;
  ListRulesInput: ListRulesInput;
  ListRulesSortFieldsEnum: ListRulesSortFieldsEnum;
  ListRulesResponse: ListRulesResponse;
  RuleSummary: RuleSummary;
  ListGlobalPythonModuleInput: ListGlobalPythonModuleInput;
  ListGlobalPythonModulesResponse: ListGlobalPythonModulesResponse;
  User: User;
  AWSEmail: Scalars['AWSEmail'];
  AWSTimestamp: Scalars['AWSTimestamp'];
  Mutation: {};
  DestinationInput: DestinationInput;
  DestinationConfigInput: DestinationConfigInput;
  SlackConfigInput: SlackConfigInput;
  SnsConfigInput: SnsConfigInput;
  SqsConfigInput: SqsConfigInput;
  PagerDutyConfigInput: PagerDutyConfigInput;
  GithubConfigInput: GithubConfigInput;
  JiraConfigInput: JiraConfigInput;
  OpsgenieConfigInput: OpsgenieConfigInput;
  MsTeamsConfigInput: MsTeamsConfigInput;
  AsanaConfigInput: AsanaConfigInput;
  CustomWebhookConfigInput: CustomWebhookConfigInput;
  AddComplianceIntegrationInput: AddComplianceIntegrationInput;
  AddS3LogIntegrationInput: AddS3LogIntegrationInput;
  S3PrefixLogTypesInput: S3PrefixLogTypesInput;
  AddSqsLogIntegrationInput: AddSqsLogIntegrationInput;
  SqsLogConfigInput: SqsLogConfigInput;
  AddPolicyInput: AddPolicyInput;
  DetectionTestDefinitionInput: DetectionTestDefinitionInput;
  AddRuleInput: AddRuleInput;
  AddGlobalPythonModuleInput: AddGlobalPythonModuleInput;
  DeletePolicyInput: DeletePolicyInput;
  DeletePolicyInputItem: DeletePolicyInputItem;
  DeleteRuleInput: DeleteRuleInput;
  DeleteRuleInputItem: DeleteRuleInputItem;
  DeleteGlobalPythonModuleInput: DeleteGlobalPythonModuleInput;
  DeleteGlobalPythonInputItem: DeleteGlobalPythonInputItem;
  InviteUserInput: InviteUserInput;
  RemediateResourceInput: RemediateResourceInput;
  DeliverAlertInput: DeliverAlertInput;
  SuppressPoliciesInput: SuppressPoliciesInput;
  TestPolicyInput: TestPolicyInput;
  TestPolicyResponse: TestPolicyResponse;
  TestPolicyRecord: TestPolicyRecord;
  TestRecord: ResolversParentTypes['TestPolicyRecord'] | ResolversParentTypes['TestRuleRecord'];
  Error: Error;
  TestPolicyRecordFunctions: TestPolicyRecordFunctions;
  TestDetectionSubRecord: TestDetectionSubRecord;
  TestRuleInput: TestRuleInput;
  TestRuleResponse: TestRuleResponse;
  TestRuleRecord: TestRuleRecord;
  TestRuleRecordFunctions: TestRuleRecordFunctions;
  UpdateAlertStatusInput: UpdateAlertStatusInput;
  UpdateComplianceIntegrationInput: UpdateComplianceIntegrationInput;
  UpdateS3LogIntegrationInput: UpdateS3LogIntegrationInput;
  UpdateSqsLogIntegrationInput: UpdateSqsLogIntegrationInput;
  UpdateGeneralSettingsInput: UpdateGeneralSettingsInput;
  UpdatePolicyInput: UpdatePolicyInput;
  UpdateRuleInput: UpdateRuleInput;
  UpdateUserInput: UpdateUserInput;
  UploadPoliciesInput: UploadPoliciesInput;
  UploadPoliciesResponse: UploadPoliciesResponse;
  ModifyGlobalPythonModuleInput: ModifyGlobalPythonModuleInput;
  AccountTypeEnum: AccountTypeEnum;
};

export type ActiveSuppressCountResolvers<
  ContextType = any,
  ParentType extends ResolversParentTypes['ActiveSuppressCount'] = ResolversParentTypes['ActiveSuppressCount']
> = {
  active?: Resolver<Maybe<ResolversTypes['ComplianceStatusCounts']>, ParentType, ContextType>;
  suppressed?: Resolver<Maybe<ResolversTypes['ComplianceStatusCounts']>, ParentType, ContextType>;
  __isTypeOf?: IsTypeOfResolverFn<ParentType>;
};

export type AlertResolvers<
  ContextType = any,
  ParentType extends ResolversParentTypes['Alert'] = ResolversParentTypes['Alert']
> = {
  __resolveType: TypeResolveFn<'AlertDetails' | 'AlertSummary', ParentType, ContextType>;
  alertId?: Resolver<ResolversTypes['ID'], ParentType, ContextType>;
  creationTime?: Resolver<ResolversTypes['AWSDateTime'], ParentType, ContextType>;
  deliveryResponses?: Resolver<
    Array<Maybe<ResolversTypes['DeliveryResponse']>>,
    ParentType,
    ContextType
  >;
  severity?: Resolver<ResolversTypes['SeverityEnum'], ParentType, ContextType>;
  status?: Resolver<ResolversTypes['AlertStatusesEnum'], ParentType, ContextType>;
  title?: Resolver<ResolversTypes['String'], ParentType, ContextType>;
  type?: Resolver<ResolversTypes['AlertTypesEnum'], ParentType, ContextType>;
  lastUpdatedBy?: Resolver<Maybe<ResolversTypes['ID']>, ParentType, ContextType>;
  lastUpdatedByTime?: Resolver<Maybe<ResolversTypes['AWSDateTime']>, ParentType, ContextType>;
  updateTime?: Resolver<ResolversTypes['AWSDateTime'], ParentType, ContextType>;
};

export type AlertDetailsResolvers<
  ContextType = any,
  ParentType extends ResolversParentTypes['AlertDetails'] = ResolversParentTypes['AlertDetails']
> = {
  alertId?: Resolver<ResolversTypes['ID'], ParentType, ContextType>;
  creationTime?: Resolver<ResolversTypes['AWSDateTime'], ParentType, ContextType>;
  deliveryResponses?: Resolver<
    Array<Maybe<ResolversTypes['DeliveryResponse']>>,
    ParentType,
    ContextType
  >;
  severity?: Resolver<ResolversTypes['SeverityEnum'], ParentType, ContextType>;
  status?: Resolver<ResolversTypes['AlertStatusesEnum'], ParentType, ContextType>;
  title?: Resolver<ResolversTypes['String'], ParentType, ContextType>;
  type?: Resolver<ResolversTypes['AlertTypesEnum'], ParentType, ContextType>;
  lastUpdatedBy?: Resolver<Maybe<ResolversTypes['ID']>, ParentType, ContextType>;
  lastUpdatedByTime?: Resolver<Maybe<ResolversTypes['AWSDateTime']>, ParentType, ContextType>;
  updateTime?: Resolver<ResolversTypes['AWSDateTime'], ParentType, ContextType>;
  detection?: Resolver<ResolversTypes['AlertDetailsDetectionInfo'], ParentType, ContextType>;
  __isTypeOf?: IsTypeOfResolverFn<ParentType>;
};

export type AlertDetailsDetectionInfoResolvers<
  ContextType = any,
  ParentType extends ResolversParentTypes['AlertDetailsDetectionInfo'] = ResolversParentTypes['AlertDetailsDetectionInfo']
> = {
  __resolveType: TypeResolveFn<
    'AlertDetailsRuleInfo' | 'AlertSummaryPolicyInfo',
    ParentType,
    ContextType
  >;
};

export type AlertDetailsRuleInfoResolvers<
  ContextType = any,
  ParentType extends ResolversParentTypes['AlertDetailsRuleInfo'] = ResolversParentTypes['AlertDetailsRuleInfo']
> = {
  ruleId?: Resolver<Maybe<ResolversTypes['ID']>, ParentType, ContextType>;
  logTypes?: Resolver<Array<ResolversTypes['String']>, ParentType, ContextType>;
  eventsMatched?: Resolver<ResolversTypes['Int'], ParentType, ContextType>;
  dedupString?: Resolver<ResolversTypes['String'], ParentType, ContextType>;
  events?: Resolver<Array<ResolversTypes['AWSJSON']>, ParentType, ContextType>;
  eventsLastEvaluatedKey?: Resolver<Maybe<ResolversTypes['String']>, ParentType, ContextType>;
  __isTypeOf?: IsTypeOfResolverFn<ParentType>;
};

export type AlertSummaryResolvers<
  ContextType = any,
  ParentType extends ResolversParentTypes['AlertSummary'] = ResolversParentTypes['AlertSummary']
> = {
  alertId?: Resolver<ResolversTypes['ID'], ParentType, ContextType>;
  creationTime?: Resolver<ResolversTypes['AWSDateTime'], ParentType, ContextType>;
  deliveryResponses?: Resolver<
    Array<Maybe<ResolversTypes['DeliveryResponse']>>,
    ParentType,
    ContextType
  >;
  type?: Resolver<ResolversTypes['AlertTypesEnum'], ParentType, ContextType>;
  severity?: Resolver<ResolversTypes['SeverityEnum'], ParentType, ContextType>;
  status?: Resolver<ResolversTypes['AlertStatusesEnum'], ParentType, ContextType>;
  title?: Resolver<ResolversTypes['String'], ParentType, ContextType>;
  lastUpdatedBy?: Resolver<Maybe<ResolversTypes['ID']>, ParentType, ContextType>;
  lastUpdatedByTime?: Resolver<Maybe<ResolversTypes['AWSDateTime']>, ParentType, ContextType>;
  updateTime?: Resolver<ResolversTypes['AWSDateTime'], ParentType, ContextType>;
  detection?: Resolver<ResolversTypes['AlertSummaryDetectionInfo'], ParentType, ContextType>;
  __isTypeOf?: IsTypeOfResolverFn<ParentType>;
};

export type AlertSummaryDetectionInfoResolvers<
  ContextType = any,
  ParentType extends ResolversParentTypes['AlertSummaryDetectionInfo'] = ResolversParentTypes['AlertSummaryDetectionInfo']
> = {
  __resolveType: TypeResolveFn<
    'AlertSummaryRuleInfo' | 'AlertSummaryPolicyInfo',
    ParentType,
    ContextType
  >;
};

export type AlertSummaryPolicyInfoResolvers<
  ContextType = any,
  ParentType extends ResolversParentTypes['AlertSummaryPolicyInfo'] = ResolversParentTypes['AlertSummaryPolicyInfo']
> = {
  policyId?: Resolver<Maybe<ResolversTypes['ID']>, ParentType, ContextType>;
  resourceId?: Resolver<Maybe<ResolversTypes['String']>, ParentType, ContextType>;
  policySourceId?: Resolver<ResolversTypes['String'], ParentType, ContextType>;
  resourceTypes?: Resolver<Array<ResolversTypes['String']>, ParentType, ContextType>;
  __isTypeOf?: IsTypeOfResolverFn<ParentType>;
};

export type AlertSummaryRuleInfoResolvers<
  ContextType = any,
  ParentType extends ResolversParentTypes['AlertSummaryRuleInfo'] = ResolversParentTypes['AlertSummaryRuleInfo']
> = {
  ruleId?: Resolver<Maybe<ResolversTypes['ID']>, ParentType, ContextType>;
  logTypes?: Resolver<Array<ResolversTypes['String']>, ParentType, ContextType>;
  eventsMatched?: Resolver<ResolversTypes['Int'], ParentType, ContextType>;
  __isTypeOf?: IsTypeOfResolverFn<ParentType>;
};

export type AsanaConfigResolvers<
  ContextType = any,
  ParentType extends ResolversParentTypes['AsanaConfig'] = ResolversParentTypes['AsanaConfig']
> = {
  personalAccessToken?: Resolver<ResolversTypes['String'], ParentType, ContextType>;
  projectGids?: Resolver<Array<ResolversTypes['String']>, ParentType, ContextType>;
  __isTypeOf?: IsTypeOfResolverFn<ParentType>;
};

export interface AwsDateTimeScalarConfig
  extends GraphQLScalarTypeConfig<ResolversTypes['AWSDateTime'], any> {
  name: 'AWSDateTime';
}

export interface AwsEmailScalarConfig
  extends GraphQLScalarTypeConfig<ResolversTypes['AWSEmail'], any> {
  name: 'AWSEmail';
}

export interface AwsjsonScalarConfig
  extends GraphQLScalarTypeConfig<ResolversTypes['AWSJSON'], any> {
  name: 'AWSJSON';
}

export interface AwsTimestampScalarConfig
  extends GraphQLScalarTypeConfig<ResolversTypes['AWSTimestamp'], any> {
  name: 'AWSTimestamp';
}

export type ComplianceIntegrationResolvers<
  ContextType = any,
  ParentType extends ResolversParentTypes['ComplianceIntegration'] = ResolversParentTypes['ComplianceIntegration']
> = {
  awsAccountId?: Resolver<ResolversTypes['String'], ParentType, ContextType>;
  createdAtTime?: Resolver<ResolversTypes['AWSDateTime'], ParentType, ContextType>;
  createdBy?: Resolver<ResolversTypes['ID'], ParentType, ContextType>;
  integrationId?: Resolver<ResolversTypes['ID'], ParentType, ContextType>;
  integrationLabel?: Resolver<ResolversTypes['String'], ParentType, ContextType>;
  cweEnabled?: Resolver<Maybe<ResolversTypes['Boolean']>, ParentType, ContextType>;
  remediationEnabled?: Resolver<Maybe<ResolversTypes['Boolean']>, ParentType, ContextType>;
  health?: Resolver<ResolversTypes['ComplianceIntegrationHealth'], ParentType, ContextType>;
  stackName?: Resolver<ResolversTypes['String'], ParentType, ContextType>;
  __isTypeOf?: IsTypeOfResolverFn<ParentType>;
};

export type ComplianceIntegrationHealthResolvers<
  ContextType = any,
  ParentType extends ResolversParentTypes['ComplianceIntegrationHealth'] = ResolversParentTypes['ComplianceIntegrationHealth']
> = {
  auditRoleStatus?: Resolver<
    ResolversTypes['IntegrationItemHealthStatus'],
    ParentType,
    ContextType
  >;
  cweRoleStatus?: Resolver<ResolversTypes['IntegrationItemHealthStatus'], ParentType, ContextType>;
  remediationRoleStatus?: Resolver<
    ResolversTypes['IntegrationItemHealthStatus'],
    ParentType,
    ContextType
  >;
  __isTypeOf?: IsTypeOfResolverFn<ParentType>;
};

export type ComplianceItemResolvers<
  ContextType = any,
  ParentType extends ResolversParentTypes['ComplianceItem'] = ResolversParentTypes['ComplianceItem']
> = {
  errorMessage?: Resolver<Maybe<ResolversTypes['String']>, ParentType, ContextType>;
  lastUpdated?: Resolver<Maybe<ResolversTypes['AWSDateTime']>, ParentType, ContextType>;
  policyId?: Resolver<Maybe<ResolversTypes['ID']>, ParentType, ContextType>;
  policySeverity?: Resolver<Maybe<ResolversTypes['SeverityEnum']>, ParentType, ContextType>;
  resourceId?: Resolver<Maybe<ResolversTypes['ID']>, ParentType, ContextType>;
  resourceType?: Resolver<Maybe<ResolversTypes['String']>, ParentType, ContextType>;
  status?: Resolver<Maybe<ResolversTypes['ComplianceStatusEnum']>, ParentType, ContextType>;
  suppressed?: Resolver<Maybe<ResolversTypes['Boolean']>, ParentType, ContextType>;
  integrationId?: Resolver<Maybe<ResolversTypes['ID']>, ParentType, ContextType>;
  __isTypeOf?: IsTypeOfResolverFn<ParentType>;
};

export type ComplianceStatusCountsResolvers<
  ContextType = any,
  ParentType extends ResolversParentTypes['ComplianceStatusCounts'] = ResolversParentTypes['ComplianceStatusCounts']
> = {
  error?: Resolver<Maybe<ResolversTypes['Int']>, ParentType, ContextType>;
  fail?: Resolver<Maybe<ResolversTypes['Int']>, ParentType, ContextType>;
  pass?: Resolver<Maybe<ResolversTypes['Int']>, ParentType, ContextType>;
  __isTypeOf?: IsTypeOfResolverFn<ParentType>;
};

export type CustomWebhookConfigResolvers<
  ContextType = any,
  ParentType extends ResolversParentTypes['CustomWebhookConfig'] = ResolversParentTypes['CustomWebhookConfig']
> = {
  webhookURL?: Resolver<ResolversTypes['String'], ParentType, ContextType>;
  __isTypeOf?: IsTypeOfResolverFn<ParentType>;
};

export type DeliveryResponseResolvers<
  ContextType = any,
  ParentType extends ResolversParentTypes['DeliveryResponse'] = ResolversParentTypes['DeliveryResponse']
> = {
  outputId?: Resolver<ResolversTypes['ID'], ParentType, ContextType>;
  message?: Resolver<ResolversTypes['String'], ParentType, ContextType>;
  statusCode?: Resolver<ResolversTypes['Int'], ParentType, ContextType>;
  success?: Resolver<ResolversTypes['Boolean'], ParentType, ContextType>;
  dispatchedAt?: Resolver<ResolversTypes['AWSDateTime'], ParentType, ContextType>;
  __isTypeOf?: IsTypeOfResolverFn<ParentType>;
};

export type DestinationResolvers<
  ContextType = any,
  ParentType extends ResolversParentTypes['Destination'] = ResolversParentTypes['Destination']
> = {
  createdBy?: Resolver<ResolversTypes['String'], ParentType, ContextType>;
  creationTime?: Resolver<ResolversTypes['AWSDateTime'], ParentType, ContextType>;
  displayName?: Resolver<ResolversTypes['String'], ParentType, ContextType>;
  lastModifiedBy?: Resolver<ResolversTypes['String'], ParentType, ContextType>;
  lastModifiedTime?: Resolver<ResolversTypes['AWSDateTime'], ParentType, ContextType>;
  outputId?: Resolver<ResolversTypes['ID'], ParentType, ContextType>;
  outputType?: Resolver<ResolversTypes['DestinationTypeEnum'], ParentType, ContextType>;
  outputConfig?: Resolver<ResolversTypes['DestinationConfig'], ParentType, ContextType>;
  verificationStatus?: Resolver<Maybe<ResolversTypes['String']>, ParentType, ContextType>;
  defaultForSeverity?: Resolver<
    Array<Maybe<ResolversTypes['SeverityEnum']>>,
    ParentType,
    ContextType
  >;
  __isTypeOf?: IsTypeOfResolverFn<ParentType>;
};

export type DestinationConfigResolvers<
  ContextType = any,
  ParentType extends ResolversParentTypes['DestinationConfig'] = ResolversParentTypes['DestinationConfig']
> = {
  slack?: Resolver<Maybe<ResolversTypes['SlackConfig']>, ParentType, ContextType>;
  sns?: Resolver<Maybe<ResolversTypes['SnsConfig']>, ParentType, ContextType>;
  sqs?: Resolver<Maybe<ResolversTypes['SqsDestinationConfig']>, ParentType, ContextType>;
  pagerDuty?: Resolver<Maybe<ResolversTypes['PagerDutyConfig']>, ParentType, ContextType>;
  github?: Resolver<Maybe<ResolversTypes['GithubConfig']>, ParentType, ContextType>;
  jira?: Resolver<Maybe<ResolversTypes['JiraConfig']>, ParentType, ContextType>;
  opsgenie?: Resolver<Maybe<ResolversTypes['OpsgenieConfig']>, ParentType, ContextType>;
  msTeams?: Resolver<Maybe<ResolversTypes['MsTeamsConfig']>, ParentType, ContextType>;
  asana?: Resolver<Maybe<ResolversTypes['AsanaConfig']>, ParentType, ContextType>;
  customWebhook?: Resolver<Maybe<ResolversTypes['CustomWebhookConfig']>, ParentType, ContextType>;
  __isTypeOf?: IsTypeOfResolverFn<ParentType>;
};

export type DetectionTestDefinitionResolvers<
  ContextType = any,
  ParentType extends ResolversParentTypes['DetectionTestDefinition'] = ResolversParentTypes['DetectionTestDefinition']
> = {
  expectedResult?: Resolver<Maybe<ResolversTypes['Boolean']>, ParentType, ContextType>;
  name?: Resolver<Maybe<ResolversTypes['String']>, ParentType, ContextType>;
  resource?: Resolver<Maybe<ResolversTypes['String']>, ParentType, ContextType>;
  __isTypeOf?: IsTypeOfResolverFn<ParentType>;
};

export type ErrorResolvers<
  ContextType = any,
  ParentType extends ResolversParentTypes['Error'] = ResolversParentTypes['Error']
> = {
  code?: Resolver<Maybe<ResolversTypes['String']>, ParentType, ContextType>;
  message?: Resolver<ResolversTypes['String'], ParentType, ContextType>;
  __isTypeOf?: IsTypeOfResolverFn<ParentType>;
};

export type FloatSeriesResolvers<
  ContextType = any,
  ParentType extends ResolversParentTypes['FloatSeries'] = ResolversParentTypes['FloatSeries']
> = {
  label?: Resolver<ResolversTypes['String'], ParentType, ContextType>;
  values?: Resolver<Array<ResolversTypes['Float']>, ParentType, ContextType>;
  __isTypeOf?: IsTypeOfResolverFn<ParentType>;
};

export type FloatSeriesDataResolvers<
  ContextType = any,
  ParentType extends ResolversParentTypes['FloatSeriesData'] = ResolversParentTypes['FloatSeriesData']
> = {
  timestamps?: Resolver<Array<ResolversTypes['AWSDateTime']>, ParentType, ContextType>;
  series?: Resolver<Array<ResolversTypes['FloatSeries']>, ParentType, ContextType>;
  __isTypeOf?: IsTypeOfResolverFn<ParentType>;
};

export type GeneralSettingsResolvers<
  ContextType = any,
  ParentType extends ResolversParentTypes['GeneralSettings'] = ResolversParentTypes['GeneralSettings']
> = {
  displayName?: Resolver<Maybe<ResolversTypes['String']>, ParentType, ContextType>;
  email?: Resolver<Maybe<ResolversTypes['String']>, ParentType, ContextType>;
  errorReportingConsent?: Resolver<Maybe<ResolversTypes['Boolean']>, ParentType, ContextType>;
  analyticsConsent?: Resolver<Maybe<ResolversTypes['Boolean']>, ParentType, ContextType>;
  __isTypeOf?: IsTypeOfResolverFn<ParentType>;
};

export type GithubConfigResolvers<
  ContextType = any,
  ParentType extends ResolversParentTypes['GithubConfig'] = ResolversParentTypes['GithubConfig']
> = {
  repoName?: Resolver<ResolversTypes['String'], ParentType, ContextType>;
  token?: Resolver<ResolversTypes['String'], ParentType, ContextType>;
  __isTypeOf?: IsTypeOfResolverFn<ParentType>;
};

export type GlobalPythonModuleResolvers<
  ContextType = any,
  ParentType extends ResolversParentTypes['GlobalPythonModule'] = ResolversParentTypes['GlobalPythonModule']
> = {
  body?: Resolver<ResolversTypes['String'], ParentType, ContextType>;
  description?: Resolver<ResolversTypes['String'], ParentType, ContextType>;
  id?: Resolver<ResolversTypes['ID'], ParentType, ContextType>;
  createdAt?: Resolver<ResolversTypes['AWSDateTime'], ParentType, ContextType>;
  lastModified?: Resolver<ResolversTypes['AWSDateTime'], ParentType, ContextType>;
  __isTypeOf?: IsTypeOfResolverFn<ParentType>;
};

export type IntegrationItemHealthStatusResolvers<
  ContextType = any,
  ParentType extends ResolversParentTypes['IntegrationItemHealthStatus'] = ResolversParentTypes['IntegrationItemHealthStatus']
> = {
  healthy?: Resolver<ResolversTypes['Boolean'], ParentType, ContextType>;
  message?: Resolver<ResolversTypes['String'], ParentType, ContextType>;
  rawErrorMessage?: Resolver<Maybe<ResolversTypes['String']>, ParentType, ContextType>;
  __isTypeOf?: IsTypeOfResolverFn<ParentType>;
};

export type IntegrationTemplateResolvers<
  ContextType = any,
  ParentType extends ResolversParentTypes['IntegrationTemplate'] = ResolversParentTypes['IntegrationTemplate']
> = {
  body?: Resolver<ResolversTypes['String'], ParentType, ContextType>;
  stackName?: Resolver<ResolversTypes['String'], ParentType, ContextType>;
  __isTypeOf?: IsTypeOfResolverFn<ParentType>;
};

export type JiraConfigResolvers<
  ContextType = any,
  ParentType extends ResolversParentTypes['JiraConfig'] = ResolversParentTypes['JiraConfig']
> = {
  orgDomain?: Resolver<ResolversTypes['String'], ParentType, ContextType>;
  projectKey?: Resolver<ResolversTypes['String'], ParentType, ContextType>;
  userName?: Resolver<ResolversTypes['String'], ParentType, ContextType>;
  apiKey?: Resolver<ResolversTypes['String'], ParentType, ContextType>;
  assigneeId?: Resolver<Maybe<ResolversTypes['String']>, ParentType, ContextType>;
  issueType?: Resolver<ResolversTypes['String'], ParentType, ContextType>;
  __isTypeOf?: IsTypeOfResolverFn<ParentType>;
};

export type ListAlertsResponseResolvers<
  ContextType = any,
  ParentType extends ResolversParentTypes['ListAlertsResponse'] = ResolversParentTypes['ListAlertsResponse']
> = {
  alertSummaries?: Resolver<Array<Maybe<ResolversTypes['AlertSummary']>>, ParentType, ContextType>;
  lastEvaluatedKey?: Resolver<Maybe<ResolversTypes['String']>, ParentType, ContextType>;
  __isTypeOf?: IsTypeOfResolverFn<ParentType>;
};

export type ListAvailableLogTypesResponseResolvers<
  ContextType = any,
  ParentType extends ResolversParentTypes['ListAvailableLogTypesResponse'] = ResolversParentTypes['ListAvailableLogTypesResponse']
> = {
  logTypes?: Resolver<Array<ResolversTypes['String']>, ParentType, ContextType>;
  __isTypeOf?: IsTypeOfResolverFn<ParentType>;
};

export type ListComplianceItemsResponseResolvers<
  ContextType = any,
  ParentType extends ResolversParentTypes['ListComplianceItemsResponse'] = ResolversParentTypes['ListComplianceItemsResponse']
> = {
  items?: Resolver<Maybe<Array<Maybe<ResolversTypes['ComplianceItem']>>>, ParentType, ContextType>;
  paging?: Resolver<Maybe<ResolversTypes['PagingData']>, ParentType, ContextType>;
  status?: Resolver<Maybe<ResolversTypes['ComplianceStatusEnum']>, ParentType, ContextType>;
  totals?: Resolver<Maybe<ResolversTypes['ActiveSuppressCount']>, ParentType, ContextType>;
  __isTypeOf?: IsTypeOfResolverFn<ParentType>;
};

export type ListGlobalPythonModulesResponseResolvers<
  ContextType = any,
  ParentType extends ResolversParentTypes['ListGlobalPythonModulesResponse'] = ResolversParentTypes['ListGlobalPythonModulesResponse']
> = {
  paging?: Resolver<Maybe<ResolversTypes['PagingData']>, ParentType, ContextType>;
  globals?: Resolver<
    Maybe<Array<Maybe<ResolversTypes['GlobalPythonModule']>>>,
    ParentType,
    ContextType
  >;
  __isTypeOf?: IsTypeOfResolverFn<ParentType>;
};

export type ListPoliciesResponseResolvers<
  ContextType = any,
  ParentType extends ResolversParentTypes['ListPoliciesResponse'] = ResolversParentTypes['ListPoliciesResponse']
> = {
  paging?: Resolver<Maybe<ResolversTypes['PagingData']>, ParentType, ContextType>;
  policies?: Resolver<
    Maybe<Array<Maybe<ResolversTypes['PolicySummary']>>>,
    ParentType,
    ContextType
  >;
  __isTypeOf?: IsTypeOfResolverFn<ParentType>;
};

export type ListResourcesResponseResolvers<
  ContextType = any,
  ParentType extends ResolversParentTypes['ListResourcesResponse'] = ResolversParentTypes['ListResourcesResponse']
> = {
  paging?: Resolver<Maybe<ResolversTypes['PagingData']>, ParentType, ContextType>;
  resources?: Resolver<
    Maybe<Array<Maybe<ResolversTypes['ResourceSummary']>>>,
    ParentType,
    ContextType
  >;
  __isTypeOf?: IsTypeOfResolverFn<ParentType>;
};

export type ListRulesResponseResolvers<
  ContextType = any,
  ParentType extends ResolversParentTypes['ListRulesResponse'] = ResolversParentTypes['ListRulesResponse']
> = {
  paging?: Resolver<Maybe<ResolversTypes['PagingData']>, ParentType, ContextType>;
  rules?: Resolver<Maybe<Array<Maybe<ResolversTypes['RuleSummary']>>>, ParentType, ContextType>;
  __isTypeOf?: IsTypeOfResolverFn<ParentType>;
};

export type LogAnalysisMetricsResponseResolvers<
  ContextType = any,
  ParentType extends ResolversParentTypes['LogAnalysisMetricsResponse'] = ResolversParentTypes['LogAnalysisMetricsResponse']
> = {
  eventsProcessed?: Resolver<ResolversTypes['LongSeriesData'], ParentType, ContextType>;
  alertsBySeverity?: Resolver<ResolversTypes['LongSeriesData'], ParentType, ContextType>;
  eventsLatency?: Resolver<ResolversTypes['FloatSeriesData'], ParentType, ContextType>;
  totalAlertsDelta?: Resolver<Array<ResolversTypes['SingleValue']>, ParentType, ContextType>;
  alertsByRuleID?: Resolver<Array<ResolversTypes['SingleValue']>, ParentType, ContextType>;
  fromDate?: Resolver<ResolversTypes['AWSDateTime'], ParentType, ContextType>;
  toDate?: Resolver<ResolversTypes['AWSDateTime'], ParentType, ContextType>;
  intervalMinutes?: Resolver<ResolversTypes['Int'], ParentType, ContextType>;
  __isTypeOf?: IsTypeOfResolverFn<ParentType>;
};

export type LogIntegrationResolvers<
  ContextType = any,
  ParentType extends ResolversParentTypes['LogIntegration'] = ResolversParentTypes['LogIntegration']
> = {
  __resolveType: TypeResolveFn<
    'S3LogIntegration' | 'SqsLogSourceIntegration',
    ParentType,
    ContextType
  >;
};

export interface LongScalarConfig extends GraphQLScalarTypeConfig<ResolversTypes['Long'], any> {
  name: 'Long';
}

export type LongSeriesResolvers<
  ContextType = any,
  ParentType extends ResolversParentTypes['LongSeries'] = ResolversParentTypes['LongSeries']
> = {
  label?: Resolver<ResolversTypes['String'], ParentType, ContextType>;
  values?: Resolver<Array<ResolversTypes['Long']>, ParentType, ContextType>;
  __isTypeOf?: IsTypeOfResolverFn<ParentType>;
};

export type LongSeriesDataResolvers<
  ContextType = any,
  ParentType extends ResolversParentTypes['LongSeriesData'] = ResolversParentTypes['LongSeriesData']
> = {
  timestamps?: Resolver<Array<ResolversTypes['AWSDateTime']>, ParentType, ContextType>;
  series?: Resolver<Array<ResolversTypes['LongSeries']>, ParentType, ContextType>;
  __isTypeOf?: IsTypeOfResolverFn<ParentType>;
};

export type MsTeamsConfigResolvers<
  ContextType = any,
  ParentType extends ResolversParentTypes['MsTeamsConfig'] = ResolversParentTypes['MsTeamsConfig']
> = {
  webhookURL?: Resolver<ResolversTypes['String'], ParentType, ContextType>;
  __isTypeOf?: IsTypeOfResolverFn<ParentType>;
};

export type MutationResolvers<
  ContextType = any,
  ParentType extends ResolversParentTypes['Mutation'] = ResolversParentTypes['Mutation']
> = {
  addDestination?: Resolver<
    Maybe<ResolversTypes['Destination']>,
    ParentType,
    ContextType,
    RequireFields<MutationAddDestinationArgs, 'input'>
  >;
  addComplianceIntegration?: Resolver<
    ResolversTypes['ComplianceIntegration'],
    ParentType,
    ContextType,
    RequireFields<MutationAddComplianceIntegrationArgs, 'input'>
  >;
  addS3LogIntegration?: Resolver<
    ResolversTypes['S3LogIntegration'],
    ParentType,
    ContextType,
    RequireFields<MutationAddS3LogIntegrationArgs, 'input'>
  >;
  addSqsLogIntegration?: Resolver<
    ResolversTypes['SqsLogSourceIntegration'],
    ParentType,
    ContextType,
    RequireFields<MutationAddSqsLogIntegrationArgs, 'input'>
  >;
  addPolicy?: Resolver<
    Maybe<ResolversTypes['PolicyDetails']>,
    ParentType,
    ContextType,
    RequireFields<MutationAddPolicyArgs, 'input'>
  >;
  addRule?: Resolver<
    Maybe<ResolversTypes['RuleDetails']>,
    ParentType,
    ContextType,
    RequireFields<MutationAddRuleArgs, 'input'>
  >;
  addGlobalPythonModule?: Resolver<
    ResolversTypes['GlobalPythonModule'],
    ParentType,
    ContextType,
    RequireFields<MutationAddGlobalPythonModuleArgs, 'input'>
  >;
  deleteDestination?: Resolver<
    Maybe<ResolversTypes['Boolean']>,
    ParentType,
    ContextType,
    RequireFields<MutationDeleteDestinationArgs, 'id'>
  >;
  deleteComplianceIntegration?: Resolver<
    Maybe<ResolversTypes['Boolean']>,
    ParentType,
    ContextType,
    RequireFields<MutationDeleteComplianceIntegrationArgs, 'id'>
  >;
  deleteLogIntegration?: Resolver<
    Maybe<ResolversTypes['Boolean']>,
    ParentType,
    ContextType,
    RequireFields<MutationDeleteLogIntegrationArgs, 'id'>
  >;
  deletePolicy?: Resolver<
    Maybe<ResolversTypes['Boolean']>,
    ParentType,
    ContextType,
    RequireFields<MutationDeletePolicyArgs, 'input'>
  >;
  deleteRule?: Resolver<
    Maybe<ResolversTypes['Boolean']>,
    ParentType,
    ContextType,
    RequireFields<MutationDeleteRuleArgs, 'input'>
  >;
  deleteGlobalPythonModule?: Resolver<
    Maybe<ResolversTypes['Boolean']>,
    ParentType,
    ContextType,
    RequireFields<MutationDeleteGlobalPythonModuleArgs, 'input'>
  >;
  deleteUser?: Resolver<
    Maybe<ResolversTypes['Boolean']>,
    ParentType,
    ContextType,
    RequireFields<MutationDeleteUserArgs, 'id'>
  >;
  inviteUser?: Resolver<
    ResolversTypes['User'],
    ParentType,
    ContextType,
    RequireFields<MutationInviteUserArgs, never>
  >;
  remediateResource?: Resolver<
    Maybe<ResolversTypes['Boolean']>,
    ParentType,
    ContextType,
    RequireFields<MutationRemediateResourceArgs, 'input'>
  >;
  deliverAlert?: Resolver<
    ResolversTypes['AlertSummary'],
    ParentType,
    ContextType,
    RequireFields<MutationDeliverAlertArgs, 'input'>
  >;
  resetUserPassword?: Resolver<
    ResolversTypes['User'],
    ParentType,
    ContextType,
    RequireFields<MutationResetUserPasswordArgs, 'id'>
  >;
  suppressPolicies?: Resolver<
    Maybe<ResolversTypes['Boolean']>,
    ParentType,
    ContextType,
    RequireFields<MutationSuppressPoliciesArgs, 'input'>
  >;
  testPolicy?: Resolver<
    ResolversTypes['TestPolicyResponse'],
    ParentType,
    ContextType,
    RequireFields<MutationTestPolicyArgs, 'input'>
  >;
  testRule?: Resolver<
    ResolversTypes['TestRuleResponse'],
    ParentType,
    ContextType,
    RequireFields<MutationTestRuleArgs, 'input'>
  >;
  updateAlertStatus?: Resolver<
    Array<ResolversTypes['AlertSummary']>,
    ParentType,
    ContextType,
    RequireFields<MutationUpdateAlertStatusArgs, 'input'>
  >;
  updateDestination?: Resolver<
    Maybe<ResolversTypes['Destination']>,
    ParentType,
    ContextType,
    RequireFields<MutationUpdateDestinationArgs, 'input'>
  >;
  updateComplianceIntegration?: Resolver<
    ResolversTypes['ComplianceIntegration'],
    ParentType,
    ContextType,
    RequireFields<MutationUpdateComplianceIntegrationArgs, 'input'>
  >;
  updateS3LogIntegration?: Resolver<
    ResolversTypes['S3LogIntegration'],
    ParentType,
    ContextType,
    RequireFields<MutationUpdateS3LogIntegrationArgs, 'input'>
  >;
  updateSqsLogIntegration?: Resolver<
    ResolversTypes['SqsLogSourceIntegration'],
    ParentType,
    ContextType,
    RequireFields<MutationUpdateSqsLogIntegrationArgs, 'input'>
  >;
  updateGeneralSettings?: Resolver<
    ResolversTypes['GeneralSettings'],
    ParentType,
    ContextType,
    RequireFields<MutationUpdateGeneralSettingsArgs, 'input'>
  >;
  updatePolicy?: Resolver<
    Maybe<ResolversTypes['PolicyDetails']>,
    ParentType,
    ContextType,
    RequireFields<MutationUpdatePolicyArgs, 'input'>
  >;
  updateRule?: Resolver<
    Maybe<ResolversTypes['RuleDetails']>,
    ParentType,
    ContextType,
    RequireFields<MutationUpdateRuleArgs, 'input'>
  >;
  updateUser?: Resolver<
    ResolversTypes['User'],
    ParentType,
    ContextType,
    RequireFields<MutationUpdateUserArgs, 'input'>
  >;
  uploadPolicies?: Resolver<
    Maybe<ResolversTypes['UploadPoliciesResponse']>,
    ParentType,
    ContextType,
    RequireFields<MutationUploadPoliciesArgs, 'input'>
  >;
  updateGlobalPythonlModule?: Resolver<
    ResolversTypes['GlobalPythonModule'],
    ParentType,
    ContextType,
    RequireFields<MutationUpdateGlobalPythonlModuleArgs, 'input'>
  >;
};

export type OpsgenieConfigResolvers<
  ContextType = any,
  ParentType extends ResolversParentTypes['OpsgenieConfig'] = ResolversParentTypes['OpsgenieConfig']
> = {
  apiKey?: Resolver<ResolversTypes['String'], ParentType, ContextType>;
  serviceRegion?: Resolver<ResolversTypes['OpsgenieServiceRegionEnum'], ParentType, ContextType>;
  __isTypeOf?: IsTypeOfResolverFn<ParentType>;
};

export type OrganizationReportBySeverityResolvers<
  ContextType = any,
  ParentType extends ResolversParentTypes['OrganizationReportBySeverity'] = ResolversParentTypes['OrganizationReportBySeverity']
> = {
  info?: Resolver<Maybe<ResolversTypes['ComplianceStatusCounts']>, ParentType, ContextType>;
  low?: Resolver<Maybe<ResolversTypes['ComplianceStatusCounts']>, ParentType, ContextType>;
  medium?: Resolver<Maybe<ResolversTypes['ComplianceStatusCounts']>, ParentType, ContextType>;
  high?: Resolver<Maybe<ResolversTypes['ComplianceStatusCounts']>, ParentType, ContextType>;
  critical?: Resolver<Maybe<ResolversTypes['ComplianceStatusCounts']>, ParentType, ContextType>;
  __isTypeOf?: IsTypeOfResolverFn<ParentType>;
};

export type OrganizationStatsResponseResolvers<
  ContextType = any,
  ParentType extends ResolversParentTypes['OrganizationStatsResponse'] = ResolversParentTypes['OrganizationStatsResponse']
> = {
  appliedPolicies?: Resolver<
    Maybe<ResolversTypes['OrganizationReportBySeverity']>,
    ParentType,
    ContextType
  >;
  scannedResources?: Resolver<Maybe<ResolversTypes['ScannedResources']>, ParentType, ContextType>;
  topFailingPolicies?: Resolver<
    Maybe<Array<Maybe<ResolversTypes['PolicySummary']>>>,
    ParentType,
    ContextType
  >;
  topFailingResources?: Resolver<
    Maybe<Array<Maybe<ResolversTypes['ResourceSummary']>>>,
    ParentType,
    ContextType
  >;
  __isTypeOf?: IsTypeOfResolverFn<ParentType>;
};

export type PagerDutyConfigResolvers<
  ContextType = any,
  ParentType extends ResolversParentTypes['PagerDutyConfig'] = ResolversParentTypes['PagerDutyConfig']
> = {
  integrationKey?: Resolver<ResolversTypes['String'], ParentType, ContextType>;
  __isTypeOf?: IsTypeOfResolverFn<ParentType>;
};

export type PagingDataResolvers<
  ContextType = any,
  ParentType extends ResolversParentTypes['PagingData'] = ResolversParentTypes['PagingData']
> = {
  thisPage?: Resolver<Maybe<ResolversTypes['Int']>, ParentType, ContextType>;
  totalPages?: Resolver<Maybe<ResolversTypes['Int']>, ParentType, ContextType>;
  totalItems?: Resolver<Maybe<ResolversTypes['Int']>, ParentType, ContextType>;
  __isTypeOf?: IsTypeOfResolverFn<ParentType>;
};

export type PolicyDetailsResolvers<
  ContextType = any,
  ParentType extends ResolversParentTypes['PolicyDetails'] = ResolversParentTypes['PolicyDetails']
> = {
  autoRemediationId?: Resolver<Maybe<ResolversTypes['ID']>, ParentType, ContextType>;
  autoRemediationParameters?: Resolver<Maybe<ResolversTypes['AWSJSON']>, ParentType, ContextType>;
  body?: Resolver<Maybe<ResolversTypes['String']>, ParentType, ContextType>;
  complianceStatus?: Resolver<
    Maybe<ResolversTypes['ComplianceStatusEnum']>,
    ParentType,
    ContextType
  >;
  createdAt?: Resolver<Maybe<ResolversTypes['AWSDateTime']>, ParentType, ContextType>;
  createdBy?: Resolver<Maybe<ResolversTypes['ID']>, ParentType, ContextType>;
  description?: Resolver<Maybe<ResolversTypes['String']>, ParentType, ContextType>;
  displayName?: Resolver<Maybe<ResolversTypes['String']>, ParentType, ContextType>;
  enabled?: Resolver<Maybe<ResolversTypes['Boolean']>, ParentType, ContextType>;
  id?: Resolver<ResolversTypes['ID'], ParentType, ContextType>;
  lastModified?: Resolver<Maybe<ResolversTypes['AWSDateTime']>, ParentType, ContextType>;
  lastModifiedBy?: Resolver<Maybe<ResolversTypes['ID']>, ParentType, ContextType>;
  outputIds?: Resolver<Array<ResolversTypes['ID']>, ParentType, ContextType>;
  reference?: Resolver<Maybe<ResolversTypes['String']>, ParentType, ContextType>;
  resourceTypes?: Resolver<Maybe<Array<Maybe<ResolversTypes['String']>>>, ParentType, ContextType>;
  runbook?: Resolver<Maybe<ResolversTypes['String']>, ParentType, ContextType>;
  severity?: Resolver<Maybe<ResolversTypes['SeverityEnum']>, ParentType, ContextType>;
  suppressions?: Resolver<Maybe<Array<Maybe<ResolversTypes['String']>>>, ParentType, ContextType>;
  tags?: Resolver<Maybe<Array<Maybe<ResolversTypes['String']>>>, ParentType, ContextType>;
  tests?: Resolver<
    Maybe<Array<Maybe<ResolversTypes['DetectionTestDefinition']>>>,
    ParentType,
    ContextType
  >;
  versionId?: Resolver<Maybe<ResolversTypes['ID']>, ParentType, ContextType>;
  __isTypeOf?: IsTypeOfResolverFn<ParentType>;
};

export type PolicySummaryResolvers<
  ContextType = any,
  ParentType extends ResolversParentTypes['PolicySummary'] = ResolversParentTypes['PolicySummary']
> = {
  autoRemediationId?: Resolver<Maybe<ResolversTypes['ID']>, ParentType, ContextType>;
  autoRemediationParameters?: Resolver<Maybe<ResolversTypes['AWSJSON']>, ParentType, ContextType>;
  suppressions?: Resolver<Maybe<Array<Maybe<ResolversTypes['String']>>>, ParentType, ContextType>;
  complianceStatus?: Resolver<
    Maybe<ResolversTypes['ComplianceStatusEnum']>,
    ParentType,
    ContextType
  >;
  displayName?: Resolver<Maybe<ResolversTypes['String']>, ParentType, ContextType>;
  enabled?: Resolver<Maybe<ResolversTypes['Boolean']>, ParentType, ContextType>;
  id?: Resolver<ResolversTypes['ID'], ParentType, ContextType>;
  lastModified?: Resolver<Maybe<ResolversTypes['AWSDateTime']>, ParentType, ContextType>;
  outputIds?: Resolver<Array<ResolversTypes['ID']>, ParentType, ContextType>;
  resourceTypes?: Resolver<Maybe<Array<Maybe<ResolversTypes['String']>>>, ParentType, ContextType>;
  severity?: Resolver<Maybe<ResolversTypes['SeverityEnum']>, ParentType, ContextType>;
  tags?: Resolver<Maybe<Array<Maybe<ResolversTypes['String']>>>, ParentType, ContextType>;
  __isTypeOf?: IsTypeOfResolverFn<ParentType>;
};

export type QueryResolvers<
  ContextType = any,
  ParentType extends ResolversParentTypes['Query'] = ResolversParentTypes['Query']
> = {
  alert?: Resolver<
    Maybe<ResolversTypes['AlertDetails']>,
    ParentType,
    ContextType,
    RequireFields<QueryAlertArgs, 'input'>
  >;
  alerts?: Resolver<
    Maybe<ResolversTypes['ListAlertsResponse']>,
    ParentType,
    ContextType,
    RequireFields<QueryAlertsArgs, never>
  >;
  sendTestAlert?: Resolver<
    Array<Maybe<ResolversTypes['DeliveryResponse']>>,
    ParentType,
    ContextType,
    RequireFields<QuerySendTestAlertArgs, 'input'>
  >;
  destination?: Resolver<
    Maybe<ResolversTypes['Destination']>,
    ParentType,
    ContextType,
    RequireFields<QueryDestinationArgs, 'id'>
  >;
  destinations?: Resolver<
    Maybe<Array<Maybe<ResolversTypes['Destination']>>>,
    ParentType,
    ContextType
  >;
  generalSettings?: Resolver<ResolversTypes['GeneralSettings'], ParentType, ContextType>;
  getComplianceIntegration?: Resolver<
    ResolversTypes['ComplianceIntegration'],
    ParentType,
    ContextType,
    RequireFields<QueryGetComplianceIntegrationArgs, 'id'>
  >;
  getComplianceIntegrationTemplate?: Resolver<
    ResolversTypes['IntegrationTemplate'],
    ParentType,
    ContextType,
    RequireFields<QueryGetComplianceIntegrationTemplateArgs, 'input'>
  >;
  getS3LogIntegration?: Resolver<
    ResolversTypes['S3LogIntegration'],
    ParentType,
    ContextType,
    RequireFields<QueryGetS3LogIntegrationArgs, 'id'>
  >;
  getS3LogIntegrationTemplate?: Resolver<
    ResolversTypes['IntegrationTemplate'],
    ParentType,
    ContextType,
    RequireFields<QueryGetS3LogIntegrationTemplateArgs, 'input'>
  >;
  getSqsLogIntegration?: Resolver<
    ResolversTypes['SqsLogSourceIntegration'],
    ParentType,
    ContextType,
    RequireFields<QueryGetSqsLogIntegrationArgs, 'id'>
  >;
  remediations?: Resolver<Maybe<ResolversTypes['AWSJSON']>, ParentType, ContextType>;
  resource?: Resolver<
    Maybe<ResolversTypes['ResourceDetails']>,
    ParentType,
    ContextType,
    RequireFields<QueryResourceArgs, 'input'>
  >;
  resources?: Resolver<
    Maybe<ResolversTypes['ListResourcesResponse']>,
    ParentType,
    ContextType,
    RequireFields<QueryResourcesArgs, never>
  >;
  resourcesForPolicy?: Resolver<
    Maybe<ResolversTypes['ListComplianceItemsResponse']>,
    ParentType,
    ContextType,
    RequireFields<QueryResourcesForPolicyArgs, 'input'>
  >;
  getGlobalPythonModule?: Resolver<
    ResolversTypes['GlobalPythonModule'],
    ParentType,
    ContextType,
    RequireFields<QueryGetGlobalPythonModuleArgs, 'input'>
  >;
  policy?: Resolver<
    Maybe<ResolversTypes['PolicyDetails']>,
    ParentType,
    ContextType,
    RequireFields<QueryPolicyArgs, 'input'>
  >;
  policies?: Resolver<
    Maybe<ResolversTypes['ListPoliciesResponse']>,
    ParentType,
    ContextType,
    RequireFields<QueryPoliciesArgs, never>
  >;
  policiesForResource?: Resolver<
    Maybe<ResolversTypes['ListComplianceItemsResponse']>,
    ParentType,
    ContextType,
    RequireFields<QueryPoliciesForResourceArgs, never>
  >;
  listAvailableLogTypes?: Resolver<
    ResolversTypes['ListAvailableLogTypesResponse'],
    ParentType,
    ContextType
  >;
  listComplianceIntegrations?: Resolver<
    Array<ResolversTypes['ComplianceIntegration']>,
    ParentType,
    ContextType
  >;
  listLogIntegrations?: Resolver<Array<ResolversTypes['LogIntegration']>, ParentType, ContextType>;
  organizationStats?: Resolver<
    Maybe<ResolversTypes['OrganizationStatsResponse']>,
    ParentType,
    ContextType,
    RequireFields<QueryOrganizationStatsArgs, never>
  >;
  getLogAnalysisMetrics?: Resolver<
    ResolversTypes['LogAnalysisMetricsResponse'],
    ParentType,
    ContextType,
    RequireFields<QueryGetLogAnalysisMetricsArgs, 'input'>
  >;
  rule?: Resolver<
    Maybe<ResolversTypes['RuleDetails']>,
    ParentType,
    ContextType,
    RequireFields<QueryRuleArgs, 'input'>
  >;
  rules?: Resolver<
    Maybe<ResolversTypes['ListRulesResponse']>,
    ParentType,
    ContextType,
    RequireFields<QueryRulesArgs, never>
  >;
  listGlobalPythonModules?: Resolver<
    ResolversTypes['ListGlobalPythonModulesResponse'],
    ParentType,
    ContextType,
    RequireFields<QueryListGlobalPythonModulesArgs, 'input'>
  >;
  users?: Resolver<Array<ResolversTypes['User']>, ParentType, ContextType>;
};

export type ResourceDetailsResolvers<
  ContextType = any,
  ParentType extends ResolversParentTypes['ResourceDetails'] = ResolversParentTypes['ResourceDetails']
> = {
  attributes?: Resolver<Maybe<ResolversTypes['AWSJSON']>, ParentType, ContextType>;
  deleted?: Resolver<Maybe<ResolversTypes['Boolean']>, ParentType, ContextType>;
  expiresAt?: Resolver<Maybe<ResolversTypes['Int']>, ParentType, ContextType>;
  id?: Resolver<Maybe<ResolversTypes['ID']>, ParentType, ContextType>;
  integrationId?: Resolver<Maybe<ResolversTypes['ID']>, ParentType, ContextType>;
  complianceStatus?: Resolver<
    Maybe<ResolversTypes['ComplianceStatusEnum']>,
    ParentType,
    ContextType
  >;
  lastModified?: Resolver<Maybe<ResolversTypes['AWSDateTime']>, ParentType, ContextType>;
  type?: Resolver<Maybe<ResolversTypes['String']>, ParentType, ContextType>;
  __isTypeOf?: IsTypeOfResolverFn<ParentType>;
};

export type ResourceSummaryResolvers<
  ContextType = any,
  ParentType extends ResolversParentTypes['ResourceSummary'] = ResolversParentTypes['ResourceSummary']
> = {
  id?: Resolver<Maybe<ResolversTypes['ID']>, ParentType, ContextType>;
  integrationId?: Resolver<Maybe<ResolversTypes['ID']>, ParentType, ContextType>;
  complianceStatus?: Resolver<
    Maybe<ResolversTypes['ComplianceStatusEnum']>,
    ParentType,
    ContextType
  >;
  deleted?: Resolver<Maybe<ResolversTypes['Boolean']>, ParentType, ContextType>;
  lastModified?: Resolver<Maybe<ResolversTypes['AWSDateTime']>, ParentType, ContextType>;
  type?: Resolver<Maybe<ResolversTypes['String']>, ParentType, ContextType>;
  __isTypeOf?: IsTypeOfResolverFn<ParentType>;
};

export type RuleDetailsResolvers<
  ContextType = any,
  ParentType extends ResolversParentTypes['RuleDetails'] = ResolversParentTypes['RuleDetails']
> = {
  body?: Resolver<Maybe<ResolversTypes['String']>, ParentType, ContextType>;
  createdAt?: Resolver<Maybe<ResolversTypes['AWSDateTime']>, ParentType, ContextType>;
  createdBy?: Resolver<Maybe<ResolversTypes['ID']>, ParentType, ContextType>;
  dedupPeriodMinutes?: Resolver<ResolversTypes['Int'], ParentType, ContextType>;
  threshold?: Resolver<ResolversTypes['Int'], ParentType, ContextType>;
  description?: Resolver<Maybe<ResolversTypes['String']>, ParentType, ContextType>;
  displayName?: Resolver<Maybe<ResolversTypes['String']>, ParentType, ContextType>;
  enabled?: Resolver<Maybe<ResolversTypes['Boolean']>, ParentType, ContextType>;
  id?: Resolver<ResolversTypes['String'], ParentType, ContextType>;
  lastModified?: Resolver<Maybe<ResolversTypes['AWSDateTime']>, ParentType, ContextType>;
  lastModifiedBy?: Resolver<Maybe<ResolversTypes['ID']>, ParentType, ContextType>;
  logTypes?: Resolver<Maybe<Array<Maybe<ResolversTypes['String']>>>, ParentType, ContextType>;
  outputIds?: Resolver<Array<ResolversTypes['ID']>, ParentType, ContextType>;
  reference?: Resolver<Maybe<ResolversTypes['String']>, ParentType, ContextType>;
  runbook?: Resolver<Maybe<ResolversTypes['String']>, ParentType, ContextType>;
  severity?: Resolver<Maybe<ResolversTypes['SeverityEnum']>, ParentType, ContextType>;
  tags?: Resolver<Maybe<Array<Maybe<ResolversTypes['String']>>>, ParentType, ContextType>;
  tests?: Resolver<
    Maybe<Array<Maybe<ResolversTypes['DetectionTestDefinition']>>>,
    ParentType,
    ContextType
  >;
  versionId?: Resolver<Maybe<ResolversTypes['ID']>, ParentType, ContextType>;
  __isTypeOf?: IsTypeOfResolverFn<ParentType>;
};

export type RuleSummaryResolvers<
  ContextType = any,
  ParentType extends ResolversParentTypes['RuleSummary'] = ResolversParentTypes['RuleSummary']
> = {
  displayName?: Resolver<Maybe<ResolversTypes['String']>, ParentType, ContextType>;
  enabled?: Resolver<Maybe<ResolversTypes['Boolean']>, ParentType, ContextType>;
  id?: Resolver<ResolversTypes['ID'], ParentType, ContextType>;
  threshold?: Resolver<ResolversTypes['Int'], ParentType, ContextType>;
  lastModified?: Resolver<Maybe<ResolversTypes['AWSDateTime']>, ParentType, ContextType>;
  createdAt?: Resolver<Maybe<ResolversTypes['AWSDateTime']>, ParentType, ContextType>;
  logTypes?: Resolver<Maybe<Array<Maybe<ResolversTypes['String']>>>, ParentType, ContextType>;
  severity?: Resolver<Maybe<ResolversTypes['SeverityEnum']>, ParentType, ContextType>;
  outputIds?: Resolver<Array<ResolversTypes['ID']>, ParentType, ContextType>;
  tags?: Resolver<Maybe<Array<ResolversTypes['String']>>, ParentType, ContextType>;
  __isTypeOf?: IsTypeOfResolverFn<ParentType>;
};

export type S3LogIntegrationResolvers<
  ContextType = any,
  ParentType extends ResolversParentTypes['S3LogIntegration'] = ResolversParentTypes['S3LogIntegration']
> = {
  awsAccountId?: Resolver<ResolversTypes['String'], ParentType, ContextType>;
  createdAtTime?: Resolver<ResolversTypes['AWSDateTime'], ParentType, ContextType>;
  createdBy?: Resolver<ResolversTypes['ID'], ParentType, ContextType>;
  integrationId?: Resolver<ResolversTypes['ID'], ParentType, ContextType>;
  integrationType?: Resolver<ResolversTypes['String'], ParentType, ContextType>;
  integrationLabel?: Resolver<ResolversTypes['String'], ParentType, ContextType>;
  lastEventReceived?: Resolver<Maybe<ResolversTypes['AWSDateTime']>, ParentType, ContextType>;
  s3Bucket?: Resolver<ResolversTypes['String'], ParentType, ContextType>;
  s3Prefix?: Resolver<Maybe<ResolversTypes['String']>, ParentType, ContextType>;
  kmsKey?: Resolver<Maybe<ResolversTypes['String']>, ParentType, ContextType>;
  s3PrefixLogTypes?: Resolver<Array<ResolversTypes['S3PrefixLogTypes']>, ParentType, ContextType>;
  managedBucketNotifications?: Resolver<ResolversTypes['Boolean'], ParentType, ContextType>;
  notificationsConfigurationSucceeded?: Resolver<
    ResolversTypes['Boolean'],
    ParentType,
    ContextType
  >;
  health?: Resolver<ResolversTypes['S3LogIntegrationHealth'], ParentType, ContextType>;
  stackName?: Resolver<ResolversTypes['String'], ParentType, ContextType>;
  __isTypeOf?: IsTypeOfResolverFn<ParentType>;
};

export type S3LogIntegrationHealthResolvers<
  ContextType = any,
  ParentType extends ResolversParentTypes['S3LogIntegrationHealth'] = ResolversParentTypes['S3LogIntegrationHealth']
> = {
  processingRoleStatus?: Resolver<
    ResolversTypes['IntegrationItemHealthStatus'],
    ParentType,
    ContextType
  >;
  s3BucketStatus?: Resolver<ResolversTypes['IntegrationItemHealthStatus'], ParentType, ContextType>;
  kmsKeyStatus?: Resolver<ResolversTypes['IntegrationItemHealthStatus'], ParentType, ContextType>;
  __isTypeOf?: IsTypeOfResolverFn<ParentType>;
};

export type S3PrefixLogTypesResolvers<
  ContextType = any,
  ParentType extends ResolversParentTypes['S3PrefixLogTypes'] = ResolversParentTypes['S3PrefixLogTypes']
> = {
  prefix?: Resolver<ResolversTypes['String'], ParentType, ContextType>;
  logTypes?: Resolver<Array<ResolversTypes['String']>, ParentType, ContextType>;
  __isTypeOf?: IsTypeOfResolverFn<ParentType>;
};

export type ScannedResourcesResolvers<
  ContextType = any,
  ParentType extends ResolversParentTypes['ScannedResources'] = ResolversParentTypes['ScannedResources']
> = {
  byType?: Resolver<
    Maybe<Array<Maybe<ResolversTypes['ScannedResourceStats']>>>,
    ParentType,
    ContextType
  >;
  __isTypeOf?: IsTypeOfResolverFn<ParentType>;
};

export type ScannedResourceStatsResolvers<
  ContextType = any,
  ParentType extends ResolversParentTypes['ScannedResourceStats'] = ResolversParentTypes['ScannedResourceStats']
> = {
  count?: Resolver<Maybe<ResolversTypes['ComplianceStatusCounts']>, ParentType, ContextType>;
  type?: Resolver<Maybe<ResolversTypes['String']>, ParentType, ContextType>;
  __isTypeOf?: IsTypeOfResolverFn<ParentType>;
};

export type SingleValueResolvers<
  ContextType = any,
  ParentType extends ResolversParentTypes['SingleValue'] = ResolversParentTypes['SingleValue']
> = {
  label?: Resolver<ResolversTypes['String'], ParentType, ContextType>;
  value?: Resolver<ResolversTypes['Int'], ParentType, ContextType>;
  __isTypeOf?: IsTypeOfResolverFn<ParentType>;
};

export type SlackConfigResolvers<
  ContextType = any,
  ParentType extends ResolversParentTypes['SlackConfig'] = ResolversParentTypes['SlackConfig']
> = {
  webhookURL?: Resolver<ResolversTypes['String'], ParentType, ContextType>;
  __isTypeOf?: IsTypeOfResolverFn<ParentType>;
};

export type SnsConfigResolvers<
  ContextType = any,
  ParentType extends ResolversParentTypes['SnsConfig'] = ResolversParentTypes['SnsConfig']
> = {
  topicArn?: Resolver<ResolversTypes['String'], ParentType, ContextType>;
  __isTypeOf?: IsTypeOfResolverFn<ParentType>;
};

export type SqsConfigResolvers<
  ContextType = any,
  ParentType extends ResolversParentTypes['SqsConfig'] = ResolversParentTypes['SqsConfig']
> = {
  logTypes?: Resolver<Array<ResolversTypes['String']>, ParentType, ContextType>;
  allowedPrincipalArns?: Resolver<
    Maybe<Array<Maybe<ResolversTypes['String']>>>,
    ParentType,
    ContextType
  >;
  allowedSourceArns?: Resolver<
    Maybe<Array<Maybe<ResolversTypes['String']>>>,
    ParentType,
    ContextType
  >;
  queueUrl?: Resolver<ResolversTypes['String'], ParentType, ContextType>;
  __isTypeOf?: IsTypeOfResolverFn<ParentType>;
};

export type SqsDestinationConfigResolvers<
  ContextType = any,
  ParentType extends ResolversParentTypes['SqsDestinationConfig'] = ResolversParentTypes['SqsDestinationConfig']
> = {
  queueUrl?: Resolver<ResolversTypes['String'], ParentType, ContextType>;
  __isTypeOf?: IsTypeOfResolverFn<ParentType>;
};

export type SqsLogIntegrationHealthResolvers<
  ContextType = any,
  ParentType extends ResolversParentTypes['SqsLogIntegrationHealth'] = ResolversParentTypes['SqsLogIntegrationHealth']
> = {
  sqsStatus?: Resolver<
    Maybe<ResolversTypes['IntegrationItemHealthStatus']>,
    ParentType,
    ContextType
  >;
  __isTypeOf?: IsTypeOfResolverFn<ParentType>;
};

export type SqsLogSourceIntegrationResolvers<
  ContextType = any,
  ParentType extends ResolversParentTypes['SqsLogSourceIntegration'] = ResolversParentTypes['SqsLogSourceIntegration']
> = {
  createdAtTime?: Resolver<ResolversTypes['AWSDateTime'], ParentType, ContextType>;
  createdBy?: Resolver<ResolversTypes['ID'], ParentType, ContextType>;
  integrationId?: Resolver<ResolversTypes['ID'], ParentType, ContextType>;
  integrationLabel?: Resolver<ResolversTypes['String'], ParentType, ContextType>;
  integrationType?: Resolver<ResolversTypes['String'], ParentType, ContextType>;
  lastEventReceived?: Resolver<Maybe<ResolversTypes['AWSDateTime']>, ParentType, ContextType>;
  sqsConfig?: Resolver<ResolversTypes['SqsConfig'], ParentType, ContextType>;
  health?: Resolver<ResolversTypes['SqsLogIntegrationHealth'], ParentType, ContextType>;
  __isTypeOf?: IsTypeOfResolverFn<ParentType>;
};

export type TestDetectionSubRecordResolvers<
  ContextType = any,
  ParentType extends ResolversParentTypes['TestDetectionSubRecord'] = ResolversParentTypes['TestDetectionSubRecord']
> = {
  output?: Resolver<Maybe<ResolversTypes['String']>, ParentType, ContextType>;
  error?: Resolver<Maybe<ResolversTypes['Error']>, ParentType, ContextType>;
  __isTypeOf?: IsTypeOfResolverFn<ParentType>;
};

export type TestPolicyRecordResolvers<
  ContextType = any,
  ParentType extends ResolversParentTypes['TestPolicyRecord'] = ResolversParentTypes['TestPolicyRecord']
> = {
  id?: Resolver<ResolversTypes['String'], ParentType, ContextType>;
  name?: Resolver<ResolversTypes['String'], ParentType, ContextType>;
  passed?: Resolver<ResolversTypes['Boolean'], ParentType, ContextType>;
  functions?: Resolver<ResolversTypes['TestPolicyRecordFunctions'], ParentType, ContextType>;
  error?: Resolver<Maybe<ResolversTypes['Error']>, ParentType, ContextType>;
  __isTypeOf?: IsTypeOfResolverFn<ParentType>;
};

export type TestPolicyRecordFunctionsResolvers<
  ContextType = any,
  ParentType extends ResolversParentTypes['TestPolicyRecordFunctions'] = ResolversParentTypes['TestPolicyRecordFunctions']
> = {
  policyFunction?: Resolver<ResolversTypes['TestDetectionSubRecord'], ParentType, ContextType>;
  __isTypeOf?: IsTypeOfResolverFn<ParentType>;
};

export type TestPolicyResponseResolvers<
  ContextType = any,
  ParentType extends ResolversParentTypes['TestPolicyResponse'] = ResolversParentTypes['TestPolicyResponse']
> = {
  results?: Resolver<Array<ResolversTypes['TestPolicyRecord']>, ParentType, ContextType>;
  __isTypeOf?: IsTypeOfResolverFn<ParentType>;
};

export type TestRecordResolvers<
  ContextType = any,
  ParentType extends ResolversParentTypes['TestRecord'] = ResolversParentTypes['TestRecord']
> = {
  __resolveType: TypeResolveFn<'TestPolicyRecord' | 'TestRuleRecord', ParentType, ContextType>;
  id?: Resolver<ResolversTypes['String'], ParentType, ContextType>;
  name?: Resolver<ResolversTypes['String'], ParentType, ContextType>;
  passed?: Resolver<ResolversTypes['Boolean'], ParentType, ContextType>;
  error?: Resolver<Maybe<ResolversTypes['Error']>, ParentType, ContextType>;
};

export type TestRuleRecordResolvers<
  ContextType = any,
  ParentType extends ResolversParentTypes['TestRuleRecord'] = ResolversParentTypes['TestRuleRecord']
> = {
  id?: Resolver<ResolversTypes['String'], ParentType, ContextType>;
  name?: Resolver<ResolversTypes['String'], ParentType, ContextType>;
  passed?: Resolver<ResolversTypes['Boolean'], ParentType, ContextType>;
  functions?: Resolver<ResolversTypes['TestRuleRecordFunctions'], ParentType, ContextType>;
  error?: Resolver<Maybe<ResolversTypes['Error']>, ParentType, ContextType>;
  __isTypeOf?: IsTypeOfResolverFn<ParentType>;
};

export type TestRuleRecordFunctionsResolvers<
  ContextType = any,
  ParentType extends ResolversParentTypes['TestRuleRecordFunctions'] = ResolversParentTypes['TestRuleRecordFunctions']
> = {
  ruleFunction?: Resolver<ResolversTypes['TestDetectionSubRecord'], ParentType, ContextType>;
  titleFunction?: Resolver<
    Maybe<ResolversTypes['TestDetectionSubRecord']>,
    ParentType,
    ContextType
  >;
  dedupFunction?: Resolver<
    Maybe<ResolversTypes['TestDetectionSubRecord']>,
    ParentType,
    ContextType
  >;
  alertContextFunction?: Resolver<
    Maybe<ResolversTypes['TestDetectionSubRecord']>,
    ParentType,
    ContextType
  >;
  __isTypeOf?: IsTypeOfResolverFn<ParentType>;
};

export type TestRuleResponseResolvers<
  ContextType = any,
  ParentType extends ResolversParentTypes['TestRuleResponse'] = ResolversParentTypes['TestRuleResponse']
> = {
  results?: Resolver<Array<ResolversTypes['TestRuleRecord']>, ParentType, ContextType>;
  __isTypeOf?: IsTypeOfResolverFn<ParentType>;
};

export type UploadPoliciesResponseResolvers<
  ContextType = any,
  ParentType extends ResolversParentTypes['UploadPoliciesResponse'] = ResolversParentTypes['UploadPoliciesResponse']
> = {
  totalPolicies?: Resolver<Maybe<ResolversTypes['Int']>, ParentType, ContextType>;
  newPolicies?: Resolver<Maybe<ResolversTypes['Int']>, ParentType, ContextType>;
  modifiedPolicies?: Resolver<Maybe<ResolversTypes['Int']>, ParentType, ContextType>;
  totalRules?: Resolver<Maybe<ResolversTypes['Int']>, ParentType, ContextType>;
  newRules?: Resolver<Maybe<ResolversTypes['Int']>, ParentType, ContextType>;
  modifiedRules?: Resolver<Maybe<ResolversTypes['Int']>, ParentType, ContextType>;
  totalGlobals?: Resolver<Maybe<ResolversTypes['Int']>, ParentType, ContextType>;
  newGlobals?: Resolver<Maybe<ResolversTypes['Int']>, ParentType, ContextType>;
  modifiedGlobals?: Resolver<Maybe<ResolversTypes['Int']>, ParentType, ContextType>;
  __isTypeOf?: IsTypeOfResolverFn<ParentType>;
};

export type UserResolvers<
  ContextType = any,
  ParentType extends ResolversParentTypes['User'] = ResolversParentTypes['User']
> = {
  givenName?: Resolver<Maybe<ResolversTypes['String']>, ParentType, ContextType>;
  familyName?: Resolver<Maybe<ResolversTypes['String']>, ParentType, ContextType>;
  id?: Resolver<ResolversTypes['ID'], ParentType, ContextType>;
  email?: Resolver<ResolversTypes['AWSEmail'], ParentType, ContextType>;
  createdAt?: Resolver<ResolversTypes['AWSTimestamp'], ParentType, ContextType>;
  status?: Resolver<ResolversTypes['String'], ParentType, ContextType>;
  __isTypeOf?: IsTypeOfResolverFn<ParentType>;
};

export type Resolvers<ContextType = any> = {
  ActiveSuppressCount?: ActiveSuppressCountResolvers<ContextType>;
  Alert?: AlertResolvers;
  AlertDetails?: AlertDetailsResolvers<ContextType>;
  AlertDetailsDetectionInfo?: AlertDetailsDetectionInfoResolvers;
  AlertDetailsRuleInfo?: AlertDetailsRuleInfoResolvers<ContextType>;
  AlertSummary?: AlertSummaryResolvers<ContextType>;
  AlertSummaryDetectionInfo?: AlertSummaryDetectionInfoResolvers;
  AlertSummaryPolicyInfo?: AlertSummaryPolicyInfoResolvers<ContextType>;
  AlertSummaryRuleInfo?: AlertSummaryRuleInfoResolvers<ContextType>;
  AsanaConfig?: AsanaConfigResolvers<ContextType>;
  AWSDateTime?: GraphQLScalarType;
  AWSEmail?: GraphQLScalarType;
  AWSJSON?: GraphQLScalarType;
  AWSTimestamp?: GraphQLScalarType;
  ComplianceIntegration?: ComplianceIntegrationResolvers<ContextType>;
  ComplianceIntegrationHealth?: ComplianceIntegrationHealthResolvers<ContextType>;
  ComplianceItem?: ComplianceItemResolvers<ContextType>;
  ComplianceStatusCounts?: ComplianceStatusCountsResolvers<ContextType>;
  CustomWebhookConfig?: CustomWebhookConfigResolvers<ContextType>;
  DeliveryResponse?: DeliveryResponseResolvers<ContextType>;
  Destination?: DestinationResolvers<ContextType>;
  DestinationConfig?: DestinationConfigResolvers<ContextType>;
  DetectionTestDefinition?: DetectionTestDefinitionResolvers<ContextType>;
  Error?: ErrorResolvers<ContextType>;
  FloatSeries?: FloatSeriesResolvers<ContextType>;
  FloatSeriesData?: FloatSeriesDataResolvers<ContextType>;
  GeneralSettings?: GeneralSettingsResolvers<ContextType>;
  GithubConfig?: GithubConfigResolvers<ContextType>;
  GlobalPythonModule?: GlobalPythonModuleResolvers<ContextType>;
  IntegrationItemHealthStatus?: IntegrationItemHealthStatusResolvers<ContextType>;
  IntegrationTemplate?: IntegrationTemplateResolvers<ContextType>;
  JiraConfig?: JiraConfigResolvers<ContextType>;
  ListAlertsResponse?: ListAlertsResponseResolvers<ContextType>;
  ListAvailableLogTypesResponse?: ListAvailableLogTypesResponseResolvers<ContextType>;
  ListComplianceItemsResponse?: ListComplianceItemsResponseResolvers<ContextType>;
  ListGlobalPythonModulesResponse?: ListGlobalPythonModulesResponseResolvers<ContextType>;
  ListPoliciesResponse?: ListPoliciesResponseResolvers<ContextType>;
  ListResourcesResponse?: ListResourcesResponseResolvers<ContextType>;
  ListRulesResponse?: ListRulesResponseResolvers<ContextType>;
  LogAnalysisMetricsResponse?: LogAnalysisMetricsResponseResolvers<ContextType>;
  LogIntegration?: LogIntegrationResolvers;
  Long?: GraphQLScalarType;
  LongSeries?: LongSeriesResolvers<ContextType>;
  LongSeriesData?: LongSeriesDataResolvers<ContextType>;
  MsTeamsConfig?: MsTeamsConfigResolvers<ContextType>;
  Mutation?: MutationResolvers<ContextType>;
  OpsgenieConfig?: OpsgenieConfigResolvers<ContextType>;
  OrganizationReportBySeverity?: OrganizationReportBySeverityResolvers<ContextType>;
  OrganizationStatsResponse?: OrganizationStatsResponseResolvers<ContextType>;
  PagerDutyConfig?: PagerDutyConfigResolvers<ContextType>;
  PagingData?: PagingDataResolvers<ContextType>;
  PolicyDetails?: PolicyDetailsResolvers<ContextType>;
  PolicySummary?: PolicySummaryResolvers<ContextType>;
  Query?: QueryResolvers<ContextType>;
  ResourceDetails?: ResourceDetailsResolvers<ContextType>;
  ResourceSummary?: ResourceSummaryResolvers<ContextType>;
  RuleDetails?: RuleDetailsResolvers<ContextType>;
  RuleSummary?: RuleSummaryResolvers<ContextType>;
  S3LogIntegration?: S3LogIntegrationResolvers<ContextType>;
  S3LogIntegrationHealth?: S3LogIntegrationHealthResolvers<ContextType>;
  S3PrefixLogTypes?: S3PrefixLogTypesResolvers<ContextType>;
  ScannedResources?: ScannedResourcesResolvers<ContextType>;
  ScannedResourceStats?: ScannedResourceStatsResolvers<ContextType>;
  SingleValue?: SingleValueResolvers<ContextType>;
  SlackConfig?: SlackConfigResolvers<ContextType>;
  SnsConfig?: SnsConfigResolvers<ContextType>;
  SqsConfig?: SqsConfigResolvers<ContextType>;
  SqsDestinationConfig?: SqsDestinationConfigResolvers<ContextType>;
  SqsLogIntegrationHealth?: SqsLogIntegrationHealthResolvers<ContextType>;
  SqsLogSourceIntegration?: SqsLogSourceIntegrationResolvers<ContextType>;
  TestDetectionSubRecord?: TestDetectionSubRecordResolvers<ContextType>;
  TestPolicyRecord?: TestPolicyRecordResolvers<ContextType>;
  TestPolicyRecordFunctions?: TestPolicyRecordFunctionsResolvers<ContextType>;
  TestPolicyResponse?: TestPolicyResponseResolvers<ContextType>;
  TestRecord?: TestRecordResolvers;
  TestRuleRecord?: TestRuleRecordResolvers<ContextType>;
  TestRuleRecordFunctions?: TestRuleRecordFunctionsResolvers<ContextType>;
  TestRuleResponse?: TestRuleResponseResolvers<ContextType>;
  UploadPoliciesResponse?: UploadPoliciesResponseResolvers<ContextType>;
  User?: UserResolvers<ContextType>;
};

/**
 * @deprecated
 * Use "Resolvers" root object instead. If you wish to get "IResolvers", add "typesPrefix: I" to your config.
 */
export type IResolvers<ContextType = any> = Resolvers<ContextType>;<|MERGE_RESOLUTION|>--- conflicted
+++ resolved
@@ -434,11 +434,7 @@
   integrationLabel: Scalars['String'];
   s3Bucket: Scalars['String'];
   kmsKey?: Maybe<Scalars['String']>;
-<<<<<<< HEAD
-  s3PrefixLogTypes: Array<S3PrefixLogTypesInput>;
   managedBucketNotifications: Scalars['Boolean'];
-=======
->>>>>>> e6bbea56
 };
 
 export type GithubConfig = {
