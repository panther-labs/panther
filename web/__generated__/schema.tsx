--- conflicted
+++ resolved
@@ -165,14 +165,6 @@
   Pass = 'PASS',
 }
 
-<<<<<<< HEAD
-export type DeleteGlobalPythonInputItem = {
-  id: Scalars['ID'];
-};
-
-export type DeleteGlobalPythonModuleInput = {
-  globals?: Maybe<Array<DeleteGlobalPythonInputItem>>;
-=======
 export type CustomWebhookConfig = {
   __typename?: 'CustomWebhookConfig';
   webhookURL: Scalars['String'];
@@ -180,7 +172,14 @@
 
 export type CustomWebhookConfigInput = {
   webhookURL: Scalars['String'];
->>>>>>> 3b8a4b2b
+};
+
+export type DeleteGlobalPythonInputItem = {
+  id: Scalars['ID'];
+};
+
+export type DeleteGlobalPythonModuleInput = {
+  globals?: Maybe<Array<DeleteGlobalPythonInputItem>>;
 };
 
 export type DeletePolicyInput = {
