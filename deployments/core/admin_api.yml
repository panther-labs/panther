--- conflicted
+++ resolved
@@ -121,18 +121,12 @@
       Timeout: !Ref UsersTimeoutSec
       Tracing: !If [TracingEnabled, !Ref TracingMode, !Ref 'AWS::NoValue']
       Policies:
-<<<<<<< HEAD
-        - !If [TracingEnabled, 'arn:aws:iam::aws:policy/AWSXRayDaemonWriteAccess', !Ref 'AWS::NoValue']
-        -
-          Id: CognitoUserManagement
-=======
         - !If [
             TracingEnabled,
             'arn:aws:iam::aws:policy/AWSXrayWriteOnlyAccess',
             !Ref 'AWS::NoValue',
           ]
         - Id: CognitoUserManagement
->>>>>>> b10b5535
           Version: 2012-10-17
           Statement:
             - Effect: Allow
@@ -200,18 +194,12 @@
       Timeout: !Ref UsersTimeoutSec
       Tracing: !If [TracingEnabled, !Ref TracingMode, !Ref 'AWS::NoValue']
       Policies:
-<<<<<<< HEAD
-        - !If [TracingEnabled, 'arn:aws:iam::aws:policy/AWSXRayDaemonWriteAccess', !Ref 'AWS::NoValue']
-        -
-          Id: GetCognitoUsers
-=======
         - !If [
             TracingEnabled,
             'arn:aws:iam::aws:policy/AWSXrayWriteOnlyAccess',
             !Ref 'AWS::NoValue',
           ]
         - Id: GetCognitoUsers
->>>>>>> b10b5535
           Version: 2012-10-17
           Statement:
             - Effect: Allow
@@ -266,18 +254,12 @@
       Timeout: !Ref OrganizationTimeoutSec
       Tracing: !If [TracingEnabled, !Ref TracingMode, !Ref 'AWS::NoValue']
       Policies:
-<<<<<<< HEAD
-        - !If [TracingEnabled, 'arn:aws:iam::aws:policy/AWSXRayDaemonWriteAccess', !Ref 'AWS::NoValue']
-        -
-          Id: ManageOrganizationTable
-=======
         - !If [
             TracingEnabled,
             'arn:aws:iam::aws:policy/AWSXrayWriteOnlyAccess',
             !Ref 'AWS::NoValue',
           ]
         - Id: ManageOrganizationTable
->>>>>>> b10b5535
           Version: 2012-10-17
           Statement:
             - Effect: Allow
