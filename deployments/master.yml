--- conflicted
+++ resolved
@@ -179,8 +179,7 @@
     Type: String
     Description: An existing VPC to deploy the Panther loadbalancer into. If you set this option, you must also specify SecurityGroupID, SubnetOneIPRange, and SubnetTwoIPRange.
     Default: ''
-<<<<<<< HEAD
-    AllowedPattern: '^(vpc-[0-9a-f]{10,})?$'
+    AllowedPattern: '^(vpc-[0-9a-f]{4,})?$'
   BootstrapStackOnly:
     Type: String
     Description: 'If true, only the Bootstrap stack will be deployed (WARNING: ALL NON-BOOTSTRAP PANTHER INFRA WILL BE DELETED)'
@@ -188,9 +187,6 @@
     AllowedValues:
       - true
       - false
-=======
-    AllowedPattern: '^(vpc-[0-9a-f]{4,})?$'
->>>>>>> c472096d
 
 Mappings:
   Constants:
