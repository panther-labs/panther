# Panther is a scalable, powerful, cloud-native SIEM written in Golang/React.
# Copyright (C) 2020 Panther Labs Inc
#
# This program is free software: you can redistribute it and/or modify
# it under the terms of the GNU Affero General Public License as
# published by the Free Software Foundation, either version 3 of the
# License, or (at your option) any later version.
#
# This program is distributed in the hope that it will be useful,
# but WITHOUT ANY WARRANTY; without even the implied warranty of
# MERCHANTABILITY or FITNESS FOR A PARTICULAR PURPOSE.  See the
# GNU Affero General Public License for more details.
#
# You should have received a copy of the GNU Affero General Public License
# along with this program.  If not, see <https://www.gnu.org/licenses/>.

AWSTemplateFormatVersion: 2010-09-09
Transform: AWS::Serverless-2016-10-31
Description: Shared infrastructure for both cloud security and log analysis

Parameters:
  # Passed from bootstrap.yml or api_gateway.yml
  AppDomainURL:
    Type: String
    Description: Panther App Domain used as a link for the customer in the password reset email
  AnalysisVersionsBucket:
    Type: String
    Description: S3 bucket for python revision history
  AnalysisApiId:
    Type: String
    Description: Analysis API gateway ID
  AthenaResultsBucket:
    Type: String
    Description: Bucket created to hold Athena results
  ComplianceApiId:
    Type: String
    Description: Compliance API gateway ID
  GraphQLApiEndpoint:
    Type: String
    Description: The URL to the Appsync GraphQL Endpoint
  OutputsKeyId:
    Type: String
    Description: KMS key for encrypting alert outputs
  SqsKeyId:
    Type: String
    Description: KMS key for encrypting SQS queues
  UserPoolId:
    Type: String
    Description: Cognito user pool ID

  # Options from config file
  CloudWatchLogRetentionDays:
    Type: Number
    Description: CloudWatch log retention period
    Default: 365
  Debug:
    Type: String
    Default: false
    Description: Toggle debug logging
    AllowedValues: [true, false]
  LayerVersionArns:
    Type: CommaDelimitedList
    Description: List of LayerVersion ARNs to attach to each function
    Default: ''
  TracingMode:
    Type: String
    Description: Enable XRay tracing on Lambda and API Gateway
    AllowedValues: ['', Active, PassThrough]
    Default: ''

  # Other
  AlertRetryDurationMins:
    Type: Number
    Description: Alerts which fail to send will be retried for this duration
    Default: 30
    MinValue: 5
    MaxValue: 10080 # 1 week
  MinRetryDelaySecs:
    Type: Number
    Description: Wait at least this long before retrying a failed alert
    Default: 30
    MinValue: 1
    MaxValue: 86400 # 1 day
  MaxRetryDelaySecs:
    Type: Number
    Description: Wait at most this long before retrying a failed alert
    Default: 300 # 5 mins
    MinValue: 1
    MaxValue: 86400 # 1 day
  AlertSqsRetentionSec:
    Type: Number
    Description: Number of seconds SQS will retain a message in the alerts queue
    Default: 259200 # 3 days
    MinValue: 60
    MaxValue: 1209600

Conditions:
  AttachLayers: !Not [!Equals [!Join ['', !Ref LayerVersionArns], '']]
  TracingEnabled: !Not [!Equals ['', !Ref TracingMode]]

Resources:
  #### Users API ####
  UsersAPILogGroup:
    Type: AWS::Logs::LogGroup
    Properties:
      LogGroupName: /aws/lambda/panther-users-api
      RetentionInDays: !Ref CloudWatchLogRetentionDays

  UsersAPIFunction:
    Type: AWS::Serverless::Function
    Properties:
      CodeUri: ../out/bin/internal/core/users_api/main
      Description: CRUD actions for the cognito api
      Environment:
        Variables:
          APP_DOMAIN_URL: !Ref AppDomainURL
          DEBUG: !Ref Debug
          USER_POOL_ID: !Ref UserPoolId
      FunctionName: panther-users-api
      # <cfndoc>
      # This lambda implements user api.
      #
      # Failure Impact
      # * Failure of this lambda will impact user administration in the Panther user interface.
      # </cfndoc>
      Handler: main
      Layers: !If [AttachLayers, !Ref LayerVersionArns, !Ref 'AWS::NoValue']
      MemorySize: 128
      Runtime: go1.x
      Timeout: 60
      Tracing: !If [TracingEnabled, !Ref TracingMode, !Ref 'AWS::NoValue']
      Policies:
        - Id: CognitoUserManagement
          Version: 2012-10-17
          Statement:
            - Effect: Allow
              Action:
                - cognito-idp:AdminCreateUser
                - cognito-idp:AdminDeleteUser
                - cognito-idp:AdminDisableUser
                - cognito-idp:AdminEnableUser
                - cognito-idp:AdminGetUser
                - cognito-idp:AdminResetUserPassword
                - cognito-idp:AdminUpdateUserAttributes
                - cognito-idp:GetUser
                - cognito-idp:ListUsers
              Resource: !Sub arn:${AWS::Partition}:cognito-idp:${AWS::Region}:${AWS::AccountId}:userpool/${UserPoolId}
        - Id: AppsyncManagement
          Version: 2012-10-17
          Statement:
            - Effect: Allow
              Action:
                - appsync:GetGraphqlApi
                - appsync:ListGraphqlApis
                - appsync:UpdateGraphqlApi
              Resource: !Sub arn:${AWS::Partition}:appsync:${AWS::Region}:${AWS::AccountId}:*

  # Allow Cognito to invoke the users-api for custom triggers
  CustomMessageTriggerInvokePermission:
    Type: AWS::Lambda::Permission
    Properties:
      FunctionName: !GetAtt UsersAPIFunction.Arn
      Action: lambda:InvokeFunction
      Principal: cognito-idp.amazonaws.com
      SourceArn: !Sub arn:${AWS::Partition}:cognito-idp:${AWS::Region}:${AWS::AccountId}:userpool/${UserPoolId}

  ##### Organization API #####
  OrganizationTable:
    Type: AWS::DynamoDB::Table
    Properties:
      AttributeDefinitions:
        - AttributeName: id
          AttributeType: S
      BillingMode: PAY_PER_REQUEST
      KeySchema:
        - AttributeName: id
          KeyType: HASH
      PointInTimeRecoverySpecification: # Create periodic table backups
        PointInTimeRecoveryEnabled: True
      SSESpecification: # Enable server-side encryption
        SSEEnabled: True
      TableName: panther-organization
      # <cfndoc>
      # This ddb table stores general settings about an organizations.
      # </cfndoc>

  OrganizationAPILogGroup:
    Type: AWS::Logs::LogGroup
    Properties:
      LogGroupName: /aws/lambda/panther-organization-api
      RetentionInDays: !Ref CloudWatchLogRetentionDays

  OrganizationAPIFunction:
    Type: AWS::Serverless::Function
    Properties:
      CodeUri: ../out/bin/internal/core/organization_api/main
      Description: CRUD actions for the organization database
      Environment:
        Variables:
          DEBUG: !Ref Debug
          ORG_TABLE_NAME: !Ref OrganizationTable
      FunctionName: panther-organization-api
      # <cfndoc>
      # This lambda implements organization API to manage settings.
      # </cfndoc>
      Handler: main
      Layers: !If [AttachLayers, !Ref LayerVersionArns, !Ref 'AWS::NoValue']
      MemorySize: 128
      Runtime: go1.x
      Timeout: 60
      Tracing: !If [TracingEnabled, !Ref TracingMode, !Ref 'AWS::NoValue']
      Policies:
        - Id: ManageOrganizationTable
          Version: 2012-10-17
          Statement:
            - Effect: Allow
              Action:
                - dynamodb:*Item
                - dynamodb:Scan
              Resource: !GetAtt OrganizationTable.Arn

  ##### Analysis API #####
  AnalysisApiFunction:
    Type: AWS::Serverless::Function
    Properties:
      CodeUri: ../out/bin/internal/core/analysis_api/main
      Description: Analysis API
      Environment:
        Variables:
          BUCKET: !Ref AnalysisVersionsBucket
          COMPLIANCE_API_HOST: !Sub '${ComplianceApiId}.execute-api.${AWS::Region}.${AWS::URLSuffix}'
          COMPLIANCE_API_PATH: v1
          DEBUG: !Ref Debug
          POLICY_ENGINE: panther-policy-engine
          RULES_ENGINE: panther-rules-engine
          RESOURCE_QUEUE_URL: !Sub https://sqs.${AWS::Region}.${AWS::URLSuffix}/${AWS::AccountId}/panther-resources-queue
          TABLE: !Ref AnalysisTable
      FunctionName: panther-analysis-api
      # <cfndoc>
      # This lambda implements the analysis API which is responsible for
      # policies/rules from being created, updated, and deleted.
      #
      # Failure Impact
      # * Failure of this lambda will prevent policies/rules from being created, updated, deleted. Additionally, policies and rules will stop being evaluated by the policy/rules engines.
      # </cfndoc>
      Handler: main
      MemorySize: 512
      Layers: !If [AttachLayers, !Ref LayerVersionArns, !Ref 'AWS::NoValue']
      Runtime: go1.x
      Timeout: 120
      Tracing: !If [TracingEnabled, !Ref TracingMode, !Ref 'AWS::NoValue']
      Policies:
        - Id: InvokeApis
          Version: 2012-10-17
          Statement:
            - Effect: Allow
              Action: execute-api:Invoke
              Resource:
                - !Sub arn:${AWS::Partition}:execute-api:${AWS::Region}:${AWS::AccountId}:${ComplianceApiId}/v1/GET/describe-org
                - !Sub arn:${AWS::Partition}:execute-api:${AWS::Region}:${AWS::AccountId}:${ComplianceApiId}/v1/POST/delete
                - !Sub arn:${AWS::Partition}:execute-api:${AWS::Region}:${AWS::AccountId}:${ComplianceApiId}/v1/POST/update
            - Effect: Allow
              Action: lambda:InvokeFunction
              Resource:
                - !Sub arn:${AWS::Partition}:lambda:${AWS::Region}:${AWS::AccountId}:function:panther-policy-engine
                - !Sub arn:${AWS::Partition}:lambda:${AWS::Region}:${AWS::AccountId}:function:panther-rules-engine
        - Id: ManageDataStores
          Version: 2012-10-17
          Statement:
            - Effect: Allow
              Action:
                - dynamodb:*Item
                - dynamodb:Query
                - dynamodb:Scan
              Resource: !GetAtt AnalysisTable.Arn
            - Effect: Allow
              Action:
                - s3:DeleteObject # Does NOT grant permission to permanently delete versions
                - s3:GetObject*
                - s3:PutObject
              Resource: !Sub arn:${AWS::Partition}:s3:::${AnalysisVersionsBucket}/*
            - Effect: Allow
              Action:
                - s3:ListBucket
                - s3:ListBucketVersions
              Resource: !Sub arn:${AWS::Partition}:s3:::${AnalysisVersionsBucket}
        - Id: PublishToResourceQueue
          Version: 2012-10-17
          Statement:
            - Effect: Allow
              Action:
                - sqs:SendMessage
                - sqs:SendMessageBatch
              Resource: !Sub arn:${AWS::Partition}:sqs:${AWS::Region}:${AWS::AccountId}:panther-resources-queue
            - Effect: Allow
              Action:
                - kms:Decrypt
                - kms:GenerateDataKey
              Resource: !Sub arn:${AWS::Partition}:kms:${AWS::Region}:${AWS::AccountId}:key/${SqsKeyId}

  AnalysisApiLogGroup:
    Type: AWS::Logs::LogGroup
    Properties:
      LogGroupName: /aws/lambda/panther-analysis-api
      RetentionInDays: !Ref CloudWatchLogRetentionDays

  GatewayInvocationPermission: # allow API gateway to invoke analysis-api Lambda function
    Type: AWS::Lambda::Permission
    Properties:
      Action: lambda:InvokeFunction
      FunctionName: !Ref AnalysisApiFunction
      Principal: apigateway.amazonaws.com
      SourceArn: !Sub arn:${AWS::Partition}:execute-api:${AWS::Region}:${AWS::AccountId}:${AnalysisApiId}/*

  AnalysisTable:
    Type: AWS::DynamoDB::Table
    Properties:
      AttributeDefinitions:
        - AttributeName: id
          AttributeType: S
      BillingMode: PAY_PER_REQUEST
      KeySchema:
        - AttributeName: id
          KeyType: HASH
      PointInTimeRecoverySpecification:
        PointInTimeRecoveryEnabled: True
      SSESpecification:
        SSEEnabled: True
      TableName: panther-analysis
      # <cfndoc>
      # This ddb table holds the policies applied by the `panther-rules-engine` lambda and
      # managed by the `panther-analysis-api`.
      #
      # Failure Impact
      # * Processing of policies could be slowed or stopped if there are errors/throttles.
      # * The Panther user interface could be impacted.
      # </cfndoc>

  ##### Outputs API #####
  OutputsTable:
    Type: AWS::DynamoDB::Table
    Properties:
      AttributeDefinitions:
        - AttributeName: outputId
          AttributeType: S
        - AttributeName: displayName
          AttributeType: S
      BillingMode: PAY_PER_REQUEST
      GlobalSecondaryIndexes:
        - IndexName: displayName-index
          KeySchema:
            - AttributeName: displayName
              KeyType: HASH
          Projection:
            ProjectionType: ALL
      KeySchema:
        - AttributeName: outputId
          KeyType: HASH
      PointInTimeRecoverySpecification: # Create periodic table backups
        PointInTimeRecoveryEnabled: True
      SSESpecification: # Enable server-side encryption
        SSEEnabled: True
      TableName: panther-outputs
      # <cfndoc>
      # This table describes the user configured destinations for alerts.
      #
      # Failure Impact
      # * Processing of alerts could be slowed or stopped if there are errors/throttles.
      # * The Panther user interface for managing destinations may be impacted.
      # </cfndoc>

  OutputsApiFunction:
    Type: AWS::Serverless::Function
    Properties:
      CodeUri: ../out/bin/internal/core/outputs_api/main
      Description: CRUD actions for alert outputs
      Environment:
        Variables:
          DEBUG: !Ref Debug
          KEY_ID: !Ref OutputsKeyId
          OUTPUTS_TABLE_NAME: !Ref OutputsTable
          OUTPUTS_DISPLAY_NAME_INDEX_NAME: displayName-index
      FunctionName: panther-outputs-api
      # <cfndoc>
      # This lambda implements CRUD actions for alert outputs (destinations).
      #
      # Failure Impact
      # * Failure of this lambda will impact the Panther user interface for managing destinations.
      # </cfndoc>
      Handler: main
      Layers: !If [AttachLayers, !Ref LayerVersionArns, !Ref 'AWS::NoValue']
      MemorySize: 512
      Runtime: go1.x
      Timeout: 60
      Tracing: !If [TracingEnabled, !Ref TracingMode, !Ref 'AWS::NoValue']
      Policies:
        - Id: OutputsTables
          Version: 2012-10-17
          Statement:
            - Effect: Allow
              Action:
                - dynamodb:DeleteItem
                - dynamodb:GetItem
                - dynamodb:PutItem
                - dynamodb:Query
                - dynamodb:Scan
                - dynamodb:UpdateItem
              Resource:
                - !GetAtt OutputsTable.Arn
                - !Sub '${OutputsTable.Arn}/index/*'
        - Id: CredentialEncryption
          Version: 2012-10-17
          Statement:
            - Effect: Allow
              Action:
                - kms:Decrypt
                - kms:Encrypt
                - kms:GenerateDataKey
              Resource: !Sub arn:${AWS::Partition}:kms:${AWS::Region}:${AWS::AccountId}:key/${OutputsKeyId}

  OutputsApiLogGroup:
    Type: AWS::Logs::LogGroup
    Properties:
      LogGroupName: /aws/lambda/panther-outputs-api
      RetentionInDays: !Ref CloudWatchLogRetentionDays

  ##### Alert Delivery #####
  AlertQueue:
    Type: AWS::SQS::Queue
    Properties:
      QueueName: panther-alerts-queue
      # <cfndoc>
      # This sqs q does hold alerts to be delivery to user configured destinations.
      #
      # Failure Impact
      # * Failure of this sqs q will impact delivery of alerts to output destinations.
      # * Failed events will go into the `panther-alerts-queue-dlq`. When the system has recovered they should be re-queued to the `panther-alerts-queue` using the Panther tool `requeue`.
      # </cfndoc>
      MessageRetentionPeriod: !Ref AlertSqsRetentionSec
      KmsMasterKeyId: !Ref SqsKeyId
      VisibilityTimeout: 60 # Should match lambda timeout
      RedrivePolicy:
        deadLetterTargetArn: !GetAtt AlertDLQ.Arn
        maxReceiveCount: 10

  AlertDLQ:
    Type: AWS::SQS::Queue
    Properties:
      QueueName: panther-alerts-queue-dlq
      # <cfndoc>
      # This is the dead letter queue for the `panther-alerts-queue`.
      # Items are in this queue due to a failure of the `panther-alerts-delivery` lambda.
      # When the system has recovered they should be re-queued to the `panther-alerts-queue` using
      # the Panther tool `requeue`.
      # </cfndoc>
      MessageRetentionPeriod: 1209600 # Max duration - 14 days
      VisibilityTimeout: 60

  AlertDeliveryFunction:
    Type: AWS::Serverless::Function
    Properties:
      CodeUri: ../out/bin/internal/core/alert_delivery/main
      Description: Dispatch alerts to their specified outputs
      Environment:
        Variables:
          ALERT_QUEUE_URL: !Ref AlertQueue
          ALERT_RETRY_DURATION_MINS: !Ref AlertRetryDurationMins
          ALERT_URL_PREFIX: !Sub https://${AppDomainURL}/log-analysis/alerts/
          MAX_RETRY_DELAY_SECS: !Ref MaxRetryDelaySecs
          MIN_RETRY_DELAY_SECS: !Ref MinRetryDelaySecs
          OUTPUTS_API: panther-outputs-api
          OUTPUTS_REFRESH_INTERVAL_MIN: '5'
          POLICY_URL_PREFIX: !Sub https://${AppDomainURL}/cloud-security/policies/
      Events:
        AlertQueue:
          Type: SQS
          Properties:
            Queue: !GetAtt AlertQueue.Arn
            BatchSize: 10
      Layers: !If [AttachLayers, !Ref LayerVersionArns, !Ref 'AWS::NoValue']
      FunctionName: panther-alert-delivery
      # <cfndoc>
      # This lambda dispatches alerts to their specified outputs (destinations).
      #
      # Failure Impact
      # * Failure of this lambda will impact delivery of alerts.
      # * Failed events will go into the `panther-alerts-queue-dlq`. When the system has recovered they should be re-queued to the `panther-alerts-queue` using the Panther tool `requeue`.
      # </cfndoc>
      Handler: main
      MemorySize: 128
      Runtime: go1.x
      Timeout: 60
      Tracing: !If [TracingEnabled, !Ref TracingMode, !Ref 'AWS::NoValue']
      Policies:
        - Id: OutputsAPI
          Version: 2012-10-17
          Statement:
            - Effect: Allow
              Action: lambda:InvokeFunction
              Resource: !Sub 'arn:${AWS::Partition}:lambda:${AWS::Region}:${AWS::AccountId}:function:panther-outputs-api'
        - Id: PublishSnsMessage
          Version: 2012-10-17
          Statement:
            - Effect: Allow
              Action: sns:Publish
              Resource: '*'
        - Id: SendSqsAlert
          Version: 2012-10-17
          Statement:
            - Effect: Allow
              Action: sqs:SendMessage
              Resource: '*'
        - Id: DecryptAlertMessages
          Version: 2012-10-17
          Statement:
            - Effect: Allow
              Action:
                - kms:Decrypt
                - kms:GenerateDataKey
              Resource: !Sub arn:${AWS::Partition}:kms:${AWS::Region}:${AWS::AccountId}:key/${SqsKeyId}
        - Id: ReceiveAndDeleteAlerts
          Version: 2012-10-17
          Statement:
            - Effect: Allow
              Action:
                - sqs:DeleteMessage
                - sqs:GetQueueAttributes
                - sqs:ReceiveMessage
              Resource: !GetAtt AlertQueue.Arn

  AlertDeliveryLogGroup:
    Type: AWS::Logs::LogGroup
    Properties:
      LogGroupName: /aws/lambda/panther-alert-delivery
      RetentionInDays: !Ref CloudWatchLogRetentionDays

  ##### Source API #####
  IntegrationsTable:
    Type: AWS::DynamoDB::Table
    Properties:
      TableName: panther-source-integrations
      # <cfndoc>
      # This table does hold the configured accounts and log sources for monitoring.
      #
      # Failure Impact
      # * Processing of policies could be slowed or stopped if there are errors/throttles.
      # * The Panther user interface could be impacted.
      # </cfndoc>
      BillingMode: PAY_PER_REQUEST
      AttributeDefinitions:
        - AttributeName: integrationId
          AttributeType: S
      KeySchema:
        - AttributeName: integrationId
          KeyType: HASH
      PointInTimeRecoverySpecification:
        PointInTimeRecoveryEnabled: True
      SSESpecification: # Enable server-side encryption
        SSEEnabled: True

  SourceApiFunction:
    Type: AWS::Serverless::Function
    Properties:
      CodeUri: ../out/bin/internal/core/source_api/main
      Description: Manages database of source integrations
      Environment:
        Variables:
          DEBUG: !Ref Debug
          SNAPSHOT_POLLERS_QUEUE_URL: !Sub https://sqs.${AWS::Region}.amazonaws.com/${AWS::AccountId}/panther-snapshot-queue
          LOG_PROCESSOR_QUEUE_URL: !Sub https://sqs.${AWS::Region}.amazonaws.com/${AWS::AccountId}/panther-input-data-notifications-queue
          LOG_PROCESSOR_QUEUE_ARN: !Sub arn:${AWS::Partition}:sqs:${AWS::Region}:${AWS::AccountId}:panther-input-data-notifications-queue
          TABLE_NAME: !Ref IntegrationsTable
      FunctionName: panther-source-api
      # <cfndoc>
      # The `panther-source-api` lambda manages Cloud Security and Log Analysis sources. This includes
      # creating, testing, updating, listing, and deleting sources.
      #
      # Failure Impact
      # * Failure of this lambda will prevent sources from being manageable, and will interrupt daily scans.
      # </cfndoc>
      Handler: main
      Layers: !If [AttachLayers, !Ref LayerVersionArns, !Ref 'AWS::NoValue']
      MemorySize: 128
      Runtime: go1.x
      Timeout: 60
      Tracing: !If [TracingEnabled, !Ref TracingMode, !Ref 'AWS::NoValue']
      Policies:
        - Id: IntegrationsTablePermissions
          Version: 2012-10-17
          Statement:
            - Effect: Allow
              Action:
                - dynamodb:*Item
                - dynamodb:Query
                - dynamodb:Scan
              Resource: !GetAtt IntegrationsTable.Arn
        - Id: SendSQSMessages
          Version: 2012-10-17
          Statement:
            - Effect: Allow
              Action:
                - sqs:SendMessage
                - sqs:SendMessageBatch
              Resource: !Sub arn:${AWS::Partition}:sqs:${AWS::Region}:${AWS::AccountId}:panther-snapshot-queue
            - Effect: Allow
              Action:
                - kms:Decrypt
                - kms:GenerateDataKey
              Resource: !Sub arn:${AWS::Partition}:kms:${AWS::Region}:${AWS::AccountId}:key/${SqsKeyId}
        - Id: UpdateLogProcessorQueue
          Version: 2012-10-17
          Statement:
            - Effect: Allow
              Action: sqs:*QueueAttributes
              Resource: !Sub arn:${AWS::Partition}:sqs:${AWS::Region}:${AWS::AccountId}:panther-input-data-notifications-queue
        - Id: AssumePantherAuditRoles
          Version: 2012-10-17
          Statement:
            - Effect: Allow
              Action: sts:AssumeRole
              Resource:
                - !Sub arn:${AWS::Partition}:iam::*:role/PantherAuditRole-${AWS::Region}
                - !Sub arn:${AWS::Partition}:iam::*:role/PantherRemediationRole-${AWS::Region}
                - !Sub arn:${AWS::Partition}:iam::*:role/PantherCloudFormationStackSetExecutionRole-${AWS::Region}
                - !Sub arn:${AWS::Partition}:iam::*:role/PantherLogProcessingRole-*
        - Id: GetPublicTemplates
          Version: 2012-10-17
          Statement:
            - Effect: Allow
              Action: s3:GetObject
              Resource: arn:aws:s3:::panther-public-cloudformation-templates/*

  SourceApiLogGroup:
    Type: AWS::Logs::LogGroup
    Properties:
      LogGroupName: /aws/lambda/panther-source-api
      RetentionInDays: !Ref CloudWatchLogRetentionDays

  ##### Athena API #####
  AthenaApiFunction:
    Type: AWS::Serverless::Function
    Properties:
      CodeUri: ../out/bin/internal/core/database_api/athena/driver/main
      Description: Executes Athena and Glue queries
      Environment:
        Variables:
          DEBUG: !Ref Debug
          ATHENA_BUCKET: !Ref AthenaResultsBucket
          GRAPHQL_ENDPOINT: !Ref GraphQLApiEndpoint
      FunctionName: panther-athena-api
      # <cfndoc>
      # The `panther-athena-api` lambda is used by AppSync to query Athena and Glue.
      #
      # Failure Impact
      # * Failure of this lambda will stop the Panther UI from doing Athena queries.
      # </cfndoc>
      Handler: main
      Layers: !If [AttachLayers, !Ref LayerVersionArns, !Ref 'AWS::NoValue']
      MemorySize: 128
      Runtime: go1.x
      Timeout: 900 # we want this as long as possible
      Tracing: !If [TracingEnabled, !Ref TracingMode, !Ref 'AWS::NoValue']
      Policies:
        - Id: AthenaPermissions
          Version: 2012-10-17
          Statement:
            - Effect: Allow
              Action:
                - athena:StartQueryExecution
                - athena:GetQuery*
              Resource: '*'
        - Id: GluePermissions # Used for all table metadata queries
          Version: 2012-10-17
          Statement:
            - Effect: Allow
              Action:
                - glue:GetDatabase*
                - glue:GetTable*
                - glue:GetPartition*
              Resource: '*'
        - Id: S3ResultsPermissions # Athena writes results to S3
          Version: 2012-10-17
          Statement:
            - Effect: Allow
              Action:
                - s3:GetBucketLocation
                - s3:List*
                - s3:GetObject
                - s3:PutObject
              Resource: !Sub arn:aws:s3:::${AthenaResultsBucket}*
        - Id: S3ReadPermissions # Athena reads from S3, restrict to our processed data buckets
          Version: 2012-10-17
          Statement:
            - Effect: Allow
              Action:
                - s3:GetBucketLocation
                - s3:List*
                - s3:GetObject
              Resource: 'arn:aws:s3:::panther-*-processeddata-*' # wild card use to allow integration tests
<<<<<<< HEAD
=======
        - Id: StepsPermissions # start an async workflow
          Version: 2012-10-17
          Statement:
            - Effect: Allow
              Action:
                - states:StartExecution
              Resource: !Sub arn:${AWS::Partition}:states:${AWS::Region}:${AWS::AccountId}:stateMachine:panther-athena-workflow
        - Id: InvokePantherLambdas # call other panther lambdas (notify support)
          Version: 2012-10-17
          Statement:
            - Effect: Allow
              Action:
                - lambda:InvokeFunction
              Resource: !Sub arn:${AWS::Partition}:lambda:${AWS::Region}:${AWS::AccountId}:function:panther-*
        - Id: CallAppSync # make appsync mutation call 'queryDone()' for notify support
          Version: 2012-10-17
          Statement:
            - Effect: Allow
              Action:
                - appsync:GraphQL
              Resource: '*'
>>>>>>> 9ef5ef7f

  AthenaApiLogGroup:
    Type: AWS::Logs::LogGroup
    Properties:
      LogGroupName: /aws/lambda/panther-athena-api
      RetentionInDays: !Ref CloudWatchLogRetentionDays

  AthenaStepFunctionRole:
    Type: AWS::IAM::Role
    Properties:
      Description: Role used by Step Functions to run Athena queries
      AssumeRolePolicyDocument:
        Version: 2012-10-17
        Statement:
          - Effect: Allow
            Action: sts:AssumeRole
            Principal:
              Service: !Sub states.${AWS::Region}.amazonaws.com
      Policies:
<<<<<<< HEAD
        - PolicyName: LogToCloudWatch
          PolicyDocument:
            Version: 2012-10-17
            Statement:
              - Effect: Allow
                Action:
                  - logs:CreateLogDelivery
                  - logs:GetLogDelivery
                  - logs:UpdateLogDelivery
                  - logs:DeleteLogDelivery
                  - logs:ListLogDeliveries
                  - logs:PutResourcePolicy
                  - logs:DescribeResourcePolicies
                  - logs:DescribeLogGroups
                Resource: '*'
=======
>>>>>>> 9ef5ef7f
        - PolicyName: InvokeAthenaLambda
          PolicyDocument:
            Version: 2012-10-17
            Statement:
              - Effect: Allow
                Action: lambda:InvokeFunction
                Resource: !Sub arn:${AWS::Partition}:lambda:${AWS::Region}:${AWS::AccountId}:function:panther-athena-api

  AthenaQueryStateMachine:
    Type: AWS::StepFunctions::StateMachine
    Properties:
<<<<<<< HEAD
      StateMachineName: AthenaQuery # FIXME: replace with real workflow
      DefinitionString: |-
        {
          "StartAt": "HelloWorld",
          "States": {
            "HelloWorld": {
              "Type": "Task",
              "Resource": "arn:*:lambda:*:*:function:panther-athena-api",
              "End": true
            }
          }
=======
      StateMachineName: panther-athena-workflow
      # <cfndoc>
      # The `panther-athena-workflow` is a Step Functions state machine used execute Athena queries and notify callers when done.
      #
      # Failure Impact
      # * Failure of this state machine will stop the Panther UI from doing Athena queries.
      # </cfndoc>
      DefinitionString: !Sub |
        {
             "Comment": "Run Athena query. Parameters are: databaseName,sql,lambdaName,methodName",
             "StartAt": "query",
             "States": {
               "query": {
                 "Type": "Task",
                 "Resource": "arn:aws:states:::lambda:invoke",
                 "Parameters": {
                   "FunctionName": "${AthenaApiFunction.Arn}",
                   "Payload": {
                     "executeAsyncQuery": {
                       "DatabaseName.$": "$.databaseName",
                       "sql.$": "$.sql"
                     }
                   }
                 },
                 "ResultPath": "$.queryResults",
                 "Next": "status"
               },
               "running (wait)": {
                 "Comment": "Pause to allow query to run.",
                 "Type": "Wait",
                 "Seconds": 2,
                 "Next": "status"
               },
               "status": {
                 "Type": "Task",
                 "Resource": "arn:aws:states:::lambda:invoke",
                 "Parameters": {
                   "FunctionName": "${AthenaApiFunction.Arn}",
                   "Payload": {
                     "getQueryStatus": {
                       "queryId.$": "$.queryResults.Payload.queryId"
                     }
                   }
                 },
                 "ResultPath": "$.queryStatus",
                 "Next": "done?"
               },
               "done?": {
                 "Type": "Choice",
                 "Choices": [
                 {
                   "Variable": "$.queryStatus.Payload.status",
                   "StringEquals": "succeeded",
                   "Next": "succeeded"
                 },
                 {
                   "Variable": "$.queryStatus.Payload.status",
                   "StringEquals": "failed",
                   "Next": "failed"
                 }
                 ],
                 "Default": "running (wait)"
               },
               "succeeded": {
                 "Type": "Pass",
                 "Next": "notify?"
               },
               "failed": {
                 "Type": "Pass",
                 "Next": "notify?"
               },
               "notify?": {
                 "Type": "Choice",
                 "Choices": [
                 {
                   "Variable": "$.lambdaName",
                   "StringEquals": "",
                   "Next": "no"
                 }
                 ],
                 "Default": "yes"
               },
               "yes": {
                 "Type": "Pass",
                 "Next": "notify"
               },
               "no": {
                 "Type": "Pass",
                 "End": true
               },
               "notify": {
                 "Comment": "Call lambdaName.methodName with queryId and workflowId to notify",
                 "Type": "Task",
                 "Resource": "arn:aws:states:::lambda:invoke",
                 "Parameters": {
                   "FunctionName": "${AthenaApiFunction.Arn}",
                   "Payload": {
                     "invokeNotifyLambda": {
                       "queryId.$": "$.queryResults.Payload.queryId",
                       "lambdaName.$": "$.lambdaName",
                       "methodName.$": "$.methodName",
                       "workflowId.$": "$$.Execution.Id"
                     }
                   }
                 },
                 "ResultPath": "$.notifyOutput",
                 "End": true
               }
             }
>>>>>>> 9ef5ef7f
        }
      RoleArn: !GetAtt AthenaStepFunctionRole.Arn<|MERGE_RESOLUTION|>--- conflicted
+++ resolved
@@ -697,8 +697,6 @@
                 - s3:List*
                 - s3:GetObject
               Resource: 'arn:aws:s3:::panther-*-processeddata-*' # wild card use to allow integration tests
-<<<<<<< HEAD
-=======
         - Id: StepsPermissions # start an async workflow
           Version: 2012-10-17
           Statement:
@@ -720,7 +718,6 @@
               Action:
                 - appsync:GraphQL
               Resource: '*'
->>>>>>> 9ef5ef7f
 
   AthenaApiLogGroup:
     Type: AWS::Logs::LogGroup
@@ -740,24 +737,6 @@
             Principal:
               Service: !Sub states.${AWS::Region}.amazonaws.com
       Policies:
-<<<<<<< HEAD
-        - PolicyName: LogToCloudWatch
-          PolicyDocument:
-            Version: 2012-10-17
-            Statement:
-              - Effect: Allow
-                Action:
-                  - logs:CreateLogDelivery
-                  - logs:GetLogDelivery
-                  - logs:UpdateLogDelivery
-                  - logs:DeleteLogDelivery
-                  - logs:ListLogDeliveries
-                  - logs:PutResourcePolicy
-                  - logs:DescribeResourcePolicies
-                  - logs:DescribeLogGroups
-                Resource: '*'
-=======
->>>>>>> 9ef5ef7f
         - PolicyName: InvokeAthenaLambda
           PolicyDocument:
             Version: 2012-10-17
@@ -769,19 +748,6 @@
   AthenaQueryStateMachine:
     Type: AWS::StepFunctions::StateMachine
     Properties:
-<<<<<<< HEAD
-      StateMachineName: AthenaQuery # FIXME: replace with real workflow
-      DefinitionString: |-
-        {
-          "StartAt": "HelloWorld",
-          "States": {
-            "HelloWorld": {
-              "Type": "Task",
-              "Resource": "arn:*:lambda:*:*:function:panther-athena-api",
-              "End": true
-            }
-          }
-=======
       StateMachineName: panther-athena-workflow
       # <cfndoc>
       # The `panther-athena-workflow` is a Step Functions state machine used execute Athena queries and notify callers when done.
@@ -891,6 +857,5 @@
                  "End": true
                }
              }
->>>>>>> 9ef5ef7f
         }
       RoleArn: !GetAtt AthenaStepFunctionRole.Arn