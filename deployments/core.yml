# Panther is a Cloud-Native SIEM for the Modern Security Team.
# Copyright (C) 2020 Panther Labs Inc
#
# This program is free software: you can redistribute it and/or modify
# it under the terms of the GNU Affero General Public License as
# published by the Free Software Foundation, either version 3 of the
# License, or (at your option) any later version.
#
# This program is distributed in the hope that it will be useful,
# but WITHOUT ANY WARRANTY; without even the implied warranty of
# MERCHANTABILITY or FITNESS FOR A PARTICULAR PURPOSE.  See the
# GNU Affero General Public License for more details.
#
# You should have received a copy of the GNU Affero General Public License
# along with this program.  If not, see <https://www.gnu.org/licenses/>.

AWSTemplateFormatVersion: 2010-09-09
Transform: AWS::Serverless-2016-10-31
Description: Shared infrastructure for both cloud security and log analysis

Parameters:
  # Passed from bootstrap.yml or api_gateway.yml
  AppDomainURL:
    Type: String
    Description: Panther App Domain used as a link for the customer in the password reset email
  AnalysisVersionsBucket:
    Type: String
    Description: S3 bucket for python revision history
  AnalysisApiId:
    Type: String
    Description: Analysis API gateway ID
  AthenaResultsBucket:
    Type: String
    Description: Bucket created to hold Athena results
  ComplianceApiId:
    Type: String
    Description: Compliance API gateway ID
  GraphQLApiEndpoint:
    Type: String
    Description: The URL to the Appsync GraphQL Endpoint
  GraphQLApiId:
    Type: String
    Description: The id of the Appsync GraphQL Endpoint
  OutputsKeyId:
    Type: String
    Description: KMS key for encrypting alert outputs
  SqsKeyId:
    Type: String
    Description: KMS key for encrypting SQS queues
  UserPoolId:
    Type: String
    Description: Cognito user pool ID

  # Options from config file
  AthenaS3BucketARNS:
    Type: CommaDelimitedList
    Description: The list of S3 ARNs to allow read access by Athena lambda
  CloudWatchLogRetentionDays:
    Type: Number
    Description: CloudWatch log retention period
    Default: 365
  Debug:
    Type: String
    Default: false
    Description: Toggle debug logging
    AllowedValues: [true, false]
  LayerVersionArns:
    Type: CommaDelimitedList
    Description: List of LayerVersion ARNs to attach to each function
    Default: ''
  TracingMode:
    Type: String
    Description: Enable XRay tracing on Lambda and API Gateway
    AllowedValues: ['', Active, PassThrough]
    Default: ''

  # Other
  AlertRetryDurationMins:
    Type: Number
    Description: Alerts which fail to send will be retried for this duration
    Default: 30
    MinValue: 5
    MaxValue: 10080 # 1 week
  MinRetryDelaySecs:
    Type: Number
    Description: Wait at least this long before retrying a failed alert
    Default: 30
    MinValue: 1
    MaxValue: 86400 # 1 day
  MaxRetryDelaySecs:
    Type: Number
    Description: Wait at most this long before retrying a failed alert
    Default: 300 # 5 mins
    MinValue: 1
    MaxValue: 86400 # 1 day
  AlertSqsRetentionSec:
    Type: Number
    Description: Number of seconds SQS will retain a message in the alerts queue
    Default: 259200 # 3 days
    MinValue: 60
    MaxValue: 1209600

Conditions:
  AttachLayers: !Not [!Equals [!Join ['', !Ref LayerVersionArns], '']]
  TracingEnabled: !Not [!Equals ['', !Ref TracingMode]]

Resources:
  #### Users API ####
  UsersAPILogGroup:
    Type: AWS::Logs::LogGroup
    Properties:
      LogGroupName: /aws/lambda/panther-users-api
      RetentionInDays: !Ref CloudWatchLogRetentionDays

  UsersAPIFunction:
    Type: AWS::Serverless::Function
    Properties:
      CodeUri: ../out/bin/internal/core/users_api/main
      Description: CRUD actions for the cognito api
      Environment:
        Variables:
          APP_DOMAIN_URL: !Ref AppDomainURL
          DEBUG: !Ref Debug
          USER_POOL_ID: !Ref UserPoolId
      FunctionName: panther-users-api
      # <cfndoc>
      # This lambda implements user api.
      #
      # Failure Impact
      # * Failure of this lambda will impact user administration in the Panther user interface.
      # </cfndoc>
      Handler: main
      Layers: !If [AttachLayers, !Ref LayerVersionArns, !Ref 'AWS::NoValue']
      MemorySize: 128
      Runtime: go1.x
      Timeout: 60
      Tracing: !If [TracingEnabled, !Ref TracingMode, !Ref 'AWS::NoValue']
      Policies:
        - Id: CognitoUserManagement
          Version: 2012-10-17
          Statement:
            - Effect: Allow
              Action:
                - cognito-idp:AdminCreateUser
                - cognito-idp:AdminDeleteUser
                - cognito-idp:AdminDisableUser
                - cognito-idp:AdminEnableUser
                - cognito-idp:AdminGetUser
                - cognito-idp:AdminResetUserPassword
                - cognito-idp:AdminUpdateUserAttributes
                - cognito-idp:GetUser
                - cognito-idp:ListUsers
              Resource: !Sub arn:${AWS::Partition}:cognito-idp:${AWS::Region}:${AWS::AccountId}:userpool/${UserPoolId}
        - Id: AppsyncManagement
          Version: 2012-10-17
          Statement:
            - Effect: Allow
              Action:
                - appsync:GetGraphqlApi
                - appsync:ListGraphqlApis
                - appsync:UpdateGraphqlApi
              Resource: !Sub arn:${AWS::Partition}:appsync:${AWS::Region}:${AWS::AccountId}:*

  # Allow Cognito to invoke the users-api for custom triggers
  CustomMessageTriggerInvokePermission:
    Type: AWS::Lambda::Permission
    Properties:
      FunctionName: !GetAtt UsersAPIFunction.Arn
      Action: lambda:InvokeFunction
      Principal: cognito-idp.amazonaws.com
      SourceArn: !Sub arn:${AWS::Partition}:cognito-idp:${AWS::Region}:${AWS::AccountId}:userpool/${UserPoolId}

  ##### Organization API #####
  OrganizationTable:
    Type: AWS::DynamoDB::Table
    Properties:
      AttributeDefinitions:
        - AttributeName: id
          AttributeType: S
      BillingMode: PAY_PER_REQUEST
      KeySchema:
        - AttributeName: id
          KeyType: HASH
      PointInTimeRecoverySpecification: # Create periodic table backups
        PointInTimeRecoveryEnabled: True
      SSESpecification: # Enable server-side encryption
        SSEEnabled: True
      TableName: panther-organization
      # <cfndoc>
      # This ddb table stores general settings about an organizations.
      # </cfndoc>

  OrganizationAPILogGroup:
    Type: AWS::Logs::LogGroup
    Properties:
      LogGroupName: /aws/lambda/panther-organization-api
      RetentionInDays: !Ref CloudWatchLogRetentionDays

  OrganizationAPIFunction:
    Type: AWS::Serverless::Function
    Properties:
      CodeUri: ../out/bin/internal/core/organization_api/main
      Description: CRUD actions for the organization database
      Environment:
        Variables:
          DEBUG: !Ref Debug
          ORG_TABLE_NAME: !Ref OrganizationTable
      FunctionName: panther-organization-api
      # <cfndoc>
      # This lambda implements organization API to manage settings.
      # </cfndoc>
      Handler: main
      Layers: !If [AttachLayers, !Ref LayerVersionArns, !Ref 'AWS::NoValue']
      MemorySize: 128
      Runtime: go1.x
      Timeout: 60
      Tracing: !If [TracingEnabled, !Ref TracingMode, !Ref 'AWS::NoValue']
      Policies:
        - Id: ManageOrganizationTable
          Version: 2012-10-17
          Statement:
            - Effect: Allow
              Action:
                - dynamodb:*Item
                - dynamodb:Scan
              Resource: !GetAtt OrganizationTable.Arn

  ##### Analysis API #####
  AnalysisApiFunction:
    Type: AWS::Serverless::Function
    Properties:
      CodeUri: ../out/bin/internal/core/analysis_api/main
      Description: Analysis API
      Environment:
        Variables:
          BUCKET: !Ref AnalysisVersionsBucket
          COMPLIANCE_API_HOST: !Sub '${ComplianceApiId}.execute-api.${AWS::Region}.${AWS::URLSuffix}'
          COMPLIANCE_API_PATH: v1
          DEBUG: !Ref Debug
          POLICY_ENGINE: panther-policy-engine
          RULES_ENGINE: panther-rules-engine
          RESOURCE_QUEUE_URL: !Sub https://sqs.${AWS::Region}.${AWS::URLSuffix}/${AWS::AccountId}/panther-resources-queue
          TABLE: !Ref AnalysisTable
      FunctionName: panther-analysis-api
      # <cfndoc>
      # This lambda implements the analysis API which is responsible for
      # policies/rules from being created, updated, and deleted.
      #
      # Failure Impact
      # * Failure of this lambda will prevent policies/rules from being created, updated, deleted. Additionally, policies and rules will stop being evaluated by the policy/rules engines.
      # </cfndoc>
      Handler: main
      MemorySize: 512
      Layers: !If [AttachLayers, !Ref LayerVersionArns, !Ref 'AWS::NoValue']
      Runtime: go1.x
      Timeout: 120
      Tracing: !If [TracingEnabled, !Ref TracingMode, !Ref 'AWS::NoValue']
      Policies:
        - Id: InvokeApis
          Version: 2012-10-17
          Statement:
            - Effect: Allow
              Action: execute-api:Invoke
              Resource:
                - !Sub arn:${AWS::Partition}:execute-api:${AWS::Region}:${AWS::AccountId}:${ComplianceApiId}/v1/GET/describe-org
                - !Sub arn:${AWS::Partition}:execute-api:${AWS::Region}:${AWS::AccountId}:${ComplianceApiId}/v1/POST/delete
                - !Sub arn:${AWS::Partition}:execute-api:${AWS::Region}:${AWS::AccountId}:${ComplianceApiId}/v1/POST/update
            - Effect: Allow
              Action: lambda:InvokeFunction
              Resource:
                - !Sub arn:${AWS::Partition}:lambda:${AWS::Region}:${AWS::AccountId}:function:panther-policy-engine
                - !Sub arn:${AWS::Partition}:lambda:${AWS::Region}:${AWS::AccountId}:function:panther-rules-engine
        - Id: ManageDataStores
          Version: 2012-10-17
          Statement:
            - Effect: Allow
              Action:
                - dynamodb:*Item
                - dynamodb:Query
                - dynamodb:Scan
              Resource: !GetAtt AnalysisTable.Arn
            - Effect: Allow
              Action:
                - s3:DeleteObject # Does NOT grant permission to permanently delete versions
                - s3:GetObject*
                - s3:PutObject
              Resource: !Sub arn:${AWS::Partition}:s3:::${AnalysisVersionsBucket}/*
            - Effect: Allow
              Action:
                - s3:ListBucket
                - s3:ListBucketVersions
              Resource: !Sub arn:${AWS::Partition}:s3:::${AnalysisVersionsBucket}
        - Id: PublishToResourceQueue
          Version: 2012-10-17
          Statement:
            - Effect: Allow
              Action:
                - sqs:SendMessage
                - sqs:SendMessageBatch
              Resource: !Sub arn:${AWS::Partition}:sqs:${AWS::Region}:${AWS::AccountId}:panther-resources-queue
            - Effect: Allow
              Action:
                - kms:Decrypt
                - kms:GenerateDataKey
              Resource: !Sub arn:${AWS::Partition}:kms:${AWS::Region}:${AWS::AccountId}:key/${SqsKeyId}

  AnalysisApiLogGroup:
    Type: AWS::Logs::LogGroup
    Properties:
      LogGroupName: /aws/lambda/panther-analysis-api
      RetentionInDays: !Ref CloudWatchLogRetentionDays

  GatewayInvocationPermission: # allow API gateway to invoke analysis-api Lambda function
    Type: AWS::Lambda::Permission
    Properties:
      Action: lambda:InvokeFunction
      FunctionName: !Ref AnalysisApiFunction
      Principal: apigateway.amazonaws.com
      SourceArn: !Sub arn:${AWS::Partition}:execute-api:${AWS::Region}:${AWS::AccountId}:${AnalysisApiId}/*

  AnalysisTable:
    Type: AWS::DynamoDB::Table
    Properties:
      AttributeDefinitions:
        - AttributeName: id
          AttributeType: S
      BillingMode: PAY_PER_REQUEST
      KeySchema:
        - AttributeName: id
          KeyType: HASH
      PointInTimeRecoverySpecification:
        PointInTimeRecoveryEnabled: True
      SSESpecification:
        SSEEnabled: True
      TableName: panther-analysis
      # <cfndoc>
      # This ddb table holds the policies applied by the `panther-rules-engine` lambda and
      # managed by the `panther-analysis-api`.
      #
      # Failure Impact
      # * Processing of policies could be slowed or stopped if there are errors/throttles.
      # * The Panther user interface could be impacted.
      # </cfndoc>

  ##### Outputs API #####
  OutputsTable:
    Type: AWS::DynamoDB::Table
    Properties:
      AttributeDefinitions:
        - AttributeName: outputId
          AttributeType: S
        - AttributeName: displayName
          AttributeType: S
      BillingMode: PAY_PER_REQUEST
      GlobalSecondaryIndexes:
        - IndexName: displayName-index
          KeySchema:
            - AttributeName: displayName
              KeyType: HASH
          Projection:
            ProjectionType: ALL
      KeySchema:
        - AttributeName: outputId
          KeyType: HASH
      PointInTimeRecoverySpecification: # Create periodic table backups
        PointInTimeRecoveryEnabled: True
      SSESpecification: # Enable server-side encryption
        SSEEnabled: True
      TableName: panther-outputs
      # <cfndoc>
      # This table describes the user configured destinations for alerts.
      #
      # Failure Impact
      # * Processing of alerts could be slowed or stopped if there are errors/throttles.
      # * The Panther user interface for managing destinations may be impacted.
      # </cfndoc>

  OutputsApiFunction:
    Type: AWS::Serverless::Function
    Properties:
      CodeUri: ../out/bin/internal/core/outputs_api/main
      Description: CRUD actions for alert outputs
      Environment:
        Variables:
          DEBUG: !Ref Debug
          KEY_ID: !Ref OutputsKeyId
          OUTPUTS_TABLE_NAME: !Ref OutputsTable
          OUTPUTS_DISPLAY_NAME_INDEX_NAME: displayName-index
      FunctionName: panther-outputs-api
      # <cfndoc>
      # This lambda implements CRUD actions for alert outputs (destinations).
      #
      # Failure Impact
      # * Failure of this lambda will impact the Panther user interface for managing destinations.
      # </cfndoc>
      Handler: main
      Layers: !If [AttachLayers, !Ref LayerVersionArns, !Ref 'AWS::NoValue']
      MemorySize: 512
      Runtime: go1.x
      Timeout: 60
      Tracing: !If [TracingEnabled, !Ref TracingMode, !Ref 'AWS::NoValue']
      Policies:
        - Id: OutputsTables
          Version: 2012-10-17
          Statement:
            - Effect: Allow
              Action:
                - dynamodb:DeleteItem
                - dynamodb:GetItem
                - dynamodb:PutItem
                - dynamodb:Query
                - dynamodb:Scan
                - dynamodb:UpdateItem
              Resource:
                - !GetAtt OutputsTable.Arn
                - !Sub '${OutputsTable.Arn}/index/*'
        - Id: CredentialEncryption
          Version: 2012-10-17
          Statement:
            - Effect: Allow
              Action:
                - kms:Decrypt
                - kms:Encrypt
                - kms:GenerateDataKey
              Resource: !Sub arn:${AWS::Partition}:kms:${AWS::Region}:${AWS::AccountId}:key/${OutputsKeyId}

  OutputsApiLogGroup:
    Type: AWS::Logs::LogGroup
    Properties:
      LogGroupName: /aws/lambda/panther-outputs-api
      RetentionInDays: !Ref CloudWatchLogRetentionDays

  ##### Alert Delivery #####
  AlertQueue:
    Type: AWS::SQS::Queue
    Properties:
      QueueName: panther-alerts-queue
      # <cfndoc>
      # This sqs q does hold alerts to be delivery to user configured destinations.
      #
      # Failure Impact
      # * Failure of this sqs q will impact delivery of alerts to output destinations.
      # * Failed events will go into the `panther-alerts-queue-dlq`. When the system has recovered they should be re-queued to the `panther-alerts-queue` using the Panther tool `requeue`.
      # </cfndoc>
      MessageRetentionPeriod: !Ref AlertSqsRetentionSec
      KmsMasterKeyId: !Ref SqsKeyId
      VisibilityTimeout: 60 # Should match lambda timeout
      RedrivePolicy:
        deadLetterTargetArn: !GetAtt AlertDLQ.Arn
        maxReceiveCount: 10

  AlertDLQ:
    Type: AWS::SQS::Queue
    Properties:
      QueueName: panther-alerts-queue-dlq
      # <cfndoc>
      # This is the dead letter queue for the `panther-alerts-queue`.
      # Items are in this queue due to a failure of the `panther-alerts-delivery` lambda.
      # When the system has recovered they should be re-queued to the `panther-alerts-queue` using
      # the Panther tool `requeue`.
      # </cfndoc>
      MessageRetentionPeriod: 1209600 # Max duration - 14 days
      VisibilityTimeout: 60

  AlertDeliveryFunction:
    Type: AWS::Serverless::Function
    Properties:
      CodeUri: ../out/bin/internal/core/alert_delivery/main
      Description: Dispatch alerts to their specified outputs
      Environment:
        Variables:
          ALERT_QUEUE_URL: !Ref AlertQueue
          ALERT_RETRY_DURATION_MINS: !Ref AlertRetryDurationMins
          ALERT_URL_PREFIX: !Sub https://${AppDomainURL}/log-analysis/alerts/
          MAX_RETRY_DELAY_SECS: !Ref MaxRetryDelaySecs
          MIN_RETRY_DELAY_SECS: !Ref MinRetryDelaySecs
          OUTPUTS_API: panther-outputs-api
          OUTPUTS_REFRESH_INTERVAL_MIN: '5'
          POLICY_URL_PREFIX: !Sub https://${AppDomainURL}/cloud-security/policies/
      Events:
        AlertQueue:
          Type: SQS
          Properties:
            Queue: !GetAtt AlertQueue.Arn
            BatchSize: 10
      Layers: !If [AttachLayers, !Ref LayerVersionArns, !Ref 'AWS::NoValue']
      FunctionName: panther-alert-delivery
      # <cfndoc>
      # This lambda dispatches alerts to their specified outputs (destinations).
      #
      # Failure Impact
      # * Failure of this lambda will impact delivery of alerts.
      # * Failed events will go into the `panther-alerts-queue-dlq`. When the system has recovered they should be re-queued to the `panther-alerts-queue` using the Panther tool `requeue`.
      # </cfndoc>
      Handler: main
      MemorySize: 128
      Runtime: go1.x
      Timeout: 60
      Tracing: !If [TracingEnabled, !Ref TracingMode, !Ref 'AWS::NoValue']
      Policies:
        - Id: OutputsAPI
          Version: 2012-10-17
          Statement:
            - Effect: Allow
              Action: lambda:InvokeFunction
              Resource: !Sub 'arn:${AWS::Partition}:lambda:${AWS::Region}:${AWS::AccountId}:function:panther-outputs-api'
        - Id: PublishSnsMessage
          Version: 2012-10-17
          Statement:
            - Effect: Allow
              Action: sns:Publish
              Resource: '*'
        - Id: SendSqsAlert
          Version: 2012-10-17
          Statement:
            - Effect: Allow
              Action: sqs:SendMessage
              Resource: '*'
        - Id: DecryptAlertMessages
          Version: 2012-10-17
          Statement:
            - Effect: Allow
              Action:
                - kms:Decrypt
                - kms:GenerateDataKey
              Resource: !Sub arn:${AWS::Partition}:kms:${AWS::Region}:${AWS::AccountId}:key/${SqsKeyId}
        - Id: ReceiveAndDeleteAlerts
          Version: 2012-10-17
          Statement:
            - Effect: Allow
              Action:
                - sqs:DeleteMessage
                - sqs:GetQueueAttributes
                - sqs:ReceiveMessage
              Resource: !GetAtt AlertQueue.Arn

  AlertDeliveryLogGroup:
    Type: AWS::Logs::LogGroup
    Properties:
      LogGroupName: /aws/lambda/panther-alert-delivery
      RetentionInDays: !Ref CloudWatchLogRetentionDays

  ##### Source API #####
  IntegrationsTable:
    Type: AWS::DynamoDB::Table
    Properties:
      TableName: panther-source-integrations
      # <cfndoc>
      # This table does hold the configured accounts and log sources for monitoring.
      #
      # Failure Impact
      # * Processing of policies could be slowed or stopped if there are errors/throttles.
      # * The Panther user interface could be impacted.
      # </cfndoc>
      BillingMode: PAY_PER_REQUEST
      AttributeDefinitions:
        - AttributeName: integrationId
          AttributeType: S
      KeySchema:
        - AttributeName: integrationId
          KeyType: HASH
      PointInTimeRecoverySpecification:
        PointInTimeRecoveryEnabled: True
      SSESpecification: # Enable server-side encryption
        SSEEnabled: True

  SourceApiFunction:
    Type: AWS::Serverless::Function
    Properties:
      CodeUri: ../out/bin/internal/core/source_api/main
      Description: Manages database of source integrations
      Environment:
        Variables:
          DEBUG: !Ref Debug
          SNAPSHOT_POLLERS_QUEUE_URL: !Sub https://sqs.${AWS::Region}.amazonaws.com/${AWS::AccountId}/panther-snapshot-queue
          LOG_PROCESSOR_QUEUE_URL: !Sub https://sqs.${AWS::Region}.amazonaws.com/${AWS::AccountId}/panther-input-data-notifications-queue
          LOG_PROCESSOR_QUEUE_ARN: !Sub arn:${AWS::Partition}:sqs:${AWS::Region}:${AWS::AccountId}:panther-input-data-notifications-queue
          TABLE_NAME: !Ref IntegrationsTable
      FunctionName: panther-source-api
      # <cfndoc>
      # The `panther-source-api` lambda manages Cloud Security and Log Analysis sources. This includes
      # creating, testing, updating, listing, and deleting sources.
      #
      # Failure Impact
      # * Failure of this lambda will prevent sources from being manageable, and will interrupt daily scans.
      # </cfndoc>
      Handler: main
      Layers: !If [AttachLayers, !Ref LayerVersionArns, !Ref 'AWS::NoValue']
      MemorySize: 128
      Runtime: go1.x
      Timeout: 60
      Tracing: !If [TracingEnabled, !Ref TracingMode, !Ref 'AWS::NoValue']
      Policies:
        - Id: IntegrationsTablePermissions
          Version: 2012-10-17
          Statement:
            - Effect: Allow
              Action:
                - dynamodb:*Item
                - dynamodb:Query
                - dynamodb:Scan
              Resource: !GetAtt IntegrationsTable.Arn
        - Id: SendSQSMessages
          Version: 2012-10-17
          Statement:
            - Effect: Allow
              Action:
                - sqs:SendMessage
                - sqs:SendMessageBatch
              Resource: !Sub arn:${AWS::Partition}:sqs:${AWS::Region}:${AWS::AccountId}:panther-snapshot-queue
            - Effect: Allow
              Action:
                - kms:Decrypt
                - kms:GenerateDataKey
              Resource: !Sub arn:${AWS::Partition}:kms:${AWS::Region}:${AWS::AccountId}:key/${SqsKeyId}
        - Id: UpdateLogProcessorQueue
          Version: 2012-10-17
          Statement:
            - Effect: Allow
              Action: sqs:*QueueAttributes
              Resource: !Sub arn:${AWS::Partition}:sqs:${AWS::Region}:${AWS::AccountId}:panther-input-data-notifications-queue
        - Id: AssumePantherAuditRoles
          Version: 2012-10-17
          Statement:
            - Effect: Allow
              Action: sts:AssumeRole
              Resource:
                - !Sub arn:${AWS::Partition}:iam::*:role/PantherAuditRole-${AWS::Region}
                - !Sub arn:${AWS::Partition}:iam::*:role/PantherRemediationRole-${AWS::Region}
                - !Sub arn:${AWS::Partition}:iam::*:role/PantherCloudFormationStackSetExecutionRole-${AWS::Region}
                - !Sub arn:${AWS::Partition}:iam::*:role/PantherLogProcessingRole-*
        - Id: GetPublicTemplates
          Version: 2012-10-17
          Statement:
            - Effect: Allow
              Action: s3:GetObject
              Resource: arn:aws:s3:::panther-public-cloudformation-templates/*

  SourceApiLogGroup:
    Type: AWS::Logs::LogGroup
    Properties:
      LogGroupName: /aws/lambda/panther-source-api
      RetentionInDays: !Ref CloudWatchLogRetentionDays

  ##### Athena API #####
  AthenaApiFunction:
    Type: AWS::Serverless::Function
    Properties:
      CodeUri: ../out/bin/internal/core/database_api/athena/driver/main
      Description: Executes Athena and Glue queries
      Environment:
        Variables:
          DEBUG: !Ref Debug
          ATHENA_BUCKET: !Ref AthenaResultsBucket
          GRAPHQL_ENDPOINT: !Ref GraphQLApiEndpoint
      FunctionName: panther-athena-api
      # <cfndoc>
      # The `panther-athena-api` lambda is used by AppSync to query Athena and Glue.
      #
      # Failure Impact
      # * Failure of this lambda will stop the Panther UI from doing Athena queries.
      # </cfndoc>
      Handler: main
      Layers: !If [AttachLayers, !Ref LayerVersionArns, !Ref 'AWS::NoValue']
      MemorySize: 128
      Runtime: go1.x
      Timeout: 900 # we want this as long as possible
      Tracing: !If [TracingEnabled, !Ref TracingMode, !Ref 'AWS::NoValue']
      Policies:
        - Id: AthenaPermissions
          Version: 2012-10-17
          Statement:
            - Effect: Allow
              Action:
                - athena:StartQueryExecution
                - athena:StopQueryExecution
                - athena:GetQuery*
              Resource: '*'
        - Id: GluePermissions # used for all table metadata queries
          Version: 2012-10-17
          Statement:
            - Effect: Allow
              Action:
                - glue:GetDatabase*
                - glue:GetTable*
                - glue:GetPartition*
              Resource: '*'
        - Id: S3ResultsPermissions # athena writes results to S3
          Version: 2012-10-17
          Statement:
            - Effect: Allow
              Action:
                - s3:GetBucketLocation
                - s3:List*
                - s3:GetObject
                - s3:PutObject
              Resource: !Sub arn:aws:s3:::${AthenaResultsBucket}*
        - Id: S3ReadPermissions # athena reads from S3, restrict to our processed data buckets
          Version: 2012-10-17
          Statement:
            - Effect: Allow
              Action:
                - s3:GetBucketLocation
                - s3:List*
                - s3:GetObject
<<<<<<< HEAD
              Resource:
                - 'arn:aws:s3:::panther-*-processeddata-*' # wild card use to allow integration tests
                - 'arn:aws:s3:::panther-*-historicaldata-*' # wild card use to allow integration tests
=======
              Resource: !Ref AthenaS3BucketARNS
>>>>>>> 56e13be6
        - Id: StepsPermissions # start an async workflow that tracks the query execution
          Version: 2012-10-17
          Statement:
            - Effect: Allow
              Action:
                - states:StartExecution
              Resource: !Sub arn:${AWS::Partition}:states:${AWS::Region}:${AWS::AccountId}:stateMachine:panther-athena-workflow
        - Id: InvokePantherLambdas # allow calling other panther lambdas
          Version: 2012-10-17
          Statement:
            - Effect: Allow
              Action:
                - lambda:InvokeFunction
              Resource: # list lambdas that can be called below
                - !Sub arn:${AWS::Partition}:lambda:${AWS::Region}:${AWS::AccountId}:function:panther-athena-api
                - !Sub arn:${AWS::Partition}:lambda:${AWS::Region}:${AWS::AccountId}:function:panther-datacatalog-updater
        - Id: CallAppSync # allow calling appsync mutation 'queryDone()' for notify support
          Version: 2012-10-17
          Statement:
            - Effect: Allow
              Action:
                - appsync:GraphQL
              Resource: !Sub arn:${AWS::Partition}:appsync:${AWS::Region}:${AWS::AccountId}:apis/${GraphQLApiId}/types/Mutation/fields/queryDone

  AthenaApiLogGroup:
    Type: AWS::Logs::LogGroup
    Properties:
      LogGroupName: /aws/lambda/panther-athena-api
      RetentionInDays: !Ref CloudWatchLogRetentionDays

  AthenaStepFunctionRole:
    Type: AWS::IAM::Role
    Properties:
      Description: Role used by Step Functions to run Athena queries
      AssumeRolePolicyDocument:
        Version: 2012-10-17
        Statement:
          - Effect: Allow
            Action: sts:AssumeRole
            Principal:
              Service: !Sub states.${AWS::Region}.amazonaws.com
      Policies:
        - PolicyName: InvokeAthenaLambda
          PolicyDocument:
            Version: 2012-10-17
            Statement:
              - Effect: Allow
                Action: lambda:InvokeFunction
                Resource: !Sub arn:${AWS::Partition}:lambda:${AWS::Region}:${AWS::AccountId}:function:panther-athena-api

  AthenaQueryStateMachine:
    Type: AWS::StepFunctions::StateMachine
    Properties:
      StateMachineName: panther-athena-workflow
      # <cfndoc>
      # The `panther-athena-workflow` is a Step Functions state machine used execute Athena queries and notify callers when done.
      #
      # Failure Impact
      # * Failure of this state machine will stop the Panther UI from doing Athena queries.
      # </cfndoc>
      DefinitionString: !Sub |
        {
             "Comment": "Run Athena query. Parameters are: userData, delay, databaseName,sql,lambdaName,methodName",
             "StartAt": "delay",
             "States": {
               "delay": {
                "Comment": "Configurable delay to start",
                "Type": "Wait",
                "SecondsPath": "$.delaySeconds",
                "Next": "query"
               },
               "query": {
                 "Type": "Task",
                 "Resource": "arn:aws:states:::lambda:invoke",
                 "Parameters": {
                   "FunctionName": "${AthenaApiFunction.Arn}",
                   "Payload": {
                     "executeAsyncQuery": {
                       "databaseName.$": "$.databaseName",
                       "sql.$": "$.sql"
                     }
                   }
                 },
                 "ResultPath": "$.queryResults",
                 "Next": "status"
               },
               "running (wait)": {
                 "Comment": "Pause to allow query to run.",
                 "Type": "Wait",
                 "Seconds": 2,
                 "Next": "status"
               },
               "status": {
                 "Type": "Task",
                 "Resource": "arn:aws:states:::lambda:invoke",
                 "Parameters": {
                   "FunctionName": "${AthenaApiFunction.Arn}",
                   "Payload": {
                     "getQueryStatus": {
                       "queryId.$": "$.queryResults.Payload.queryId"
                     }
                   }
                 },
                 "ResultPath": "$.queryStatus",
                 "Next": "done?"
               },
               "done?": {
                 "Type": "Choice",
                 "Choices": [
                 {
                   "Variable": "$.queryStatus.Payload.status",
                   "StringEquals": "succeeded",
                   "Next": "succeeded"
                 },
                 {
                   "Variable": "$.queryStatus.Payload.status",
                   "StringEquals": "failed",
                   "Next": "failed"
                 }
                 ],
                 "Default": "running (wait)"
               },
               "succeeded": {
                 "Type": "Pass",
                 "Next": "notify?"
               },
               "failed": {
                 "Type": "Pass",
                 "Next": "notify?"
               },
               "notify?": {
                 "Type": "Choice",
                 "Choices": [
                 {
                   "Variable": "$.lambdaName",
                   "StringEquals": "",
                   "Next": "no"
                 }
                 ],
                 "Default": "yes"
               },
               "yes": {
                 "Type": "Pass",
                 "Next": "notify"
               },
               "no": {
                 "Type": "Pass",
                 "End": true
               },
               "notify": {
                 "Comment": "Call lambdaName.methodName with userData, queryId and workflowId to notify done",
                 "Type": "Task",
                 "Resource": "arn:aws:states:::lambda:invoke",
                 "Parameters": {
                   "FunctionName": "${AthenaApiFunction.Arn}",
                   "Payload": {
                     "invokeNotifyLambda": {
                       "userData.$": "$.userData",
                       "queryId.$": "$.queryResults.Payload.queryId",
                       "workflowId.$": "$$.Execution.Id",
                       "lambdaName.$": "$.lambdaName",
                       "methodName.$": "$.methodName"
                     }
                   }
                 },
                 "ResultPath": "$.notifyOutput",
                 "End": true
               }
             }
        }
      RoleArn: !GetAtt AthenaStepFunctionRole.Arn<|MERGE_RESOLUTION|>--- conflicted
+++ resolved
@@ -703,13 +703,7 @@
                 - s3:GetBucketLocation
                 - s3:List*
                 - s3:GetObject
-<<<<<<< HEAD
-              Resource:
-                - 'arn:aws:s3:::panther-*-processeddata-*' # wild card use to allow integration tests
-                - 'arn:aws:s3:::panther-*-historicaldata-*' # wild card use to allow integration tests
-=======
               Resource: !Ref AthenaS3BucketARNS
->>>>>>> 56e13be6
         - Id: StepsPermissions # start an async workflow that tracks the query execution
           Version: 2012-10-17
           Statement:
