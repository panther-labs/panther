# Panther is a Cloud-Native SIEM for the Modern Security Team.
# Copyright (C) 2020 Panther Labs Inc
#
# This program is free software: you can redistribute it and/or modify
# it under the terms of the GNU Affero General Public License as
# published by the Free Software Foundation, either version 3 of the
# License, or (at your option) any later version.
#
# This program is distributed in the hope that it will be useful,
# but WITHOUT ANY WARRANTY; without even the implied warranty of
# MERCHANTABILITY or FITNESS FOR A PARTICULAR PURPOSE.  See the
# GNU Affero General Public License for more details.
#
# You should have received a copy of the GNU Affero General Public License
# along with this program.  If not, see <https://www.gnu.org/licenses/>.

AWSTemplateFormatVersion: 2010-09-09
Description: The service that defines the front-end NodeJS server that serves the Panther web application statics

Parameters:
  # Alphabetize parameters so it's easy to compare side-by-side with other code that passes values
  # and because the CloudFormation console always shows parameters in alphabetical order.
  AlarmTopicArn:
    Type: String
    Description: SNS topic for CloudWatch alarms
  AppClientId:
    Type: String
    Description: The ID of the App Client that handles the sign-in for the aforementioned user pool
  CertificateArn:
    Type: String
    Description: TLS certificate used by the web app. If not specified, a self-signed cert is created for you.
  CloudWatchLogRetentionDays:
    Type: Number
    Description: CloudWatch log retention period
  CustomResourceVersion:
    Type: String
    Description: Forces updates to custom resources when changed
  ElbArn:
    Type: String
    Description: The ARN of the load balancer
  ElbFullName:
    Type: String
    Description: The full name of the load balancer
  ElbTargetGroup:
    Type: String
    Description: The ARN of the load balancer target group
  FirstUserEmail:
    Type: String
    Description: Email of the initial Panther user. If blank, no user is created
  FirstUserFamilyName:
    Type: String
    Description: Family (last) name of the initial Panther user
  FirstUserGivenName:
    Type: String
    Description: First (given) name of the initial Panther user
  GraphQLApiEndpoint:
    Type: String
    Description: The URL of the GraphQL API that the web application uses
  Image:
    Type: String
    Description: The container image to use for the front-end web application server
  PantherVersion:
    Type: String
    Description: The semver of the current deployment (i.e. `v1.3.0`)
  SecurityGroup:
    Type: String
    Description: Web app security group ID
  SubnetOneId:
    Type: String
    Description: The ID of a subnet in the VPC above
  SubnetTwoId:
    Type: String
    Description: The ID of another subnet in the VPC above
  UserPoolId:
    Type: String
    Description: The ID of the User Pool that holds all users of the Panther web app

Mappings:
  ECS:
    Task:
      CPU: 512
      Memory: 1024
      Port: 80

Conditions:
  CreateCertificate: !Equals [!Ref CertificateArn, '']
  CreateFirstUser: !Not [!Equals ['', !Ref FirstUserEmail]]

Resources:
  SelfSignedCertificate:
    Condition: CreateCertificate
    Type: Custom::Certificate
    Properties:
      CustomResourceVersion: !Ref CustomResourceVersion
      ServiceToken: !Sub arn:${AWS::Partition}:lambda:${AWS::Region}:${AWS::AccountId}:function:panther-cfn-custom-resources

  LoadBalancerAlarms:
    Type: Custom::ElbAlarms
    Properties:
      AlarmTopicArn: !Ref AlarmTopicArn
<<<<<<< HEAD
      ClientErrorThreshold: 10 # within 5 minutes
      CustomResourceVersion: !Ref CustomResourceVersion
=======
>>>>>>> bdddc3b3
      LatencyThresholdSeconds: 0.5
      LoadBalancerFriendlyName: web
      LoadBalancerFullName: !Ref ElbFullName
      ServiceToken: !Sub arn:${AWS::Partition}:lambda:${AWS::Region}:${AWS::AccountId}:function:panther-cfn-custom-resources

  PublicLoadBalancerListener:
    Type: AWS::ElasticLoadBalancingV2::Listener
    Properties:
      Certificates:
        - CertificateArn:
            !If [CreateCertificate, !GetAtt SelfSignedCertificate.Arn, !Ref CertificateArn]
      DefaultActions:
        - TargetGroupArn: !Ref ElbTargetGroup
          Type: forward
      LoadBalancerArn: !Ref ElbArn
      Port: 443
      Protocol: HTTPS
      SslPolicy: ELBSecurityPolicy-TLS-1-2-Ext-2018-06

  # Create a rule on the load balancer for routing traffic to the target group
  LoadBalancerRule:
    Type: AWS::ElasticLoadBalancingV2::ListenerRule
    Properties:
      Actions:
        - Type: forward
          TargetGroupArn: !Ref ElbTargetGroup
      Conditions:
        - Field: path-pattern
          Values:
            - '*'
      ListenerArn: !Ref PublicLoadBalancerListener
      Priority: 1

  WebApplicationCluster:
    Type: AWS::ECS::Cluster
    Properties:
      ClusterName: panther-web-cluster

  # The service that will instantiate a server task and restrict access through our ALB
  WebApplicationServer:
    Type: AWS::ECS::Service
    # The cert in the listener can't be deleted until the service has stopped.
    DependsOn: PublicLoadBalancerListener
    Properties:
      Cluster: !Ref WebApplicationCluster
      DeploymentConfiguration:
        MaximumPercent: 200
        MinimumHealthyPercent: 50
      DeploymentController:
        Type: ECS
      DesiredCount: 1
      LaunchType: FARGATE
      HealthCheckGracePeriodSeconds: 60
      NetworkConfiguration:
        AwsvpcConfiguration:
          AssignPublicIp: ENABLED
          SecurityGroups:
            - !Ref SecurityGroup
          Subnets:
            - !Ref SubnetOneId
            - !Ref SubnetTwoId
      PlatformVersion: LATEST
      SchedulingStrategy: REPLICA
      ServiceName: panther-web
      TaskDefinition: !Ref WebApplicationServerDefinition
      LoadBalancers:
        - ContainerName: panther-web
          ContainerPort: !FindInMap [ECS, Task, Port]
          TargetGroupArn: !Ref ElbTargetGroup

  # The role that allows the containers in the task to pull images and publish logs to CloudWatch
  WebApplicationServerExecutionRole:
    Type: AWS::IAM::Role
    Properties:
      AssumeRolePolicyDocument:
        Statement:
          - Effect: Allow
            Principal:
              Service: ecs-tasks.amazonaws.com
            Action: sts:AssumeRole
      ManagedPolicyArns:
        - arn:aws:iam::aws:policy/service-role/AmazonECSTaskExecutionRolePolicy

  # A log group for storing the stdout logs from the server's task definition
  LogGroup:
    Type: AWS::Logs::LogGroup
    Properties:
      LogGroupName: panther-web-logs
      RetentionInDays: !Ref CloudWatchLogRetentionDays

  # The container definition for the image that runs the NodeJS server which serves our assets
  WebApplicationServerDefinition:
    Type: AWS::ECS::TaskDefinition
    Properties:
      ContainerDefinitions:
        - Name: panther-web
          Cpu: !FindInMap [ECS, Task, CPU]
          DisableNetworking: false
          Environment:
            - Name: SERVER_PORT
              Value: !FindInMap [ECS, Task, Port]

            - Name: NODE_ENV
              Value: production # optimizes the configuration of the front-end NodeJS server

            - Name: AWS_REGION
              Value: !Ref AWS::Region

            - Name: AWS_ACCOUNT_ID
              Value: !Ref AWS::AccountId

            - Name: WEB_APPLICATION_GRAPHQL_API_ENDPOINT
              Value: !Ref GraphQLApiEndpoint

            - Name: WEB_APPLICATION_USER_POOL_ID
              Value: !Ref UserPoolId

            - Name: WEB_APPLICATION_USER_POOL_CLIENT_ID
              Value: !Ref AppClientId

            - Name: PANTHER_VERSION
              Value: !Ref PantherVersion

          Essential: true
          Image: !Ref Image
          Interactive: false
          LogConfiguration:
            LogDriver: awslogs
            Options:
              awslogs-group: !Ref LogGroup
              awslogs-region: !Ref AWS::Region
              awslogs-stream-prefix: panther-web
          Memory: !FindInMap [ECS, Task, Memory]
          MemoryReservation: !FindInMap [ECS, Task, Memory]
          PortMappings:
            - ContainerPort: !FindInMap [ECS, Task, Port]
          ReadonlyRootFilesystem: false
      Cpu: !FindInMap [ECS, Task, CPU]
      ExecutionRoleArn: !GetAtt WebApplicationServerExecutionRole.Arn
      Family: panther-web
      Memory: !FindInMap [ECS, Task, Memory]
      NetworkMode: awsvpc
      RequiresCompatibilities:
        - FARGATE

  # The link in the invite email won't work until the ECS service has finished.
  FirstPantherUser:
    Type: Custom::PantherUser
    Condition: CreateFirstUser
    DependsOn: WebApplicationServer
    DeletionPolicy: Retain # users-api refuses to delete the last user, which would then fail teardown
    UpdateReplacePolicy: Retain
    Properties:
      # No CustomResourceVersion here because that would reset the first user on every upgrade.
      # The user might have changed their name or email through the web app, we don't want to revert.
      GivenName: !Ref FirstUserGivenName
      FamilyName: !Ref FirstUserFamilyName
      Email: !Ref FirstUserEmail
      ServiceToken: !Sub arn:${AWS::Partition}:lambda:${AWS::Region}:${AWS::AccountId}:function:panther-cfn-custom-resources<|MERGE_RESOLUTION|>--- conflicted
+++ resolved
@@ -98,11 +98,7 @@
     Type: Custom::ElbAlarms
     Properties:
       AlarmTopicArn: !Ref AlarmTopicArn
-<<<<<<< HEAD
-      ClientErrorThreshold: 10 # within 5 minutes
       CustomResourceVersion: !Ref CustomResourceVersion
-=======
->>>>>>> bdddc3b3
       LatencyThresholdSeconds: 0.5
       LoadBalancerFriendlyName: web
       LoadBalancerFullName: !Ref ElbFullName
