# Panther is a scalable, powerful, cloud-native SIEM written in Golang/React.
# Copyright (C) 2020 Panther Labs Inc
#
# This program is free software: you can redistribute it and/or modify
# it under the terms of the GNU Affero General Public License as
# published by the Free Software Foundation, either version 3 of the
# License, or (at your option) any later version.
#
# This program is distributed in the hope that it will be useful,
# but WITHOUT ANY WARRANTY; without even the implied warranty of
# MERCHANTABILITY or FITNESS FOR A PARTICULAR PURPOSE.  See the
# GNU Affero General Public License for more details.
#
# You should have received a copy of the GNU Affero General Public License
# along with this program.  If not, see <https://www.gnu.org/licenses/>.

AWSTemplateFormatVersion: 2010-09-09
Transform: AWS::Serverless-2016-10-31
Description: Compliance alert SQS queue and processing functions

Parameters:
  CloudWatchLogRetentionDays:
    Type: Number
    Description: CloudWatch log retention period
    Default: 365
  Debug:
    Type: String
    Description: Toggle debug logging
    Default: false
    AllowedValues: [true, false]
  LayerVersionArns:
    Type: CommaDelimitedList
    Description: List of base LayerVersion ARNs to attach to every Lambda function
    Default: ''
  TracingMode:
    Type: String
    Description: Enable XRay tracing on Lambda and API Gateway
    AllowedValues: ['', Active, PassThrough]
    Default: ''

  ForwarderMemorySizeMB:
    Type: Number
    Description: Memory (MB) available for the alert-forwarder Lambda function
    Default: 128
    MinValue: 128
    MaxValue: 3008
  ForwarderTimeoutSec:
    Type: Number
    Description: Timeout (seconds) for the alert-forwarder Lambda function
    Default: 60
    MinValue: 5
    MaxValue: 900
  ProcessorMemorySizeMB:
    Type: Number
    Description: Memory (MB) available for the alert-processor Lambda function
    Default: 128
    MinValue: 128
    MaxValue: 3008
  ProcessorTimeoutSec:
    Type: Number
    Description: Timeout (seconds) for the alert-processor Lambda function
    Default: 60
    MinValue: 5
    MaxValue: 900

  AnalysisApiId:
    Type: String
    Description: API Gateway for analysis-api
  ComplianceApiId:
    Type: String
    Description: API Gateway for compliance-api
  RemediationApiId:
    Type: String
    Description: API Gateway for remediation-api
  SQSKeyId:
    Type: String
    Description: KMS key ID for SQS encryption

Conditions:
  AttachLayers: !Not [!Equals [!Join ['', !Ref LayerVersionArns], '']]
  TracingEnabled: !Not [!Equals ['', !Ref TracingMode]]

Resources:
  ##### Alert Processor #####
  Queue:
    Type: AWS::SQS::Queue
    Properties:
      QueueName: panther-alert-processor-queue
      MessageRetentionPeriod: 1209600 # Max duration - 14 days
      KmsMasterKeyId: !Ref SQSKeyId
      VisibilityTimeout: !Ref ProcessorTimeoutSec
      RedrivePolicy:
        deadLetterTargetArn: !GetAtt [DeadLetterQueue, Arn]
        maxReceiveCount: 10

  DeadLetterQueue:
    Type: AWS::SQS::Queue
    Properties:
      QueueName: panther-alert-processor-dlq
      MessageRetentionPeriod: 1209600 # Max duration - 14 days
      VisibilityTimeout: 60

  AlertProcessorLogGroup:
    Type: AWS::Logs::LogGroup
    Properties:
      LogGroupName: /aws/lambda/panther-alert-processor
      RetentionInDays: !Ref CloudWatchLogRetentionDays

  AlertProcessor:
    Type: AWS::Serverless::Function
    Properties:
      CodeUri: ../../out/bin/internal/compliance/alert_processor/main
      Description: Processes the events generated from the compliance engine
      Environment:
        Variables:
          DEBUG: !Ref Debug
          REMEDIATION_SERVICE_HOST: !Sub '${RemediationApiId}.execute-api.${AWS::Region}.amazonaws.com'
          REMEDIATION_SERVICE_PATH: v1
          COMPLIANCE_SERVICE_HOST: !Sub '${ComplianceApiId}.execute-api.${AWS::Region}.amazonaws.com'
          COMPLIANCE_SERVICE_PATH: v1
          POLICY_SERVICE_HOST: !Sub '${AnalysisApiId}.execute-api.${AWS::Region}.amazonaws.com'
          POLICY_SERVICE_PATH: v1
          TABLE_NAME: !Ref Table
      Events:
        Queue:
          Type: SQS
          Properties:
            Queue: !GetAtt Queue.Arn
            BatchSize: 1
      FunctionName: panther-alert-processor
      Handler: main
      Layers: !If [AttachLayers, !Ref LayerVersionArns, !Ref 'AWS::NoValue']
      MemorySize: !Ref ProcessorMemorySizeMB
      Runtime: go1.x
      Timeout: !Ref ProcessorTimeoutSec
      Policies:
<<<<<<< HEAD
        - !If [TracingEnabled, 'arn:aws:iam::aws:policy/AWSXRayDaemonWriteAccess', !Ref 'AWS::NoValue']
        -
          Id: ReadFromSQS
=======
        - !If [
            TracingEnabled,
            'arn:aws:iam::aws:policy/AWSXrayWriteOnlyAccess',
            !Ref 'AWS::NoValue',
          ]
        - Id: ReadFromSQS
>>>>>>> b10b5535
          Version: 2012-10-17
          Statement:
            - Effect: Allow
              Action:
                - sqs:DeleteMessage
                - sqs:GetQueueAttributes
                - sqs:ReceiveMessage
              Resource: !GetAtt Queue.Arn
            - Effect: Allow
              Action: kms:Decrypt
              Resource: !Sub arn:${AWS::Partition}:kms:${AWS::Region}:${AWS::AccountId}:key/${SQSKeyId}
        - Id: UpdateTable
          Version: 2012-10-17
          Statement:
            - Effect: Allow
              Action: dynamodb:UpdateItem
              Resource: !GetAtt Table.Arn
        - Id: InvokeGatewayApi
          Version: 2012-10-17
          Statement:
            - Effect: Allow
              Action: execute-api:Invoke
              Resource:
                - !Sub arn:aws:execute-api:${AWS::Region}:${AWS::AccountId}:${RemediationApiId}/v1/POST/remediateasync
                - !Sub arn:aws:execute-api:${AWS::Region}:${AWS::AccountId}:${ComplianceApiId}/v1/GET/status
                - !Sub arn:aws:execute-api:${AWS::Region}:${AWS::AccountId}:${AnalysisApiId}/v1/GET/policy

  ##### Alert Forwarder #####
  Table:
    Type: AWS::DynamoDB::Table
    Properties:
      TableName: panther-alert-forwarder
      AttributeDefinitions:
        - AttributeName: policyId
          AttributeType: S
      BillingMode: PAY_PER_REQUEST
      KeySchema:
        - AttributeName: policyId
          KeyType: HASH
      PointInTimeRecoverySpecification: # Create periodic table backups
        PointInTimeRecoveryEnabled: True
      SSESpecification: # Enable server-side encryption
        SSEEnabled: True
      StreamSpecification:
        StreamViewType: NEW_IMAGE
      TimeToLiveSpecification:
        AttributeName: expiresAt
        Enabled: true

  AlertForwarderLogGroup:
    Type: AWS::Logs::LogGroup
    Properties:
      LogGroupName: /aws/lambda/panther-alert-forwarder
      RetentionInDays: !Ref CloudWatchLogRetentionDays

  AlertForwarder:
    Type: AWS::Serverless::Function
    Properties:
      CodeUri: ../../out/bin/internal/compliance/alert_forwarder/main
      Description: Forwards the alerts to the alert delivery mechanism
      Environment:
        Variables:
          ALERTING_QUEUE_URL: !Sub https://sqs.${AWS::Region}.amazonaws.com/${AWS::AccountId}/panther-alerts
          DEBUG: !Ref Debug
      Events:
        DynamoDBEvent:
          Type: DynamoDB
          Properties:
            Stream: !GetAtt Table.StreamArn
            StartingPosition: TRIM_HORIZON
            BatchSize: 1
      FunctionName: panther-alert-forwarder
      Handler: main
      MemorySize: !Ref ForwarderMemorySizeMB
      Runtime: go1.x
      Layers: !If [AttachLayers, !Ref LayerVersionArns, !Ref 'AWS::NoValue']
      Timeout: !Ref ForwarderTimeoutSec
      Policies:
<<<<<<< HEAD
        - !If [TracingEnabled, 'arn:aws:iam::aws:policy/AWSXRayDaemonWriteAccess', !Ref 'AWS::NoValue']
        -
          Id: ReadTableStreams
=======
        - !If [
            TracingEnabled,
            'arn:aws:iam::aws:policy/AWSXrayWriteOnlyAccess',
            !Ref 'AWS::NoValue',
          ]
        - Id: ReadTableStreams
>>>>>>> b10b5535
          Version: 2012-10-17
          Statement:
            - Effect: Allow
              Action:
                - dynamodb:DescribeStream
                - dynamodb:GetRecords
                - dynamodb:GetShardIterator
                - dynamodb:ListStreams
              Resource: !Sub ${Table.Arn}/stream/*
        - Id: PublishToAlertQueue
          Version: 2012-10-17
          Statement:
            - Effect: Allow
              Action:
                - sqs:SendMessage
                - sqs:SendMessageBatch
              Resource: !Sub arn:${AWS::Partition}:sqs:${AWS::Region}:${AWS::AccountId}:panther-alerts
            - Effect: Allow
              Action:
                - kms:Decrypt
                - kms:GenerateDataKey
              Resource: !Sub arn:${AWS::Partition}:kms:${AWS::Region}:${AWS::AccountId}:key/${SQSKeyId}<|MERGE_RESOLUTION|>--- conflicted
+++ resolved
@@ -134,18 +134,12 @@
       Runtime: go1.x
       Timeout: !Ref ProcessorTimeoutSec
       Policies:
-<<<<<<< HEAD
-        - !If [TracingEnabled, 'arn:aws:iam::aws:policy/AWSXRayDaemonWriteAccess', !Ref 'AWS::NoValue']
-        -
-          Id: ReadFromSQS
-=======
         - !If [
             TracingEnabled,
             'arn:aws:iam::aws:policy/AWSXrayWriteOnlyAccess',
             !Ref 'AWS::NoValue',
           ]
         - Id: ReadFromSQS
->>>>>>> b10b5535
           Version: 2012-10-17
           Statement:
             - Effect: Allow
@@ -224,18 +218,12 @@
       Layers: !If [AttachLayers, !Ref LayerVersionArns, !Ref 'AWS::NoValue']
       Timeout: !Ref ForwarderTimeoutSec
       Policies:
-<<<<<<< HEAD
-        - !If [TracingEnabled, 'arn:aws:iam::aws:policy/AWSXRayDaemonWriteAccess', !Ref 'AWS::NoValue']
-        -
-          Id: ReadTableStreams
-=======
         - !If [
             TracingEnabled,
             'arn:aws:iam::aws:policy/AWSXrayWriteOnlyAccess',
             !Ref 'AWS::NoValue',
           ]
         - Id: ReadTableStreams
->>>>>>> b10b5535
           Version: 2012-10-17
           Statement:
             - Effect: Allow
