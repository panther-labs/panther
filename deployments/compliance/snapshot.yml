--- conflicted
+++ resolved
@@ -63,11 +63,8 @@
     Properties:
       QueueName: panther-snapshot-queue
       KmsMasterKeyId: !Ref SQSKeyId
-<<<<<<< HEAD
-      # Reference on KeyReuse: https://amzn.to/2ngIsFB
-      KmsDataKeyReusePeriodSeconds: 3600 # 1 hour
-      VisibilityTimeout: !Ref PollerTimeoutSec
-      RedrivePolicy:
+      VisibilityTimeout: 900 # Should match lambda
+  RedrivePolicy:
         deadLetterTargetArn: !GetAtt DeadLetterQueue.Arn
         maxReceiveCount: 10
 
@@ -76,9 +73,6 @@
     Properties:
       MessageRetentionPeriod: 1209600 # Max duration - 14 days
       QueueName: panther-snapshot-queue-dlq
-=======
-      VisibilityTimeout: 900 # Should match lambda
->>>>>>> df4e0b36
 
   PollerFunction:
     Type: AWS::Serverless::Function
