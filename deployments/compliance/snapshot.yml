# Panther is a scalable, powerful, cloud-native SIEM written in Golang/React.
# Copyright (C) 2020 Panther Labs Inc
#
# This program is free software: you can redistribute it and/or modify
# it under the terms of the GNU Affero General Public License as
# published by the Free Software Foundation, either version 3 of the
# License, or (at your option) any later version.
#
# This program is distributed in the hope that it will be useful,
# but WITHOUT ANY WARRANTY; without even the implied warranty of
# MERCHANTABILITY or FITNESS FOR A PARTICULAR PURPOSE.  See the
# GNU Affero General Public License for more details.
#
# You should have received a copy of the GNU Affero General Public License
# along with this program.  If not, see <https://www.gnu.org/licenses/>.

AWSTemplateFormatVersion: 2010-09-09
Transform: AWS::Serverless-2016-10-31
Description: Panther Snapshot Infra

Parameters:
  CloudWatchLogRetentionDays:
    Type: Number
    Description: CloudWatch log retention period
    Default: 365
  Debug:
    Type: String
    Description: Toggle debug logging
    Default: false
    AllowedValues: [true, false]
  LayerVersionArns:
    Type: CommaDelimitedList
    Description: List of base LayerVersion ARNs to attach to every Lambda function
    Default: ''
  TracingMode:
    Type: String
    Description: Enable XRay tracing on Lambda and API Gateway
    AllowedValues: ['', Active, PassThrough]
    Default: ''

  AuditRoleName:
    Type: String
    Default: PantherAuditRole
    Description: The name of the IAM role to assume to perform AWS account/service scans
  ResourcesApiId:
    Type: String
    Description: API Gateway for resources-api
  SQSKeyId:
    Type: String
    Description: KMS key ID for SQS encryption
  LogAnalysisQueueName:
    Type: String
    Default: panther-input-data-notifications

Conditions:
  AttachLayers: !Not [!Equals [!Join ['', !Ref LayerVersionArns], '']]
  TracingEnabled: !Not [!Equals ['', !Ref TracingMode]]

Resources:
  ##### Snapshot Poller #####
  Queue:
    Type: AWS::SQS::Queue
    Properties:
      QueueName: panther-snapshot-queue
      # <cfndoc>
      # This sqs q does what???
      # There should be no items in the associated
      # dead letter queue.
      # </cfndoc>
      KmsMasterKeyId: !Ref SQSKeyId
      VisibilityTimeout: 900 # Should match lambda
      RedrivePolicy:
<<<<<<< HEAD
        deadLetterTargetArn: !GetAtt [DeadLetterQueue, Arn]
=======
        deadLetterTargetArn: !GetAtt DeadLetterQueue.Arn
>>>>>>> 29be1f26
        maxReceiveCount: 10

  DeadLetterQueue:
    Type: AWS::SQS::Queue
    Properties:
<<<<<<< HEAD
      QueueName: panther-snapshot-queue-dlq
      # <cfndoc>
      # The dead letter queue for panther-snapshot-queue.
      # </cfndoc>
      MessageRetentionPeriod: 1209600 # Max duration - 14 days
      VisibilityTimeout: 60
=======
      MessageRetentionPeriod: 1209600 # Max duration - 14 days
      QueueName: panther-snapshot-queue-dlq
>>>>>>> 29be1f26

  PollerFunction:
    Type: AWS::Serverless::Function
    Properties:
      CodeUri: ../../out/bin/internal/compliance/snapshot_poller/main
      Description: Polls AWS resources and writes them to the resources-api
      Environment:
        Variables:
          AUDIT_ROLE_NAME: !Ref AuditRoleName
          DEBUG: !Ref Debug
          RESOURCES_API_FQDN: !Sub '${ResourcesApiId}.execute-api.${AWS::Region}.${AWS::URLSuffix}'
          RESOURCES_API_PATH: v1
          SNAPSHOT_QUEUE_URL: !Ref Queue
      Events:
        SQS:
          Type: SQS
          Properties:
            Queue: !GetAtt Queue.Arn
            BatchSize: 1
      FunctionName: panther-snapshot-pollers
      # <cfndoc>
      # This  does what?
      #
      # ## Troubleshooting
      #
      # </cfndoc>
      Handler: main
      Layers: !If [AttachLayers, !Ref LayerVersionArns, !Ref 'AWS::NoValue']
      MemorySize: 128
      Runtime: go1.x
      Timeout: 900
      Tracing: !If [TracingEnabled, !Ref TracingMode, !Ref 'AWS::NoValue']
      Policies:
        - Id: ManageSQSMessages
          Version: 2012-10-17
          Statement:
            - Effect: Allow
              Action:
                - sqs:DeleteMessage
                - sqs:GetQueueAttributes
                - sqs:ReceiveMessage
                - sqs:SendMessage
                - sqs:SendMessageBatch
              Resource: !GetAtt Queue.Arn
            - Effect: Allow
              Action:
                - kms:Decrypt
                - kms:GenerateDataKey
              Resource: !Sub arn:${AWS::Partition}:kms:${AWS::Region}:${AWS::AccountId}:key/${SQSKeyId}
        - Id: InvokeResourcesAPI
          Version: 2012-10-17
          Statement:
            - Effect: Allow
              Action: execute-api:Invoke
              Resource: !Sub arn:${AWS::Partition}:execute-api:${AWS::Region}:${AWS::AccountId}:${ResourcesApiId}/v1/POST/resource
        - Id: AssumePantherAuditRoles
          Version: 2012-10-17
          Statement:
            - Effect: Allow
              Action: sts:AssumeRole
              Resource: !Sub arn:${AWS::Partition}:iam::*:role/${AuditRoleName}

  PollerLogGroup:
    Type: AWS::Logs::LogGroup
    Properties:
      LogGroupName: /aws/lambda/panther-snapshot-pollers
      RetentionInDays: !Ref CloudWatchLogRetentionDays

  ##### Snapshot API #####
  IntegrationsTable:
    Type: AWS::DynamoDB::Table
    Properties:
      TableName: panther-source-integrations
      # <cfndoc>
      # This table does what???
      # </cfndoc>
      BillingMode: PAY_PER_REQUEST
      AttributeDefinitions:
        - AttributeName: integrationId
          AttributeType: S
      KeySchema:
        - AttributeName: integrationId
          KeyType: HASH
      PointInTimeRecoverySpecification:
        PointInTimeRecoveryEnabled: True
      SSESpecification: # Enable server-side encryption
        SSEEnabled: True

  ApiLambdaFunction:
    Type: AWS::Serverless::Function
    Properties:
      CodeUri: ../../out/bin/internal/compliance/snapshot_api/main
      Description: Manages database of source integrations
      Environment:
        Variables:
          DEBUG: !Ref Debug
          SNAPSHOT_POLLERS_QUEUE_URL: !Ref Queue
          LOG_PROCESSOR_QUEUE_URL: !Sub https://sqs.${AWS::Region}.amazonaws.com/${AWS::AccountId}/${LogAnalysisQueueName}
          LOG_PROCESSOR_QUEUE_ARN: !Sub arn:${AWS::Partition}:sqs:${AWS::Region}:${AWS::AccountId}:${LogAnalysisQueueName}
          TABLE_NAME: !Ref IntegrationsTable
      FunctionName: panther-snapshot-api
      # <cfndoc>
      # The panther-snapshot-api lambda implements the resources API for the UI.
      #
      # ## Troubleshooting
      #
      # </cfndoc>
      Handler: main
      Layers: !If [AttachLayers, !Ref LayerVersionArns, !Ref 'AWS::NoValue']
      MemorySize: 512
      Runtime: go1.x
      Timeout: 120
      Tracing: !If [TracingEnabled, !Ref TracingMode, !Ref 'AWS::NoValue']
      Policies:
        - Id: IntegrationsTablePermissions
          Version: 2012-10-17
          Statement:
            - Effect: Allow
              Action:
                - dynamodb:*Item
                - dynamodb:Query
                - dynamodb:Scan
              Resource: !GetAtt IntegrationsTable.Arn
        - Id: SendSQSMessages
          Version: 2012-10-17
          Statement:
            - Effect: Allow
              Action:
                - sqs:SendMessage
                - sqs:SendMessageBatch
              Resource: !GetAtt Queue.Arn
            - Effect: Allow
              Action:
                - kms:Decrypt
                - kms:GenerateDataKey
              Resource: !Sub arn:${AWS::Partition}:kms:${AWS::Region}:${AWS::AccountId}:key/${SQSKeyId}
        - Id: UpdateLogProcessorQueue
          Version: 2012-10-17
          Statement:
            - Effect: Allow
              Action: sqs:*QueueAttributes
              Resource: !Sub arn:${AWS::Partition}:sqs:${AWS::Region}:${AWS::AccountId}:${LogAnalysisQueueName}

  ApiLogGroup:
    Type: AWS::Logs::LogGroup
    Properties:
      LogGroupName: /aws/lambda/panther-snapshot-api
      RetentionInDays: !Ref CloudWatchLogRetentionDays

  ##### Snapshot Scheduler #####
  SchedulerLambdaFunction:
    Type: AWS::Serverless::Function
    Properties:
      CodeUri: ../../out/bin/internal/compliance/snapshot_scheduler/main
      Description: Runs once daily to schedule account-wide scans
      Environment:
        Variables:
          DEBUG: !Ref Debug
          SNAPSHOT_POLLERS_QUEUE_URL: !Ref Queue
      Events:
        ScheduleScans:
          Type: Schedule
          Properties:
            Schedule: rate(24 hours)
      FunctionName: panther-snapshot-scheduler
      # <cfndoc>
      # The panther-snapshot-scheduler lambda implements what?.
      #
      # ## Troubleshooting
      #
      # </cfndoc>
      Handler: main
      Layers: !If [AttachLayers, !Ref LayerVersionArns, !Ref 'AWS::NoValue']
      MemorySize: 128
      Runtime: go1.x
      Timeout: 120
      Tracing: !If [TracingEnabled, !Ref TracingMode, !Ref 'AWS::NoValue']
      Policies:
        - Id: InvokeSnapshotAPI
          Version: 2012-10-17
          Statement:
            - Effect: Allow
              Action: lambda:InvokeFunction
              Resource: !Sub arn:${AWS::Partition}:lambda:${AWS::Region}:${AWS::AccountId}:function:panther-snapshot-api
        - Id: SendSQSMessages
          Version: 2012-10-17
          Statement:
            - Effect: Allow
              Action:
                - sqs:SendMessage
                - sqs:SendMessageBatch
              Resource: !GetAtt Queue.Arn
            - Effect: Allow
              Action:
                - kms:Decrypt
                - kms:GenerateDataKey
              Resource: !Sub arn:${AWS::Partition}:kms:${AWS::Region}:${AWS::AccountId}:key/${SQSKeyId}

  SchedulerLogGroup:
    Type: AWS::Logs::LogGroup
    Properties:
      LogGroupName: /aws/lambda/panther-snapshot-scheduler
      RetentionInDays: !Ref CloudWatchLogRetentionDays<|MERGE_RESOLUTION|>--- conflicted
+++ resolved
@@ -70,27 +70,18 @@
       KmsMasterKeyId: !Ref SQSKeyId
       VisibilityTimeout: 900 # Should match lambda
       RedrivePolicy:
-<<<<<<< HEAD
-        deadLetterTargetArn: !GetAtt [DeadLetterQueue, Arn]
-=======
         deadLetterTargetArn: !GetAtt DeadLetterQueue.Arn
->>>>>>> 29be1f26
         maxReceiveCount: 10
 
   DeadLetterQueue:
     Type: AWS::SQS::Queue
     Properties:
-<<<<<<< HEAD
       QueueName: panther-snapshot-queue-dlq
       # <cfndoc>
       # The dead letter queue for panther-snapshot-queue.
       # </cfndoc>
       MessageRetentionPeriod: 1209600 # Max duration - 14 days
       VisibilityTimeout: 60
-=======
-      MessageRetentionPeriod: 1209600 # Max duration - 14 days
-      QueueName: panther-snapshot-queue-dlq
->>>>>>> 29be1f26
 
   PollerFunction:
     Type: AWS::Serverless::Function
