# Panther is a scalable, powerful, cloud-native SIEM written in Golang/React.
# Copyright (C) 2020 Panther Labs Inc
#
# This program is free software: you can redistribute it and/or modify
# it under the terms of the GNU Affero General Public License as
# published by the Free Software Foundation, either version 3 of the
# License, or (at your option) any later version.
#
# This program is distributed in the hope that it will be useful,
# but WITHOUT ANY WARRANTY; without even the implied warranty of
# MERCHANTABILITY or FITNESS FOR A PARTICULAR PURPOSE.  See the
# GNU Affero General Public License for more details.
#
# You should have received a copy of the GNU Affero General Public License
# along with this program.  If not, see <https://www.gnu.org/licenses/>.

AWSTemplateFormatVersion: 2010-09-09
Transform: AWS::Serverless-2016-10-31
Description: Panther Snapshot Infra

Parameters:
  CloudWatchLogRetentionDays:
    Type: Number
    Description: CloudWatch log retention period
    Default: 365
  Debug:
    Type: String
    Description: Toggle debug logging
    Default: false
    AllowedValues: [true, false]
  LayerVersionArns:
    Type: CommaDelimitedList
    Description: List of base LayerVersion ARNs to attach to every Lambda function
    Default: ''
  TracingMode:
    Type: String
    Description: Enable XRay tracing on Lambda and API Gateway
    AllowedValues: ['', Active, PassThrough]
    Default: ''

  ApiMemorySizeMB:
    Type: Number
    Description: Memory (MB) available for the snapshot-api Lambda function
    Default: 128
    MinValue: 128
    MaxValue: 3008
  ApiTimeoutSec:
    Type: Number
    Description: Timeout (seconds) for the snapshot-api Lambda function
    Default: 120
    MinValue: 5
    MaxValue: 900
  PollerMemorySizeMB:
    Type: Number
    Description: Memory (MB) available for the snapshot-poller Lambda function
    Default: 512
    MinValue: 128
    MaxValue: 3008
  PollerTimeoutSec:
    Type: Number
    Description: Timeout (seconds) for the snapshot-poller Lambda function
    Default: 900
    MinValue: 5
    MaxValue: 900
  SchedulerMemorySizeMB:
    Type: Number
    Description: Memory (MB) available for the snapshot-scheduler Lambda function
    Default: 128
    MinValue: 128
    MaxValue: 3008
  SchedulerTimeoutSec:
    Type: Number
    Description: Timeout (seconds) for the snapshot-scheduler Lambda function
    Default: 120
    MinValue: 5
    MaxValue: 900

  AuditRoleName:
    Type: String
    Default: PantherAuditRole
    Description: The name of the IAM role to assume to perform AWS account/service scans
  ResourcesApiId:
    Type: String
    Description: API Gateway for resources-api
  SQSKeyId:
    Type: String
    Description: KMS key ID for SQS encryption
  LogAnalysisQueueName:
    Type: String
    Default: panther-input-data-notifications

Conditions:
  AttachLayers: !Not [!Equals [!Join ['', !Ref LayerVersionArns], '']]
  TracingEnabled: !Not [!Equals ['', !Ref TracingMode]]

Resources:
  ##### Snapshot Poller #####
  Queue:
    Type: AWS::SQS::Queue
    Properties:
      QueueName: panther-snapshot-queue
      KmsMasterKeyId: !Ref SQSKeyId
      VisibilityTimeout: !Ref PollerTimeoutSec

  PollerFunction:
    Type: AWS::Serverless::Function
    Properties:
      CodeUri: ../../out/bin/internal/compliance/snapshot_poller/main
      Description: Polls AWS resources and writes them to the resources-api
      Environment:
        Variables:
          AUDIT_ROLE_NAME: !Ref AuditRoleName
          DEBUG: !Ref Debug
          RESOURCES_API_FQDN: !Sub '${ResourcesApiId}.execute-api.${AWS::Region}.amazonaws.com'
          RESOURCES_API_PATH: v1
          SNAPSHOT_QUEUE_URL: !Ref Queue
      Events:
        SQS:
          Type: SQS
          Properties:
            Queue: !GetAtt Queue.Arn
            BatchSize: 1
      FunctionName: panther-snapshot-pollers
      Handler: main
      Layers: !If [AttachLayers, !Ref LayerVersionArns, !Ref 'AWS::NoValue']
      MemorySize: !Ref PollerMemorySizeMB
      Runtime: go1.x
      Timeout: !Ref PollerTimeoutSec
      Tracing: !If [TracingEnabled, !Ref TracingMode, !Ref 'AWS::NoValue']
      Policies:
<<<<<<< HEAD
        - !If [TracingEnabled, 'arn:aws:iam::aws:policy/AWSXRayDaemonWriteAccess', !Ref 'AWS::NoValue']
        -
          Id: ManageSQSMessages
=======
        - !If [
            TracingEnabled,
            'arn:aws:iam::aws:policy/AWSXrayWriteOnlyAccess',
            !Ref 'AWS::NoValue',
          ]
        - Id: ManageSQSMessages
>>>>>>> b10b5535
          Version: 2012-10-17
          Statement:
            - Effect: Allow
              Action:
                - sqs:DeleteMessage
                - sqs:GetQueueAttributes
                - sqs:ReceiveMessage
                - sqs:SendMessage
                - sqs:SendMessageBatch
              Resource: !GetAtt Queue.Arn
            - Effect: Allow
              Action:
                - kms:Decrypt
                - kms:GenerateDataKey
              Resource: !Sub arn:${AWS::Partition}:kms:${AWS::Region}:${AWS::AccountId}:key/${SQSKeyId}
        - Id: InvokeResourcesAPI
          Version: 2012-10-17
          Statement:
            - Effect: Allow
              Action: execute-api:Invoke
              Resource: !Sub arn:aws:execute-api:${AWS::Region}:${AWS::AccountId}:${ResourcesApiId}/v1/POST/resource
        - Id: AssumePantherAuditRoles
          Version: 2012-10-17
          Statement:
            - Effect: Allow
              Action: sts:AssumeRole
              Resource: !Sub arn:aws:iam::*:role/${AuditRoleName}

  PollerLogGroup:
    Type: AWS::Logs::LogGroup
    Properties:
      LogGroupName: /aws/lambda/panther-snapshot-pollers
      RetentionInDays: !Ref CloudWatchLogRetentionDays

  ##### Snapshot API #####
  IntegrationsTable:
    Type: AWS::DynamoDB::Table
    Properties:
      TableName: panther-source-integrations
      BillingMode: PAY_PER_REQUEST
      AttributeDefinitions:
        - AttributeName: integrationId
          AttributeType: S
      KeySchema:
        - AttributeName: integrationId
          KeyType: HASH
      PointInTimeRecoverySpecification:
        PointInTimeRecoveryEnabled: True
      SSESpecification: # Enable server-side encryption
        SSEEnabled: True

  ApiLambdaFunction:
    Type: AWS::Serverless::Function
    Properties:
      CodeUri: ../../out/bin/internal/compliance/snapshot_api/main
      Description: Manages database of source integrations
      Environment:
        Variables:
          DEBUG: !Ref Debug
          SNAPSHOT_POLLERS_QUEUE_URL: !Ref Queue
          LOG_PROCESSOR_QUEUE_URL: !Sub https://sqs.${AWS::Region}.amazonaws.com/${AWS::AccountId}/${LogAnalysisQueueName}
          LOG_PROCESSOR_QUEUE_ARN: !Sub arn:aws:sqs:${AWS::Region}:${AWS::AccountId}:${LogAnalysisQueueName}
          TABLE_NAME: !Ref IntegrationsTable
      FunctionName: panther-snapshot-api
      Handler: main
      Layers: !If [AttachLayers, !Ref LayerVersionArns, !Ref 'AWS::NoValue']
      MemorySize: !Ref ApiMemorySizeMB
      Runtime: go1.x
      Timeout: !Ref ApiTimeoutSec
      Tracing: !If [TracingEnabled, !Ref TracingMode, !Ref 'AWS::NoValue']
      Policies:
<<<<<<< HEAD
        - !If [TracingEnabled, 'arn:aws:iam::aws:policy/AWSXRayDaemonWriteAccess', !Ref 'AWS::NoValue']
        -
          Id: IntegrationsTablePermissions
=======
        - !If [
            TracingEnabled,
            'arn:aws:iam::aws:policy/AWSXrayWriteOnlyAccess',
            !Ref 'AWS::NoValue',
          ]
        - Id: IntegrationsTablePermissions
>>>>>>> b10b5535
          Version: 2012-10-17
          Statement:
            - Effect: Allow
              Action:
                - dynamodb:*Item
                - dynamodb:Query
                - dynamodb:Scan
              Resource: !GetAtt IntegrationsTable.Arn
        - Id: SendSQSMessages
          Version: 2012-10-17
          Statement:
            - Effect: Allow
              Action:
                - sqs:SendMessage
                - sqs:SendMessageBatch
              Resource: !GetAtt Queue.Arn
            - Effect: Allow
              Action:
                - kms:Decrypt
                - kms:GenerateDataKey
              Resource: !Sub arn:${AWS::Partition}:kms:${AWS::Region}:${AWS::AccountId}:key/${SQSKeyId}
        - Id: UpdateLogProcessorQueue
          Version: 2012-10-17
          Statement:
            - Effect: Allow
              Action: sqs:*QueueAttributes
              Resource: !Sub arn:${AWS::Partition}:sqs:${AWS::Region}:${AWS::AccountId}:${LogAnalysisQueueName}

  ApiLogGroup:
    Type: AWS::Logs::LogGroup
    Properties:
      LogGroupName: /aws/lambda/panther-snapshot-api
      RetentionInDays: !Ref CloudWatchLogRetentionDays

  ##### Snapshot Scheduler #####
  SchedulerLambdaFunction:
    Type: AWS::Serverless::Function
    Properties:
      CodeUri: ../../out/bin/internal/compliance/snapshot_scheduler/main
      Description: Runs once daily to schedule account-wide scans
      Environment:
        Variables:
          DEBUG: !Ref Debug
          SNAPSHOT_POLLERS_QUEUE_URL: !Ref Queue
      Events:
        ScheduleScans:
          Type: Schedule
          Properties:
            Schedule: rate(24 hours)
      FunctionName: panther-snapshot-scheduler
      Handler: main
      Layers: !If [AttachLayers, !Ref LayerVersionArns, !Ref 'AWS::NoValue']
      MemorySize: !Ref SchedulerMemorySizeMB
      Runtime: go1.x
      Timeout: !Ref SchedulerTimeoutSec
      Tracing: !If [TracingEnabled, !Ref TracingMode, !Ref 'AWS::NoValue']
      Policies:
<<<<<<< HEAD
        - !If [TracingEnabled, 'arn:aws:iam::aws:policy/AWSXRayDaemonWriteAccess', !Ref 'AWS::NoValue']
        -
          Id: InvokeSnapshotAPI
=======
        - !If [
            TracingEnabled,
            'arn:aws:iam::aws:policy/AWSXrayWriteOnlyAccess',
            !Ref 'AWS::NoValue',
          ]
        - Id: InvokeSnapshotAPI
>>>>>>> b10b5535
          Version: 2012-10-17
          Statement:
            - Effect: Allow
              Action: lambda:InvokeFunction
              Resource: !Sub arn:aws:lambda:${AWS::Region}:${AWS::AccountId}:function:panther-snapshot-api
        - Id: SendSQSMessages
          Version: 2012-10-17
          Statement:
            - Effect: Allow
              Action:
                - sqs:SendMessage
                - sqs:SendMessageBatch
              Resource: !GetAtt Queue.Arn
            - Effect: Allow
              Action:
                - kms:Decrypt
                - kms:GenerateDataKey
              Resource: !Sub arn:${AWS::Partition}:kms:${AWS::Region}:${AWS::AccountId}:key/${SQSKeyId}

  SchedulerLogGroup:
    Type: AWS::Logs::LogGroup
    Properties:
      LogGroupName: /aws/lambda/panther-snapshot-scheduler
      RetentionInDays: !Ref CloudWatchLogRetentionDays<|MERGE_RESOLUTION|>--- conflicted
+++ resolved
@@ -128,18 +128,12 @@
       Timeout: !Ref PollerTimeoutSec
       Tracing: !If [TracingEnabled, !Ref TracingMode, !Ref 'AWS::NoValue']
       Policies:
-<<<<<<< HEAD
-        - !If [TracingEnabled, 'arn:aws:iam::aws:policy/AWSXRayDaemonWriteAccess', !Ref 'AWS::NoValue']
-        -
-          Id: ManageSQSMessages
-=======
         - !If [
             TracingEnabled,
             'arn:aws:iam::aws:policy/AWSXrayWriteOnlyAccess',
             !Ref 'AWS::NoValue',
           ]
         - Id: ManageSQSMessages
->>>>>>> b10b5535
           Version: 2012-10-17
           Statement:
             - Effect: Allow
@@ -211,18 +205,12 @@
       Timeout: !Ref ApiTimeoutSec
       Tracing: !If [TracingEnabled, !Ref TracingMode, !Ref 'AWS::NoValue']
       Policies:
-<<<<<<< HEAD
-        - !If [TracingEnabled, 'arn:aws:iam::aws:policy/AWSXRayDaemonWriteAccess', !Ref 'AWS::NoValue']
-        -
-          Id: IntegrationsTablePermissions
-=======
         - !If [
             TracingEnabled,
             'arn:aws:iam::aws:policy/AWSXrayWriteOnlyAccess',
             !Ref 'AWS::NoValue',
           ]
         - Id: IntegrationsTablePermissions
->>>>>>> b10b5535
           Version: 2012-10-17
           Statement:
             - Effect: Allow
@@ -280,18 +268,12 @@
       Timeout: !Ref SchedulerTimeoutSec
       Tracing: !If [TracingEnabled, !Ref TracingMode, !Ref 'AWS::NoValue']
       Policies:
-<<<<<<< HEAD
-        - !If [TracingEnabled, 'arn:aws:iam::aws:policy/AWSXRayDaemonWriteAccess', !Ref 'AWS::NoValue']
-        -
-          Id: InvokeSnapshotAPI
-=======
         - !If [
             TracingEnabled,
             'arn:aws:iam::aws:policy/AWSXrayWriteOnlyAccess',
             !Ref 'AWS::NoValue',
           ]
         - Id: InvokeSnapshotAPI
->>>>>>> b10b5535
           Version: 2012-10-17
           Statement:
             - Effect: Allow
