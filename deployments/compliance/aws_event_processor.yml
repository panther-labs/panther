# Panther is a scalable, powerful, cloud-native SIEM written in Golang/React.
# Copyright (C) 2020 Panther Labs Inc
#
# This program is free software: you can redistribute it and/or modify
# it under the terms of the GNU Affero General Public License as
# published by the Free Software Foundation, either version 3 of the
# License, or (at your option) any later version.
#
# This program is distributed in the hope that it will be useful,
# but WITHOUT ANY WARRANTY; without even the implied warranty of
# MERCHANTABILITY or FITNESS FOR A PARTICULAR PURPOSE.  See the
# GNU Affero General Public License for more details.
#
# You should have received a copy of the GNU Affero General Public License
# along with this program.  If not, see <https://www.gnu.org/licenses/>.

AWSTemplateFormatVersion: 2010-09-09
Transform: AWS::Serverless-2016-10-31
Description: Process real-time changes to AWS infrastructure

Parameters:
  CloudWatchLogRetentionDays:
    Type: Number
    Description: CloudWatch log retention period
    Default: 365
  Debug:
    Type: String
    Description: Toggle debug logging
    Default: false
    AllowedValues: [true, false]
  LayerVersionArns:
    Type: CommaDelimitedList
    Description: List of base LayerVersion ARNs to attach to every Lambda function
    Default: ''
  TracingMode:
    Type: String
    Description: Enable XRay tracing on Lambda and API Gateway
    AllowedValues: ['', Active, PassThrough]
    Default: ''

  MemorySizeMB:
    Type: Number
    Description: Memory (MB) available for the Lambda function
    Default: 128
    MinValue: 128
    MaxValue: 3008
  TimeoutSec:
    Type: Number
    Description: Timeout (seconds) for the Lambda function
    Default: 120
    MinValue: 5
    MaxValue: 900

  ResourcesApiId:
    Type: String
    Description: API Gateway for resources-api
  SQSKeyId:
    Type: String
    Description: KMS key ID for SQS encryption

Conditions:
  AttachLayers: !Not [!Equals [!Join ['', !Ref LayerVersionArns], '']]
  TracingEnabled: !Not [!Equals ['', !Ref TracingMode]]

Resources:
  EventQueue:
    Type: AWS::SQS::Queue
    Properties:
      MessageRetentionPeriod: 86400 # 24 hours
      QueueName: panther-aws-events
      KmsMasterKeyId: !Ref SQSKeyId
      # Reference on KeyReuse: https://amzn.to/2ngIsFB
      KmsDataKeyReusePeriodSeconds: 3600 # 1 hour
      RedrivePolicy:
        deadLetterTargetArn: !GetAtt DeadLetterQueue.Arn
        maxReceiveCount: 10
      VisibilityTimeout: !Ref TimeoutSec

  EventQueuePolicy:
    Type: AWS::SQS::QueuePolicy
    Properties:
      PolicyDocument:
        Version: 2012-10-17
        Statement:
          - Effect: Allow
            Principal: '*'
            Action: sqs:SendMessage
            Resource: '*'
            Condition:
              ArnLike:
                aws:SourceArn: arn:aws:sns:*:*:*-PantherEventsTopic-*
      Queues:
        - !Ref EventQueue

  DeadLetterQueue:
    Type: AWS::SQS::Queue
    Properties:
      MessageRetentionPeriod: 1209600 # Max duration - 14 days
      QueueName: panther-aws-events-dlq
      VisibilityTimeout: 60

  LogGroup:
    Type: AWS::Logs::LogGroup
    Properties:
      LogGroupName: /aws/lambda/panther-aws-event-processor
      RetentionInDays: !Ref CloudWatchLogRetentionDays

  Function:
    Type: AWS::Serverless::Function
    Properties:
      CodeUri: ../../out/bin/internal/compliance/aws_event_processor/main
      Description: Process real-time changes to AWS infrastructure
      Environment:
        Variables:
          DEBUG: !Ref Debug
          RESOURCES_API_FQDN: !Sub '${ResourcesApiId}.execute-api.${AWS::Region}.amazonaws.com'
          RESOURCES_API_PATH: v1
          SNAPSHOT_QUEUE_URL: !Sub https://sqs.${AWS::Region}.amazonaws.com/${AWS::AccountId}/panther-snapshot-queue
      Events:
        Queue:
          Type: SQS
          Properties:
            BatchSize: 10 # Maximum batch size
            Queue: !GetAtt EventQueue.Arn
      FunctionName: panther-aws-event-processor
      Handler: main
      Layers: !If [AttachLayers, !Ref LayerVersionArns, !Ref 'AWS::NoValue']
      MemorySize: !Ref MemorySizeMB
      Runtime: go1.x
      Timeout: !Ref TimeoutSec
      Tracing: !If [TracingEnabled, !Ref TracingMode, !Ref 'AWS::NoValue']
      Policies:
<<<<<<< HEAD
        - !If [TracingEnabled, 'arn:aws:iam::aws:policy/AWSXRayDaemonWriteAccess', !Ref 'AWS::NoValue']
        -
          Id: SendAndReceiveSqsMessages
=======
        - !If [
            TracingEnabled,
            'arn:aws:iam::aws:policy/AWSXrayWriteOnlyAccess',
            !Ref 'AWS::NoValue',
          ]
        - Id: SendAndReceiveSqsMessages
>>>>>>> b10b5535
          Version: 2012-10-17
          Statement:
            - Effect: Allow
              Action:
                - kms:Decrypt
                - kms:GenerateDataKey
              Resource: !Sub arn:${AWS::Partition}:kms:${AWS::Region}:${AWS::AccountId}:key/${SQSKeyId}
            - Effect: Allow
              Action:
                - sqs:DeleteMessage
                - sqs:GetQueueAttributes
                - sqs:ReceiveMessage
              Resource: !GetAtt EventQueue.Arn
            - Effect: Allow
              Action:
                - sqs:SendMessage
                - sqs:SendMessageBatch
              Resource: !Sub arn:${AWS::Partition}:sqs:${AWS::Region}:${AWS::AccountId}:panther-snapshot-queue
        - Id: ConfirmSubscription
          Version: 2012-10-17
          Statement:
            - Effect: Allow
              Action: sns:ConfirmSubscription
              Resource: arn:aws:sns:*:*:*-PantherEventsTopic-*
        - Id: DeleteResources
          Version: 2012-10-17
          Statement:
            - Effect: Allow
              Action: execute-api:Invoke
              Resource: !Sub arn:aws:execute-api:${AWS::Region}:${AWS::AccountId}:${ResourcesApiId}/v1/POST/delete
        - Id: InvokeSnapshotAPI
          Version: 2012-10-17
          Statement:
            - Effect: Allow
              Action: lambda:InvokeFunction
              Resource: !Sub arn:aws:lambda:${AWS::Region}:${AWS::AccountId}:function:panther-snapshot-api<|MERGE_RESOLUTION|>--- conflicted
+++ resolved
@@ -130,18 +130,12 @@
       Timeout: !Ref TimeoutSec
       Tracing: !If [TracingEnabled, !Ref TracingMode, !Ref 'AWS::NoValue']
       Policies:
-<<<<<<< HEAD
-        - !If [TracingEnabled, 'arn:aws:iam::aws:policy/AWSXRayDaemonWriteAccess', !Ref 'AWS::NoValue']
-        -
-          Id: SendAndReceiveSqsMessages
-=======
         - !If [
             TracingEnabled,
             'arn:aws:iam::aws:policy/AWSXrayWriteOnlyAccess',
             !Ref 'AWS::NoValue',
           ]
         - Id: SendAndReceiveSqsMessages
->>>>>>> b10b5535
           Version: 2012-10-17
           Statement:
             - Effect: Allow
