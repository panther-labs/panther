--- conflicted
+++ resolved
@@ -157,18 +157,12 @@
       Timeout: !Ref ApiTimeoutSec
       Tracing: !If [TracingEnabled, !Ref TracingMode, !Ref 'AWS::NoValue']
       Policies:
-<<<<<<< HEAD
-        - !If [TracingEnabled, 'arn:aws:iam::aws:policy/AWSXRayDaemonWriteAccess', !Ref 'AWS::NoValue']
-        -
-          Id: SendSqsMessages
-=======
         - !If [
             TracingEnabled,
             'arn:aws:iam::aws:policy/AWSXrayWriteOnlyAccess',
             !Ref 'AWS::NoValue',
           ]
         - Id: SendSqsMessages
->>>>>>> b10b5535
           Version: 2012-10-17
           Statement:
             - Effect: Allow
@@ -232,18 +226,12 @@
       Runtime: go1.x
       Timeout: !Ref ProcessorTimeoutSec
       Policies:
-<<<<<<< HEAD
-        - !If [TracingEnabled, 'arn:aws:iam::aws:policy/AWSXRayDaemonWriteAccess', !Ref 'AWS::NoValue']
-        -
-          Id: ReceiveAndDeleteSQSMessages
-=======
         - !If [
             TracingEnabled,
             'arn:aws:iam::aws:policy/AWSXrayWriteOnlyAccess',
             !Ref 'AWS::NoValue',
           ]
         - Id: ReceiveAndDeleteSQSMessages
->>>>>>> b10b5535
           Version: 2012-10-17
           Statement:
             - Effect: Allow
@@ -295,15 +283,11 @@
       Timeout: !Ref RemediationTimeoutSec
       Tracing: !If [TracingEnabled, !Ref TracingMode, !Ref 'AWS::NoValue']
       Policies:
-<<<<<<< HEAD
-        - !If [TracingEnabled, 'arn:aws:iam::aws:policy/AWSXRayDaemonWriteAccess', !Ref 'AWS::NoValue']
-=======
         - !If [
             TracingEnabled,
             'arn:aws:iam::aws:policy/AWSXrayWriteOnlyAccess',
             !Ref 'AWS::NoValue',
           ]
->>>>>>> b10b5535
         - Id: AssumeRemediationRole
           Version: 2012-10-17
           Statement:
