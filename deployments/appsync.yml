--- conflicted
+++ resolved
@@ -1627,57 +1627,6 @@
           $util.toJson($context.result)
         #end
 
-<<<<<<< HEAD
-  GetAlertSummaryLastUpdatedByFieldResolver:
-    Type: AWS::AppSync::Resolver
-    DependsOn: GraphQLSchema
-    Properties:
-      ApiId: !Ref ApiId
-      TypeName: AlertSummary
-      FieldName: lastUpdatedBy
-      DataSourceName: !GetAtt UsersAPILambdaDataSource.Name
-      RequestMappingTemplate: |
-        #if ($util.isNullOrEmpty($ctx.source.lastUpdatedBy))
-          #return
-        #end
-        {
-          "version" : "2017-02-28",
-          "operation": "Invoke",
-          "payload": $util.toJson({
-            "getUser": {
-              "id": $ctx.source.lastUpdatedBy
-            }
-          })
-        }
-      ResponseMappingTemplate: |
-        $util.toJson($context.result)
-
-  GetAlertDetailsLastUpdatedByFieldResolver:
-    Type: AWS::AppSync::Resolver
-    DependsOn: GraphQLSchema
-    Properties:
-      ApiId: !Ref ApiId
-      TypeName: AlertDetails
-      FieldName: lastUpdatedBy
-      DataSourceName: !GetAtt UsersAPILambdaDataSource.Name
-      RequestMappingTemplate: |
-        #if ($util.isNullOrEmpty($ctx.source.lastUpdatedBy))
-          #return
-        #end
-        {
-          "version" : "2017-02-28",
-          "operation": "Invoke",
-          "payload": $util.toJson({
-            "getUser": {
-              "id": $ctx.source.lastUpdatedBy
-            }
-          })
-        }
-      ResponseMappingTemplate: |
-        $util.toJson($context.result)
-
-=======
->>>>>>> b4bf8e56
   TestPolicyResolver:
     Type: AWS::AppSync::Resolver
     Properties:
