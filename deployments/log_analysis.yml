--- conflicted
+++ resolved
@@ -709,8 +709,8 @@
           Statement:
             - Effect: Allow
               Action: sqs:SendMessage
-              # send messages to updater queue (defer tasks)
-              Resource: !GetAtt UpdaterQueue.Arn
+              Resource:
+                - !GetAtt UpdaterQueue.Arn # send messages to updater queue (defer tasks)
         - Id: AthenaPermissions # to create views over Glue tables
           Version: 2012-10-17
           Statement:
@@ -732,21 +732,9 @@
           Statement:
             - Effect: Allow
               Action: lambda:InvokeFunction
-              Resource: !Sub arn:${AWS::Partition}:lambda:${AWS::Region}:${AWS::AccountId}:function:panther-logtypes-api
-            - Effect: Allow
-              Action: s3:List*
-              Resource: !Sub arn:${AWS::Partition}:s3:::${ProcessedDataBucket}*
-<<<<<<< HEAD
-        - Id: CallLambdas # used in sync
-          Version: 2012-10-17
-          Statement:
-            - Effect: Allow
-              Action: lambda:InvokeFunction
               Resource:
                 - !Sub arn:${AWS::Partition}:lambda:${AWS::Region}:${AWS::AccountId}:function:panther-source-api
                 - !Sub arn:${AWS::Partition}:lambda:${AWS::Region}:${AWS::AccountId}:function:panther-logtypes-api
-=======
->>>>>>> 4c390807
 
   UpdaterAlarms:
     Type: Custom::LambdaAlarms
