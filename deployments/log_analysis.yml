# Panther is a Cloud-Native SIEM for the Modern Security Team.
# Copyright (C) 2020 Panther Labs Inc
#
# This program is free software: you can redistribute it and/or modify
# it under the terms of the GNU Affero General Public License as
# published by the Free Software Foundation, either version 3 of the
# License, or (at your option) any later version.
#
# This program is distributed in the hope that it will be useful,
# but WITHOUT ANY WARRANTY; without even the implied warranty of
# MERCHANTABILITY or FITNESS FOR A PARTICULAR PURPOSE.  See the
# GNU Affero General Public License for more details.
#
# You should have received a copy of the GNU Affero General Public License
# along with this program.  If not, see <https://www.gnu.org/licenses/>.

AWSTemplateFormatVersion: 2010-09-09
Transform: AWS::Serverless-2016-10-31
Description: Log processing infrastructure

Parameters:
  # Alphabetize parameters so it's easy to compare side-by-side with other code that passes values
  # and because the CloudFormation console always shows parameters in alphabetical order.
  AlarmTopicArn:
    Type: String
    Description: SNS topic for CloudWatch alarms
    # Example: "arn:aws:sns:us-west-2:111122223333:panther-cw-alarms"
    AllowedPattern: '^arn:(aws|aws-cn|aws-us-gov):sns:[a-z]{2}-[a-z]{4,9}-[1-9]:\d{12}:\S+$'
  AthenaResultsBucket:
    Type: String
    Description: Name of the S3 bucket created to hold Athena results
    AllowedPattern: '^[a-z0-9.-]{3,63}$'
  AthenaWorkGroup:
    Type: String
    Description: The Athena workgroup for Panther queries
  CloudWatchLogRetentionDays:
    Type: Number
    Description: CloudWatch log retention period
    MinValue: 1
  CustomResourceVersion:
    Type: String
    Description: Forces updates to custom resources when changed
    MinLength: 1
  Debug:
    Type: String
    Description: Toggle debug logging
    AllowedValues: [true, false]
  InputDataBucket:
    Type: String
    Description: Name of the S3 bucket will contain data meant to be processed by log analysis
    AllowedPattern: '^[a-z0-9.-]{3,63}$'
  InputDataTopicArn:
    Type: String
    Description: The ARN of the input data SNS topic
    AllowedPattern: '^arn:(aws|aws-cn|aws-us-gov):sns:[a-z]{2}-[a-z]{4,9}-[1-9]:\d{12}:\S+$'
  LayerVersionArns:
    Type: CommaDelimitedList
    Description: List of base LayerVersion ARNs to attach to every Lambda function
  LogProcessorLambdaMemorySize:
    Type: Number
    Description: Log processor Lambda memory allocation
    MinValue: 256 # 128 is too small, risks OOM errors
    MaxValue: 3008
  ProcessedDataBucket:
    Type: String
    Description: Name of the S3 bucket which stores processed logs
    AllowedPattern: '^[a-z0-9.-]{3,63}$'
  ProcessedDataTopicArn:
    Type: String
    Description: The ARN of the processed data SNS topic
    AllowedPattern: '^arn:(aws|aws-cn|aws-us-gov):sns:[a-z]{2}-[a-z]{4,9}-[1-9]:\d{12}:\S+$'
  PythonLayerVersionArn:
    Type: String
    Description: Pip libraries for python analysis and remediation
    # Example: "arn:aws:lambda:us-west-2:111122223333:layer:panther-analysis:143"
    AllowedPattern: '^arn:(aws|aws-cn|aws-us-gov):lambda:[a-z]{2}-[a-z]{4,9}-[1-9]:\d{12}:layer:\S+:\d+$'
  SqsKeyId:
    Type: String
    Description: KMS key ID for SQS encryption
    # Example: "484fb80c-4ae5-40d0-b22a-bdd5d0953b3e"
    AllowedPattern: '^[0-9a-f-]{36}$'
  TablesSignature:
    Type: String
    Description: Value from gluetable.DeployedTablesSignature() or the Panther version if using CF
    MinLength: 1
  TracingMode:
    Type: String
    Description: Enable XRay tracing on Lambda and API Gateway
    AllowedValues: ['', Active, PassThrough]

Mappings:
  Functions:
    AlertsApi:
      Memory: 512
      Timeout: 60
    AlertsForwarder:
      Memory: 128
      Timeout: 30
    LogProcessor:
      # Memory is a parameter above
      Timeout: 900 # max!
    RulesEngine:
      # Memory is the same as log processor memory parameter
      Timeout: 900 # max!
    Updater:
      Memory: 512
      Timeout: 900 # set to max to allow syncs
    MessageForwarder:
      Memory: 128
      Timeout: 30

Conditions:
  AttachLayers: !Not [!Equals [!Join ['', !Ref LayerVersionArns], '']]
  TracingEnabled: !Not [!Equals ['', !Ref TracingMode]]

Resources:
  ###### Update Glue Table Schemas for Deployed Tables #####
  UpdateLogProcessorGlueTables:
    DependsOn:
      - UpdaterFunction
    Type: Custom::UpdateLogProcessorTables
    Properties:
      # Update in case TablesSignature or CustomResourceVersion has changed
      TablesSignature: !Ref TablesSignature
      CustomResourceVersion: !Ref CustomResourceVersion
      DataCatalogUpdaterQueueURL: !Ref UpdaterQueue
      ServiceToken: !Sub arn:${AWS::Partition}:lambda:${AWS::Region}:${AWS::AccountId}:function:panther-cfn-custom-resources

  InputDataSnsSubscription:
    Type: AWS::SNS::Subscription
    Properties:
      Protocol: sqs
      Endpoint: !GetAtt LogProcessorQueue.Arn
      Region: !Ref AWS::Region
      TopicArn: !Ref InputDataTopicArn
      RawMessageDelivery: false

  InputDataLogProcessingRole: # Role that has access to data in the InputDataBucket
    Type: AWS::IAM::Role
    Properties:
      RoleName: !Sub PantherInputDataLogProcessingRole-${AWS::Region}
      MaxSessionDuration: 3600 # 1 hour
      AssumeRolePolicyDocument:
        Version: 2012-10-17
        Statement:
          - Effect: Allow
            Principal:
              AWS: !Sub arn:${AWS::Partition}:iam::${AWS::AccountId}:root
            Action: sts:AssumeRole
            Condition:
              Bool:
                aws:SecureTransport: true
      Policies:
        - PolicyName: ReadData
          PolicyDocument:
            Version: 2012-10-17
            Statement:
              - Effect: Allow
                Action: s3:GetBucketLocation
                Resource: !Sub arn:aws:s3:::${InputDataBucket}
              - Effect: Allow
                Action: s3:GetObject
                Resource: !Sub arn:aws:s3:::${InputDataBucket}/*

  ###### Alerts API #####
  AlertsApiLogGroup:
    Type: AWS::Logs::LogGroup
    Properties:
      LogGroupName: /aws/lambda/panther-alerts-api
      RetentionInDays: !Ref CloudWatchLogRetentionDays

  AlertsApiMetricFilters:
    Type: Custom::LambdaMetricFilters
    Properties:
      CustomResourceVersion: !Ref CustomResourceVersion
      LogGroupName: !Ref AlertsApiLogGroup
      ServiceToken: !Sub arn:${AWS::Partition}:lambda:${AWS::Region}:${AWS::AccountId}:function:panther-cfn-custom-resources

  AlertsApiFunction:
    Type: AWS::Serverless::Function
    Properties:
      CodeUri: ../out/bin/internal/log_analysis/alerts_api/main
      Description: CRUD actions for the alerts database
      Environment:
        Variables:
          DEBUG: !Ref Debug
          ALERTS_TABLE_NAME: panther-log-alert-info
          ALERTS_RULE_INDEX_NAME: ruleId-creationTime-index
          ALERTS_TIME_INDEX_NAME: timePartition-creationTime-index
          PROCESSED_DATA_BUCKET: !Ref ProcessedDataBucket
      FunctionName: panther-alerts-api
      # <cfndoc>
      # Lambda for CRUD actions for the alerts API.
      #
      # Failure Impact
      # * Failure of this lambda will impact the Panther user interface.
      # </cfndoc>
      Handler: main
      Layers: !If [AttachLayers, !Ref LayerVersionArns, !Ref 'AWS::NoValue']
      MemorySize: !FindInMap [Functions, AlertsApi, Memory]
      Runtime: go1.x
      Timeout: !FindInMap [Functions, AlertsApi, Timeout]
      Tracing: !If [TracingEnabled, !Ref TracingMode, !Ref 'AWS::NoValue']
      Policies:
        - Id: ManageAlerts
          Version: 2012-10-17
          Statement:
            - Effect: Allow
              Action:
                - dynamodb:GetItem
                - dynamodb:UpdateItem
                - dynamodb:Query
                - dynamodb:Scan
              Resource:
                - !Sub arn:${AWS::Partition}:dynamodb:${AWS::Region}:${AWS::AccountId}:table/panther-log-alert-info
                - !Sub arn:${AWS::Partition}:dynamodb:${AWS::Region}:${AWS::AccountId}:table/panther-log-alert-info/index/*
        - Id: S3Permissions
          Version: 2012-10-17
          Statement:
            - Effect: Allow
              Action:
                - s3:ListBucket
                - s3:GetObject
              Resource: !Sub arn:${AWS::Partition}:s3:::${ProcessedDataBucket}*

  AlertsApiAlarms:
    Type: Custom::LambdaAlarms
    Properties:
      AlarmTopicArn: !Ref AlarmTopicArn
      CustomResourceVersion: !Ref CustomResourceVersion
      FunctionMemoryMB: !FindInMap [Functions, AlertsApi, Memory]
      FunctionName: panther-alerts-api
      FunctionTimeoutSec: !FindInMap [Functions, AlertsApi, Timeout]
      ServiceToken: !Sub arn:${AWS::Partition}:lambda:${AWS::Region}:${AWS::AccountId}:function:panther-cfn-custom-resources

  LogAlertsTable:
    Type: AWS::DynamoDB::Table
    Properties:
      TableName: panther-log-alert-info
      # <cfndoc>
      # This table holds the alerts history and is managed by the `panther-log-alert-forwarder` lambda.
      #
      # Failure Impact
      # * Delivery of alerts could be slowed or stopped if there are errors/throttles.
      # * The Panther user interface may be impacted.
      # </cfndoc>
      AttributeDefinitions:
        - AttributeName: id
          AttributeType: S
        - AttributeName: creationTime
          AttributeType: S
        - AttributeName: ruleId
          AttributeType: S
        - AttributeName: timePartition
          AttributeType: S
      BillingMode: PAY_PER_REQUEST
      GlobalSecondaryIndexes:
        - # Add an index ruleId to efficiently list alerts for a specific rule
          KeySchema:
            - AttributeName: ruleId
              KeyType: HASH
            - AttributeName: creationTime
              KeyType: RANGE
          IndexName: ruleId-creationTime-index
          Projection:
            ProjectionType: ALL
        - # Add an index using timePartition to efficiently list alerts by creationTime
          KeySchema:
            - AttributeName: timePartition
              KeyType: HASH
            - AttributeName: creationTime
              KeyType: RANGE
          IndexName: timePartition-creationTime-index
          Projection:
            ProjectionType: ALL
      KeySchema:
        - AttributeName: id
          KeyType: HASH
      PointInTimeRecoverySpecification:
        PointInTimeRecoveryEnabled: True
      SSESpecification:
        SSEEnabled: True

  LogAlertsTableAlarms:
    Type: Custom::DynamoDBAlarms
    Properties:
      AlarmTopicArn: !Ref AlarmTopicArn
      CustomResourceVersion: !Ref CustomResourceVersion
      ServiceToken: !Sub arn:${AWS::Partition}:lambda:${AWS::Region}:${AWS::AccountId}:function:panther-cfn-custom-resources
      TableName: panther-log-alert-info

  ##### Alert Forwarder #####
  AlertForwarderLogGroup:
    Type: AWS::Logs::LogGroup
    Properties:
      LogGroupName: /aws/lambda/panther-log-alert-forwarder
      RetentionInDays: !Ref CloudWatchLogRetentionDays

  AlertsForwarderMetricFilters:
    Type: Custom::LambdaMetricFilters
    Properties:
      CustomResourceVersion: !Ref CustomResourceVersion
      LogGroupName: !Ref AlertForwarderLogGroup
      ServiceToken: !Sub arn:${AWS::Partition}:lambda:${AWS::Region}:${AWS::AccountId}:function:panther-cfn-custom-resources

  AlertsForwarderFunction:
    Type: AWS::Serverless::Function
    Properties:
      CodeUri: ../out/bin/internal/log_analysis/alert_forwarder/main
      Description: Lambda that creates and updates alerts in alerts-info table
      Environment:
        Variables:
          DEBUG: !Ref Debug
<<<<<<< HEAD
          ALERTS_TABLE: panther-log-alert-info
          ANALYSIS_API_HOST: !Sub '${AnalysisApiId}.execute-api.${AWS::Region}.${AWS::URLSuffix}'
          ANALYSIS_API_PATH: v1
=======
          ALERTS_TABLE: !Ref LogAlertsTable
>>>>>>> 033b2201
          ALERTING_QUEUE_URL: !Sub https://sqs.${AWS::Region}.${AWS::URLSuffix}/${AWS::AccountId}/panther-alerts-queue
      Events:
        DynamoDBEvent:
          Type: DynamoDB
          Properties:
            Stream: !GetAtt AlertsDedup.StreamArn
            StartingPosition: TRIM_HORIZON
            BatchSize: 10
      FunctionName: panther-log-alert-forwarder
      # <cfndoc>
      # This lambda reads from a DDB stream for the `panther-alert-dedup` table and writes alerts to the `panther-log-alert-info` ddb table.
      # It also forwards alerts to `panther-alerts-queue` SQS queue where the appropriate Lambda picks them up for delivery.
      #
      # Failure Impact
      # * Delivery of alerts could be slowed or stopped.
      # * There will be no data loss until events are purged from the ddb stream (24 hours).
      # * This Lambda processes alerts in batches. In case a batch partially fails, the whole batch will be retried which might lead
      # to duplicate notifications for some alerts.
      # </cfndoc>
      Handler: main
      Layers: !If [AttachLayers, !Ref LayerVersionArns, !Ref 'AWS::NoValue']
      MemorySize: !FindInMap [Functions, AlertsForwarder, Memory]
      Runtime: go1.x
      Timeout: !FindInMap [Functions, AlertsForwarder, Timeout]
      Tracing: !If [TracingEnabled, !Ref TracingMode, !Ref 'AWS::NoValue']
      Policies:
        - Id: SQS
          Version: 2012-10-17
          Statement:
            - Effect: Allow
              Action:
                - kms:Decrypt
                - kms:GenerateDataKey
              Resource: !Sub arn:${AWS::Partition}:kms:${AWS::Region}:${AWS::AccountId}:key/${SqsKeyId}
            - Effect: Allow
              Action: sqs:SendMessage
              Resource: !Sub arn:${AWS::Partition}:sqs:${AWS::Region}:${AWS::AccountId}:panther-alerts-queue
        - Id: GetRule
          Version: 2012-10-17
          Statement:
            - Effect: Allow
              Action: lambda:InvokeFunction
              Resource: !Sub arn:${AWS::Partition}:lambda:${AWS::Region}:${AWS::AccountId}:function:panther-analysis-api
        - Id: ManageAlerts
          Version: 2012-10-17
          Statement:
            - Effect: Allow
              Action:
                - dynamodb:PutItem
                - dynamodb:UpdateItem
              Resource: !Sub arn:${AWS::Partition}:dynamodb:${AWS::Region}:${AWS::AccountId}:table/panther-log-alert-info

  AlertsForwarderAlarms:
    Type: Custom::LambdaAlarms
    Properties:
      AlarmTopicArn: !Ref AlarmTopicArn
      CustomResourceVersion: !Ref CustomResourceVersion
      FunctionMemoryMB: !FindInMap [Functions, AlertsForwarder, Memory]
      FunctionName: panther-log-alert-forwarder
      FunctionTimeoutSec: !FindInMap [Functions, AlertsForwarder, Timeout]
      ServiceToken: !Sub arn:${AWS::Partition}:lambda:${AWS::Region}:${AWS::AccountId}:function:panther-cfn-custom-resources

  ##### Log Processor #####
  LogProcessorQueue:
    Type: AWS::SQS::Queue
    Properties:
      QueueName: panther-input-data-notifications-queue
      # <cfndoc>
      # This sqs queue receives S3 notifications
      # of log files to be processed by `panther-log-processor` lambda.
      #
      # Failure Impact
      # * Failure of this sqs queue will impact stop log analysis (log ingest and rule processing).
      # * Failed events will go into the `panther-input-data-notifications-queue-dlq`. When the system has recovered they should be re-queued to the `panther-input-data-notifications-queue` using the Panther tool `requeue`.
      # </cfndoc>
      KmsMasterKeyId: !Ref SqsKeyId
      # Reference on KeyReuse: https://amzn.to/2ngIsFB
      KmsDataKeyReusePeriodSeconds: 3600 # 1 hour
      VisibilityTimeout: !FindInMap [Functions, LogProcessor, Timeout]
      RedrivePolicy:
        deadLetterTargetArn: !GetAtt LogProcessorDLQ.Arn
        maxReceiveCount: 4 # Retry for 4 x 15' timeout = 60'

  LogProcessorQueueAlarms:
    Type: Custom::SQSAlarms
    Properties:
      AlarmTopicArn: !Ref AlarmTopicArn
      CustomResourceVersion: !Ref CustomResourceVersion
      QueueName: panther-input-data-notifications-queue
      ServiceToken: !Sub arn:${AWS::Partition}:lambda:${AWS::Region}:${AWS::AccountId}:function:panther-cfn-custom-resources
      AgeThresholdSeconds: 3600 # Messages in this queue are getting retried for 1hour and then they will end up in the DLQ. If a
      # message is older than 1h, it means the messages are not getting processed fast enough.

  LogProcessorDLQ:
    Type: AWS::SQS::Queue
    Properties:
      QueueName: panther-input-data-notifications-queue-dlq
      # <cfndoc>
      # This is the dead letter queue for the `panther-input-data-notifications-queue`.
      # Items are in this queue due to a failure of the `panther-log-processor` lambda.
      # When the system has recovered they should be re-queued to the `panther-input-data-notifications-queue` using
      # the Panther tool `requeue`.
      # </cfndoc>
      MessageRetentionPeriod: '1209600' # Max duration - 14 days

  LogProcessorDLQAlarms:
    Type: Custom::SQSAlarms
    Properties:
      AlarmTopicArn: !Ref AlarmTopicArn
      CustomResourceVersion: !Ref CustomResourceVersion
      IsDLQ: true
      QueueName: panther-input-data-notifications-queue-dlq
      ServiceToken: !Sub arn:${AWS::Partition}:lambda:${AWS::Region}:${AWS::AccountId}:function:panther-cfn-custom-resources

  LogProcessorLogGroup:
    Type: AWS::Logs::LogGroup
    Properties:
      LogGroupName: /aws/lambda/panther-log-processor
      RetentionInDays: !Ref CloudWatchLogRetentionDays

  LogProcessorMetricFilters:
    Type: Custom::LambdaMetricFilters
    Properties:
      CustomResourceVersion: !Ref CustomResourceVersion
      LogGroupName: !Ref LogProcessorLogGroup
      ServiceToken: !Sub arn:${AWS::Partition}:lambda:${AWS::Region}:${AWS::AccountId}:function:panther-cfn-custom-resources

  LogProcessorFunction:
    Type: AWS::Serverless::Function
    Properties:
      FunctionName: panther-log-processor
      # <cfndoc>
      # The lambda function that processes S3 files from
      # notifications posted to the `panther-input-data-notifications-queue` SQS queue.
      #
      # Troubleshooting
      # * If files cannot be processed errors will be generated. Some root causes can be:
      #   * S3 event configured against a whole bucket rather than a prefix, which causes
      #     files other than the intended logs to be processed.
      #   * Variations in the log format not handled by the parsers.
      #     [Open a bug report](https://github.com/panther-labs/panther/issues).
      #
      # Failure Impact
      # * Failure of this lambda will cause log processing and rule processing (because rules match processed logs) to stop.
      # * Failed events will go into the `panther-input-data-notifications-queue-dlq`. When the system has recovered they should be
      # * re-queued to the `panther-input-data-notifications-queue` using the Panther tool `requeue`.
      # * There is the possibility of duplicate data ingested if the failures had partial results.
      # </cfndoc>
      Description: Downloads security logs from S3 for Panther analysis
      CodeUri: ../out/bin/internal/log_analysis/log_processor/main
      Handler: main
      Layers: !If [AttachLayers, !Ref LayerVersionArns, !Ref 'AWS::NoValue']
      MemorySize: !Ref LogProcessorLambdaMemorySize
      Runtime: go1.x
      Timeout: !FindInMap [Functions, LogProcessor, Timeout]
      Environment:
        Variables:
          DEBUG: !Ref Debug
          PROCESSED_DATA_BUCKET: !Ref ProcessedDataBucket
          SNS_TOPIC_ARN: !Ref ProcessedDataTopicArn
          SQS_QUEUE_URL: !Ref LogProcessorQueue
          INPUT_DATA_BUCKET: !Ref InputDataBucket
      Events:
        Tick: # This drives polling by the log processor
          Type: Schedule
          Properties:
            Schedule: rate(1 minute) # NOTE: CloudWatch does not support sub-minute timers. We might want to get around this with Step Functions.
            Input: '{"tick": true}'
      Tracing: !If [TracingEnabled, !Ref TracingMode, !Ref 'AWS::NoValue']
      Policies:
        - Id: ConfirmSubscriptions
          Version: 2012-10-17
          Statement:
            - Effect: Allow
              # This policy allows the log processor to confirm SNS->SQS subscriptions to the panther-input-data-notifications queue.
              # Note that by default SQS queue policy blocks all accounts from subscribing to it.
              # When a user onboards a log source, they specify an AWS Account ID they want to onboard logs from.
              # This account will be whitelisted and SNS topic from it can subscribe to the SQS queue.
              Action: sns:ConfirmSubscription
              Resource: '*'
        - Id: SQS
          Version: 2012-10-17
          Statement:
            - Effect: Allow
              Action:
                - sqs:GetQueueAttributes
                - sqs:DeleteMessage*
                - sqs:ReceiveMessage
              Resource: !GetAtt LogProcessorQueue.Arn
        - Id: OutputToS3
          Version: 2012-10-17
          Statement:
            - Effect: Allow
              Action: s3:PutObject
              Resource: !Sub arn:${AWS::Partition}:s3:::${ProcessedDataBucket}/logs*
        - Id: NotifySns
          Version: 2012-10-17
          Statement:
            - Effect: Allow
              Action: sns:Publish
              Resource: !Ref ProcessedDataTopicArn
        - Id: AssumeLogProcessingRoles
          Version: 2012-10-17
          Statement:
            - Effect: Allow
              Action: sts:AssumeRole
              Resource:
                - !Sub arn:${AWS::Partition}:iam::*:role/PantherLogProcessingRole-*
                - !Sub arn:${AWS::Partition}:iam::${AWS::AccountId}:role/PantherInputDataLogProcessingRole-${AWS::Region}
              Condition:
                Bool:
                  aws:SecureTransport: true
        - Id: InvokeLambdas
          Version: 2012-10-17
          Statement:
            - Effect: Allow
              Action: lambda:InvokeFunction
              Resource:
                - !Sub arn:${AWS::Partition}:lambda:${AWS::Region}:${AWS::AccountId}:function:panther-source-api
                - !Sub arn:${AWS::Partition}:lambda:${AWS::Region}:${AWS::AccountId}:function:panther-log-processor
        - Id: AccessSqsKms
          Version: 2012-10-17
          Statement:
            - Effect: Allow
              Action:
                - kms:Decrypt
                - kms:Encrypt
                - kms:GenerateDataKey
              Resource: !Sub arn:${AWS::Partition}:kms:${AWS::Region}:${AWS::AccountId}:key/${SqsKeyId}

  LogProcessorAlarms:
    Type: Custom::LambdaAlarms
    Properties:
      AlarmTopicArn: !Ref AlarmTopicArn
      CustomResourceVersion: !Ref CustomResourceVersion
      FunctionMemoryMB: !Ref LogProcessorLambdaMemorySize
      FunctionName: panther-log-processor
      FunctionTimeoutSec: !FindInMap [Functions, LogProcessor, Timeout]
      ServiceToken: !Sub arn:${AWS::Partition}:lambda:${AWS::Region}:${AWS::AccountId}:function:panther-cfn-custom-resources

  UpdaterSnsSubscription:
    Type: AWS::SNS::Subscription
    Properties:
      Protocol: sqs
      Endpoint: !GetAtt UpdaterQueue.Arn
      Region: !Ref AWS::Region
      TopicArn: !Ref ProcessedDataTopicArn
      RawMessageDelivery: true
      # Receive notifications only for Panther log processor events (ignore all others!)
      FilterPolicy:
        type:
          - LogData
          - RuleMatches
          - RuleErrors

  UpdaterQueuePolicy:
    Type: AWS::SQS::QueuePolicy
    Properties:
      Queues:
        - !Ref UpdaterQueue
      PolicyDocument:
        Version: 2012-10-17
        Statement:
          - Effect: Allow
            Principal: '*'
            Action: sqs:SendMessage
            Resource: '*'
            Condition:
              ArnLike:
                aws:SourceArn: !Ref ProcessedDataTopicArn

  UpdaterQueue:
    Type: AWS::SQS::Queue
    Properties:
      QueueName: panther-datacatalog-updater-queue
      # <cfndoc>
      # This queue contains notifications that include information of new log data.
      #
      # Failure Impact
      # The tables in `panther*` Glue databases  will not be updated with new partitions. This will result in:
      # * Users will not be able to search the latest log data
      # * Users will not be able to see new events that matched some rule.
      # </cfndoc>
      KmsMasterKeyId: !Ref SqsKeyId
      VisibilityTimeout: !FindInMap [Functions, Updater, Timeout]
      RedrivePolicy:
        deadLetterTargetArn: !GetAtt UpdaterDLQ.Arn
        maxReceiveCount: 10

  UpdaterQueueAlarms:
    Type: Custom::SQSAlarms
    Properties:
      AlarmTopicArn: !Ref AlarmTopicArn
      CustomResourceVersion: !Ref CustomResourceVersion
      QueueName: panther-datacatalog-updater-queue
      ServiceToken: !Sub arn:${AWS::Partition}:lambda:${AWS::Region}:${AWS::AccountId}:function:panther-cfn-custom-resources

  UpdaterDLQ:
    Type: AWS::SQS::Queue
    Properties:
      QueueName: panther-datacatalog-updater-dlq
      # <cfndoc>
      # This is the dead letter queue for the `panther-datacatalog-updater-queue`.
      # Items are in this queue due to a failure of the `panther-datacatalog-updater` lambda.
      # When the system has recovered they should be re-queued to the `panther-datacatalog-updater-queue` using
      # the Panther tool `requeue`.
      # </cfndoc>
      MessageRetentionPeriod: '1209600' # Max duration - 14 days

  UpdaterDLQAlarms:
    Type: Custom::SQSAlarms
    Properties:
      AlarmTopicArn: !Ref AlarmTopicArn
      CustomResourceVersion: !Ref CustomResourceVersion
      IsDLQ: true
      QueueName: panther-datacatalog-updater-dlq
      ServiceToken: !Sub arn:${AWS::Partition}:lambda:${AWS::Region}:${AWS::AccountId}:function:panther-cfn-custom-resources

  UpdaterFunctionLogGroup:
    Type: AWS::Logs::LogGroup
    Properties:
      LogGroupName: /aws/lambda/panther-datacatalog-updater
      RetentionInDays: !Ref CloudWatchLogRetentionDays

  UpdaterMetricFilters:
    Type: Custom::LambdaMetricFilters
    Properties:
      CustomResourceVersion: !Ref CustomResourceVersion
      LogGroupName: !Ref UpdaterFunctionLogGroup
      ServiceToken: !Sub arn:${AWS::Partition}:lambda:${AWS::Region}:${AWS::AccountId}:function:panther-cfn-custom-resources

  UpdaterFunction:
    Type: AWS::Serverless::Function
    Properties:
      FunctionName: panther-datacatalog-updater
      # <cfndoc>
      # This lambda reads events from the `panther-datacatalog-updater-queue` generated by
      # generated by the `panther-rules-engine` and `panther-log-processor` lambda.  It creates new partitions to the Glue tables in `panther*` Glue Databases.
      #
      # Failure Impact
      # The tables in `panther*` Glue databases  will not be updated with new partitions. This will result in:
      # * Users will not be able to search the latest log data
      # * Users will not be able to see new events that matched some rule.
      # </cfndoc>
      Description: Updates the glue data catalog
      CodeUri: ../out/bin/internal/log_analysis/datacatalog_updater/main
      Handler: main
      Layers: !If [AttachLayers, !Ref LayerVersionArns, !Ref 'AWS::NoValue']
      MemorySize: !FindInMap [Functions, Updater, Memory]
      Runtime: go1.x
      Timeout: !FindInMap [Functions, Updater, Timeout]
      Environment:
        Variables:
          ATHENA_WORKGROUP: !Ref AthenaWorkGroup
          DEBUG: !Ref Debug
          QUEUE_URL: !Ref UpdaterQueue
          PROCESSED_DATA_BUCKET: !Ref ProcessedDataBucket
      Events:
        Queue:
          Type: SQS
          Properties:
            Queue: !GetAtt UpdaterQueue.Arn
            BatchSize: 10
      Tracing: !If [TracingEnabled, !Ref TracingMode, !Ref 'AWS::NoValue']
      Policies:
        - Id: AccessSqsKms
          Version: 2012-10-17
          Statement:
            - Effect: Allow
              Action:
                - kms:Decrypt
                - kms:Encrypt
                - kms:GenerateDataKey
              Resource: !Sub arn:${AWS::Partition}:kms:${AWS::Region}:${AWS::AccountId}:key/${SqsKeyId}
        - Id: WriteGluePartitions
          Version: 2012-10-17
          Statement:
            - Effect: Allow
              Action:
                - glue:GetTable
                - glue:GetTables
                - glue:CreateTable
                - glue:CreateDatabase
                - glue:UpdateTable
                - glue:CreatePartition
                - glue:GetPartition
                - glue:GetPartitions
                - glue:UpdatePartition
              Resource:
                - !Sub arn:${AWS::Partition}:glue:${AWS::Region}:${AWS::AccountId}:catalog
                - !Sub arn:${AWS::Partition}:glue:${AWS::Region}:${AWS::AccountId}:database/panther*
                - !Sub arn:${AWS::Partition}:glue:${AWS::Region}:${AWS::AccountId}:table/panther*
        - Id: SQSPermissions # allow writing
          Version: 2012-10-17
          Statement:
            - Effect: Allow
              Action: sqs:SendMessage
              Resource:
                - !GetAtt UpdaterQueue.Arn # send messages to updater queue (defer tasks)
        - Id: AthenaPermissions # to create views over Glue tables
          Version: 2012-10-17
          Statement:
            - Effect: Allow
              Action:
                - athena:StartQueryExecution
                - athena:StopQueryExecution
                - athena:GetQuery*
              Resource: '*'
        - Id: AthenaResultsPermissions # athena writes results to S3
          Version: 2012-10-17
          Statement:
            - Effect: Allow
              Action:
                - s3:GetBucketLocation
                - s3:List*
                - s3:GetObject
                - s3:PutObject
              Resource: !Sub arn:aws:s3:::${AthenaResultsBucket}*
        - Id: ProbeS3 # used in sync
          Version: 2012-10-17
          Statement:
            - Effect: Allow
              Action: s3:List*
              Resource: !Sub arn:${AWS::Partition}:s3:::${ProcessedDataBucket}*
        - Id: CallLambda # used in sync
          Version: 2012-10-17
          Statement:
            - Effect: Allow
              Action: lambda:InvokeFunction
              Resource:
                - !Sub arn:${AWS::Partition}:lambda:${AWS::Region}:${AWS::AccountId}:function:panther-logtypes-api

  UpdaterAlarms:
    Type: Custom::LambdaAlarms
    Properties:
      AlarmTopicArn: !Ref AlarmTopicArn
      CustomResourceVersion: !Ref CustomResourceVersion
      FunctionMemoryMB: !FindInMap [Functions, Updater, Memory]
      FunctionName: panther-datacatalog-updater
      FunctionTimeoutSec: !FindInMap [Functions, Updater, Timeout]
      ServiceToken: !Sub arn:${AWS::Partition}:lambda:${AWS::Region}:${AWS::AccountId}:function:panther-cfn-custom-resources

  ##### Rules Engine #####
  RulesEngineSnsSubscription:
    Type: AWS::SNS::Subscription
    Properties:
      Protocol: sqs
      Endpoint: !GetAtt RulesEngineQueue.Arn
      Region: !Ref AWS::Region
      TopicArn: !Ref ProcessedDataTopicArn
      RawMessageDelivery: true
      # Receive notifications only for new log events
      FilterPolicy:
        type:
          - LogData

  RulesEngineQueuePolicy:
    Type: AWS::SQS::QueuePolicy
    Properties:
      Queues:
        - !Ref RulesEngineQueue
      PolicyDocument:
        Version: 2012-10-17
        Statement:
          - Effect: Allow
            Principal: '*'
            Action: sqs:SendMessage
            Resource: '*'
            Condition:
              ArnLike:
                aws:SourceArn: !Ref ProcessedDataTopicArn

  RulesEngineQueue:
    Type: AWS::SQS::Queue
    Properties:
      QueueName: panther-rules-engine-queue
      # <cfndoc>
      # The `panther-rules-engine-queue` sqs queue receives S3 notifications
      # of log files to be processed by `panther-rules-engine` lambda.
      #
      # Failure Impact
      # * Failure of this sqs queue will impact executions of rules on log files.
      # * Failed events will go into the `panther-rules-engine-queue-dlq`. When the system has recovered they should be re-queued to the `panther-rules-engine-queue` using the Panther tool `requeue`.
      # </cfndoc>
      KmsMasterKeyId: !Ref SqsKeyId
      # Reference on KeyReuse: https://amzn.to/2ngIsFB
      KmsDataKeyReusePeriodSeconds: 3600 # 1 hour
      VisibilityTimeout: !FindInMap [Functions, RulesEngine, Timeout]
      RedrivePolicy:
        deadLetterTargetArn: !GetAtt RulesEngineDLQ.Arn
        maxReceiveCount: 10

  RulesEngineQueueAlarms:
    Type: Custom::SQSAlarms
    Properties:
      AlarmTopicArn: !Ref AlarmTopicArn
      CustomResourceVersion: !Ref CustomResourceVersion
      QueueName: panther-rules-engine-queue
      ServiceToken: !Sub arn:${AWS::Partition}:lambda:${AWS::Region}:${AWS::AccountId}:function:panther-cfn-custom-resources

  RulesEngineDLQ:
    Type: AWS::SQS::Queue
    Properties:
      QueueName: panther-rules-engine-queue-dlq
      # <cfndoc>
      # This is the dead letter queue for the `panther-rules-engine-queue`.
      # Items are in this queue due to a failure of the `panther-rules-engine` lambda.
      # When the system has recovered they should be re-queued to the `panther-rules-engine-queue` using
      # the Panther tool `requeue`.
      # </cfndoc>
      MessageRetentionPeriod: '1209600' # Max duration - 14 days

  RulesEngineDLQAlarms:
    Type: Custom::SQSAlarms
    Properties:
      AlarmTopicArn: !Ref AlarmTopicArn
      CustomResourceVersion: !Ref CustomResourceVersion
      IsDLQ: true
      QueueName: panther-rules-engine-queue-dlq
      ServiceToken: !Sub arn:${AWS::Partition}:lambda:${AWS::Region}:${AWS::AccountId}:function:panther-cfn-custom-resources

  AlertsDedup:
    Type: AWS::DynamoDB::Table
    Properties:
      TableName: panther-log-alert-dedup
      # <cfndoc>
      # The `panther-rules-engine` lambda manages this table and it is used to
      # deduplicate of alerts. The `panther-log-alert-forwarder` reads the ddb stream from this table.
      #
      # Failure Impact
      # * Processing of rules could be slowed or stopped if there are errors/throttles.
      # </cfndoc>
      AttributeDefinitions:
        - AttributeName: partitionKey
          AttributeType: S
      BillingMode: PAY_PER_REQUEST
      KeySchema:
        - AttributeName: partitionKey
          KeyType: HASH
      SSESpecification:
        SSEEnabled: True
      StreamSpecification:
        StreamViewType: NEW_AND_OLD_IMAGES

  AlertsDedupAlarms:
    Type: Custom::DynamoDBAlarms
    Properties:
      AlarmTopicArn: !Ref AlarmTopicArn
      CustomResourceVersion: !Ref CustomResourceVersion
      ServiceToken: !Sub arn:${AWS::Partition}:lambda:${AWS::Region}:${AWS::AccountId}:function:panther-cfn-custom-resources
      TableName: panther-log-alert-dedup

  RulesEngineLogGroup:
    Type: AWS::Logs::LogGroup
    Properties:
      LogGroupName: /aws/lambda/panther-rules-engine
      RetentionInDays: !Ref CloudWatchLogRetentionDays

  RulesEngineMetricFilters:
    Type: Custom::LambdaMetricFilters
    Properties:
      CustomResourceVersion: !Ref CustomResourceVersion
      LambdaRuntime: Python
      LogGroupName: !Ref RulesEngineLogGroup
      ServiceToken: !Sub arn:${AWS::Partition}:lambda:${AWS::Region}:${AWS::AccountId}:function:panther-cfn-custom-resources

  RulesEngineFunction:
    Type: AWS::Serverless::Function
    Properties:
      CodeUri: ../internal/log_analysis/rules_engine
      Description: Python Rules Engine
      FunctionName: panther-rules-engine
      # <cfndoc>
      # The `panther-rules-engine` lambda function processes S3 files from
      # notifications posted to the `panther-rules-engine-queue` SQS queue.
      # Matching events are written to S3.
      #
      # Failure Impact
      # * Failure of this lambda will impact alerts generated for rule matches against log data.
      # * Failed events will go into the `panther-rules-engine-dlq`. When the system has recovered they should be re-queued to the `panther-rules-engine` using the Panther tool `requeue`.
      # </cfndoc>
      Handler: src.main.lambda_handler
      Environment:
        Variables:
          DEBUG: !Ref Debug
          ALERTS_QUEUE: panther-log-alert-notifications-queue
          S3_BUCKET: !Ref ProcessedDataBucket
          NOTIFICATIONS_TOPIC: !Ref ProcessedDataTopicArn
          ALERTS_DEDUP_TABLE: panther-log-alert-dedup
      Layers: !GetAtt RulesEngineLayers.LayerArns
      MemorySize: !Ref LogProcessorLambdaMemorySize # keep this the same as log processor since it has to read the output files
      Events:
        Queue:
          Type: SQS
          Properties:
            Queue: !GetAtt RulesEngineQueue.Arn
            BatchSize: 10
      Runtime: python3.7
      Timeout: !FindInMap [Functions, RulesEngine, Timeout]
      Tracing: !If [TracingEnabled, !Ref TracingMode, !Ref 'AWS::NoValue']
      Policies:
        - Id: SendToNotificationsTopic
          Version: 2012-10-17
          Statement:
            - Effect: Allow
              Action: sns:Publish
              Resource: !Ref ProcessedDataTopicArn
        - Id: ProcessedDataBucket
          Version: 2012-10-17
          Statement:
            - Effect: Allow
              Action: s3:GetObject
              Resource: !Sub arn:${AWS::Partition}:s3:::${ProcessedDataBucket}/logs/*
            - Effect: Allow
              Action:
                - s3:GetObject
                - s3:PutObject
              Resource: !Sub arn:${AWS::Partition}:s3:::${ProcessedDataBucket}/rules/*
            - Effect: Allow
              Action: s3:PutObject
              Resource: !Sub arn:${AWS::Partition}:s3:::${ProcessedDataBucket}/rule_errors/*
        - Id: DDBUpdate
          Version: 2012-10-17
          Statement:
            - Effect: Allow
              Action: dynamodb:UpdateItem
              Resource: !Sub arn:${AWS::Partition}:dynamodb:${AWS::Region}:${AWS::AccountId}:table/panther-log-alert-dedup
        - Id: AccessKms
          Version: 2012-10-17
          Statement:
            - Effect: Allow
              Action:
                - kms:Decrypt
                - kms:Encrypt
                - kms:GenerateDataKey
              Resource: !Sub arn:${AWS::Partition}:kms:${AWS::Region}:${AWS::AccountId}:key/${SqsKeyId}
        - Id: InvokeAnalysisApi
          Version: 2012-10-17
          Statement:
            - Effect: Allow
<<<<<<< HEAD
              Action: execute-api:Invoke
              Resource: !Sub arn:${AWS::Partition}:execute-api:${AWS::Region}:${AWS::AccountId}:${AnalysisApiId}/v1/GET/enabled
        - Id: OptionalExtraLookup
=======
              Action: lambda:InvokeFunction
              Resource: !Sub arn:${AWS::Partition}:lambda:${AWS::Region}:${AWS::AccountId}:function:panther-analysis-api
        - Id: ResourceLookup
>>>>>>> 033b2201
          Version: 2012-10-17
          Statement:
            - Effect: Allow
              Action: dynamodb:GetItem
              Resource: !Sub arn:${AWS::Partition}:dynamodb:${AWS::Region}:${AWS::AccountId}:table/panther-resources
            - Effect: Allow
              Action: dynamodb:*Item
              Resource: !Sub arn:${AWS::Partition}:dynamodb:${AWS::Region}:${AWS::AccountId}:table/panther-kv-store
            - Effect: Allow
              Action: secretsmanager:GetSecretValue
              Resource:
                - !Sub arn:${AWS::Partition}:secretsmanager:${AWS::Region}:${AWS::AccountId}:secret:panther-analysis/*
                - !Sub arn:${AWS::Partition}:secretsmanager:${AWS::Region}:${AWS::AccountId}:secret:panther-rules/*

  RulesEngineAlarms:
    Type: Custom::LambdaAlarms
    Properties:
      AlarmTopicArn: !Ref AlarmTopicArn
      CustomResourceVersion: !Ref CustomResourceVersion
      FunctionMemoryMB: !Ref LogProcessorLambdaMemorySize
      FunctionName: panther-rules-engine
      FunctionTimeoutSec: !FindInMap [Functions, RulesEngine, Timeout]
      ServiceToken: !Sub arn:${AWS::Partition}:lambda:${AWS::Region}:${AWS::AccountId}:function:panther-cfn-custom-resources

  RulesEngineLayers:
    Type: Custom::LayerAttachment
    Properties:
      CustomResourceVersion: !Ref CustomResourceVersion
      LayerArns:
        !Split # CFN doesn't have list append, so convert to/from CSV string to prepend base layers
        - ','
        - !Sub
          - '${base}${comma}${pip},${global}'
          - base: !Join [',', !Ref LayerVersionArns]
            comma: !If [AttachLayers, ',', ''] # add comma after base layers if applicable
            pip: !Ref PythonLayerVersionArn
            global: !Sub arn:${AWS::Partition}:lambda:${AWS::Region}:${AWS::AccountId}:layer:panther-engine-globals:LATEST
      ServiceToken: !Sub arn:${AWS::Partition}:lambda:${AWS::Region}:${AWS::AccountId}:function:panther-cfn-custom-resources

  ### Amazon SQS forwarder Resources###
  MessageForwarderFirehose:
    Type: AWS::KinesisFirehose::DeliveryStream
    Properties:
      DeliveryStreamName: panther-forwarder-firehose
      DeliveryStreamType: DirectPut
      ExtendedS3DestinationConfiguration:
        BucketARN: !Sub arn:${AWS::Partition}:s3:::${InputDataBucket}
        Prefix: forwarder/
        BufferingHints:
          # Data is flushed once one of the buffer hints are satisfied.
          IntervalInSeconds: 60
          SizeInMBs: 128
        CompressionFormat: GZIP
        RoleARN: !GetAtt MessageForwarderFirehoseRole.Arn

  MessageForwarderFirehoseRole:
    Type: AWS::IAM::Role
    Properties:
      AssumeRolePolicyDocument:
        Version: 2012-10-17
        Statement:
          - Effect: Allow
            Principal:
              Service: firehose.amazonaws.com
            Action: sts:AssumeRole
            Condition:
              StringEquals:
                sts:ExternalId: !Ref AWS::AccountId
      Policies:
        - PolicyName: WriteToDataBucket
          PolicyDocument:
            Version: 2012-10-17
            Statement:
              - Effect: Allow
                Action:
                  - s3:AbortMultipartUpload
                  - s3:GetBucketLocation
                  - s3:GetObject
                  - s3:ListBucket
                  - s3:ListBucketMultipartUploads
                  - s3:PutObject
                Resource:
                  - !Sub arn:${AWS::Partition}:s3:::${InputDataBucket}
                  - !Sub arn:${AWS::Partition}:s3:::${InputDataBucket}/forwarder/*

  MessageForwarderLogGroup:
    Type: AWS::Logs::LogGroup
    Properties:
      LogGroupName: /aws/lambda/panther-message-forwarder
      RetentionInDays: !Ref CloudWatchLogRetentionDays

  MessageForwarderMetricFilters:
    Type: Custom::LambdaMetricFilters
    Properties:
      LogGroupName: !Ref MessageForwarderLogGroup
      ServiceToken: !Sub arn:${AWS::Partition}:lambda:${AWS::Region}:${AWS::AccountId}:function:panther-cfn-custom-resources

  MessageForwarderAlarms:
    Type: Custom::LambdaAlarms
    Properties:
      AlarmTopicArn: !Ref AlarmTopicArn
      CustomResourceVersion: !Ref CustomResourceVersion
      FunctionMemoryMB: !FindInMap [Functions, MessageForwarder, Memory]
      FunctionName: panther-message-forwarder
      FunctionTimeoutSec: !FindInMap [Functions, MessageForwarder, Timeout]
      ServiceToken: !Sub arn:${AWS::Partition}:lambda:${AWS::Region}:${AWS::AccountId}:function:panther-cfn-custom-resources

  MessageForwarderFunction:
    # !!!!!!!!! WARNING !!!!!!!!! #
    # The triggers of this Lambda are managed at runtime, NOT in CloudFormation.
    # We should NEVER specify a trigger for this Lambda in CloudFormation since this will cause CFN to override
    # all runtime-managed triggers
    Type: AWS::Serverless::Function
    Properties:
      FunctionName: panther-message-forwarder
      # <cfndoc>
      # This Lambda pulls data from user configured SQS sources and pushes them to Panther
      # for further processing.
      # Failure Impact
      # Panther will stop processing data from SQS sources.
      # </cfndoc>
      Description: Pulls logs from external sources
      CodeUri: ../out/bin/internal/log_analysis/message_forwarder/main
      Handler: main
      Layers: !If [AttachLayers, !Ref LayerVersionArns, !Ref 'AWS::NoValue']
      MemorySize: !FindInMap [Functions, MessageForwarder, Memory]
      Runtime: go1.x
      Timeout: !FindInMap [Functions, MessageForwarder, Timeout]
      Environment:
        Variables:
          DEBUG: !Ref Debug
          STREAM_NAME: panther-forwarder-firehose
      Tracing: !If [TracingEnabled, !Ref TracingMode, !Ref 'AWS::NoValue']
      Policies:
        - Id: ConfirmSnsSubscriptions
          Version: 2012-10-17
          Statement:
            - Effect: Allow
              # This policy allows the message forwarder to confirm SNS->SQS subscriptions to SQS source queues.
              # Note that by default SQS queue policy blocks all accounts from subscribing to it.
              # When a user onboards an SQS log source, they whitelist the SNS topics that can send messages to their SQS queue.
              Action: sns:ConfirmSubscription
              Resource: '*'
        - Id: ReadFromSqs
          Version: 2012-10-17
          Statement:
            - Effect: Allow
              Action:
                - sqs:ReceiveMessage
                - sqs:DeleteMessage
                - sqs:GetQueueAttributes
              Resource: !Sub arn:${AWS::Partition}:sqs:${AWS::Region}:${AWS::AccountId}:panther-*
        - Id: WriteToFirehose
          Version: 2012-10-17
          Statement:
            - Effect: Allow
              Action: firehose:PutRecordBatch
              Resource: !Sub arn:${AWS::Partition}:firehose:${AWS::Region}:${AWS::AccountId}:deliverystream/panther-forwarder-firehose
        - Id: InvokeSourceAPI
          Version: 2012-10-17
          Statement:
            - Effect: Allow
              Action: lambda:InvokeFunction
              Resource: !Sub arn:${AWS::Partition}:lambda:${AWS::Region}:${AWS::AccountId}:function:panther-source-api<|MERGE_RESOLUTION|>--- conflicted
+++ resolved
@@ -311,13 +311,7 @@
       Environment:
         Variables:
           DEBUG: !Ref Debug
-<<<<<<< HEAD
           ALERTS_TABLE: panther-log-alert-info
-          ANALYSIS_API_HOST: !Sub '${AnalysisApiId}.execute-api.${AWS::Region}.${AWS::URLSuffix}'
-          ANALYSIS_API_PATH: v1
-=======
-          ALERTS_TABLE: !Ref LogAlertsTable
->>>>>>> 033b2201
           ALERTING_QUEUE_URL: !Sub https://sqs.${AWS::Region}.${AWS::URLSuffix}/${AWS::AccountId}/panther-alerts-queue
       Events:
         DynamoDBEvent:
@@ -958,15 +952,9 @@
           Version: 2012-10-17
           Statement:
             - Effect: Allow
-<<<<<<< HEAD
-              Action: execute-api:Invoke
-              Resource: !Sub arn:${AWS::Partition}:execute-api:${AWS::Region}:${AWS::AccountId}:${AnalysisApiId}/v1/GET/enabled
-        - Id: OptionalExtraLookup
-=======
               Action: lambda:InvokeFunction
               Resource: !Sub arn:${AWS::Partition}:lambda:${AWS::Region}:${AWS::AccountId}:function:panther-analysis-api
         - Id: ResourceLookup
->>>>>>> 033b2201
           Version: 2012-10-17
           Statement:
             - Effect: Allow
